--- conflicted
+++ resolved
@@ -50,40 +50,24 @@
 checksum = "904dfeac50f3cdaba28fc6f57fdcddb75f49ed61346676a78c4ffe55877802fd"
 
 [[package]]
-<<<<<<< HEAD
-=======
 name = "cc"
 version = "1.0.72"
 source = "registry+https://github.com/rust-lang/crates.io-index"
 checksum = "22a9137b95ea06864e018375b72adfb7db6e6f68cfc8df5a04d00288050485ee"
 
 [[package]]
->>>>>>> 20404536
 name = "cfg-if"
 version = "1.0.0"
 source = "registry+https://github.com/rust-lang/crates.io-index"
 checksum = "baf1de4339761588bc0619e3cbc0120ee582ebb74b53b4efbf79117bd2da40fd"
 
 [[package]]
-<<<<<<< HEAD
-name = "cli"
-version = "0.1.0"
-dependencies = [
- "anyhow",
- "command_line",
- "juno",
- "pass",
- "sourcemap",
- "support",
- "url",
-=======
 name = "cmake"
 version = "0.1.48"
 source = "registry+https://github.com/rust-lang/crates.io-index"
 checksum = "e8ad8cef104ac57b68b89df3208164d228503abbdce70f6880ffa3d970e7443a"
 dependencies = [
  "cc",
->>>>>>> 20404536
 ]
 
 [[package]]
@@ -133,7 +117,6 @@
  "libc",
  "libcplusplus",
  "thiserror",
- "toml",
 ]
 
 [[package]]
@@ -163,7 +146,6 @@
 name = "juno"
 version = "0.1.0"
 dependencies = [
- "assert_cmd",
  "hermes",
  "juno_ast",
  "juno_support",
@@ -179,20 +161,10 @@
  "juno_support",
  "libc",
  "memoffset",
-<<<<<<< HEAD
- "paste",
- "smallvec",
- "sourcemap",
- "support",
-=======
->>>>>>> 20404536
  "thiserror",
- "toml",
-]
-
-[[package]]
-<<<<<<< HEAD
-=======
+]
+
+[[package]]
 name = "juno_cli"
 version = "0.1.0"
 dependencies = [
@@ -228,7 +200,6 @@
 ]
 
 [[package]]
->>>>>>> 20404536
 name = "lazy_static"
 version = "1.4.0"
 source = "registry+https://github.com/rust-lang/crates.io-index"
@@ -241,7 +212,10 @@
 checksum = "7b2f96d100e1cf1929e7719b7edb3b90ab5298072638fccd77be9ce942ecdfce"
 
 [[package]]
-<<<<<<< HEAD
+name = "libcplusplus"
+version = "0.1.0"
+
+[[package]]
 name = "log"
 version = "0.4.14"
 source = "registry+https://github.com/rust-lang/crates.io-index"
@@ -260,30 +234,6 @@
 name = "memchr"
 version = "2.4.1"
 source = "registry+https://github.com/rust-lang/crates.io-index"
-=======
-name = "libcplusplus"
-version = "0.1.0"
-
-[[package]]
-name = "log"
-version = "0.4.14"
-source = "registry+https://github.com/rust-lang/crates.io-index"
-checksum = "51b9bbe6c47d51fc3e1a9b945965946b4c44142ab8792c50835a980d362c2710"
-dependencies = [
- "cfg-if",
-]
-
-[[package]]
-name = "matches"
-version = "0.1.9"
-source = "registry+https://github.com/rust-lang/crates.io-index"
-checksum = "a3e378b66a060d48947b590737b30a1be76706c8dd7b8ba0f2fe3989c68a853f"
-
-[[package]]
-name = "memchr"
-version = "2.4.1"
-source = "registry+https://github.com/rust-lang/crates.io-index"
->>>>>>> 20404536
 checksum = "308cc39be01b73d0d18f82a0e7b2a3df85245f84af96fdddc5d202d27e47b86a"
 
 [[package]]
@@ -302,23 +252,6 @@
 checksum = "692fcb63b64b1758029e0a96ee63e049ce8c5948587f2f7208df04625e5f6b56"
 
 [[package]]
-<<<<<<< HEAD
-name = "pass"
-version = "0.1.0"
-dependencies = [
- "juno",
- "support",
-]
-
-[[package]]
-name = "paste"
-version = "1.0.5"
-source = "registry+https://github.com/rust-lang/crates.io-index"
-checksum = "acbf547ad0c65e31259204bd90935776d1c693cec2f4ff7abb7a1bbbd40dfe58"
-
-[[package]]
-=======
->>>>>>> 20404536
 name = "percent-encoding"
 version = "2.1.0"
 source = "registry+https://github.com/rust-lang/crates.io-index"
@@ -467,20 +400,6 @@
  "serde_json",
  "url",
 ]
-<<<<<<< HEAD
-
-[[package]]
-name = "support"
-version = "0.1.0"
-dependencies = [
- "anyhow",
- "base64 0.13.0",
- "thiserror",
- "toml",
- "url",
-]
-=======
->>>>>>> 20404536
 
 [[package]]
 name = "syn"
