/*
 * Copyright (c) Meta Platforms, Inc. and affiliates.
 *
 * This source code is licensed under the MIT license found in the
 * LICENSE file in the root directory of this source tree.
 */

use super::*;

/// Generate boilerplate code for the `Node` enum.
///
/// The `Node` enum has variants for each of the different types of AST nodes
/// listed in [`nodekind_defs`].
/// Each variant contains a struct of the same name, which is where the data is actually
/// stored. These member structs' first fields contain data which is common to all kinds of nodes
/// (e.g. `range`, which represents location info).
/// Force each of the member structs as well as the `Node` enum to have `repr(C)`
/// to ensure that the shared fields are in the same place
/// in all the structs. This means that the identical match arms will be optimized
/// away into some fast pointer arithmetic that's easy to inline.
macro_rules! gen_nodekind_enum {
    ($name:ident {
        $(
            $kind:ident $([ $parent:ident ])? $({
                $(
                    $field:ident : $type:ty
                    $( [ $( $constraint:ident ),* ] )?
                ),*
                $(,)?
            })?
        ),*
        $(,)?
    }) => {
        use crate::context::NodeListElement;
        use crate::node_child::NodeChild;

        // The kind of an AST node.
        // Matching against this enum allows traversal of the AST.
        // Each variant of the enum must only have fields of the following types:
        // * `NodeRc`
        // * `Option<NodeRc>`
        // * `NodeList`
        // * `StringLiteral`
        // * `NodeLabel`
        // * `bool`
        // * `f64`
        #[derive(Debug)]
        #[repr(C)]
        pub enum Node<'a> {
            // Create each field in the enum.
            $($kind($kind<'a>),)*
        }

        $(
        #[derive(Debug)]
        #[repr(C)]
        pub struct $kind<'a> {
            // Common fields to all node kinds.
            pub metadata: NodeMetadata<'a>,
            // Create each field that's meant for just this node kind.
            $($(pub $field : $type,)*)?
        }
        )*

        impl<'gc> Node<'gc> {
            pub fn variant(&self) -> NodeVariant {
                match self {
                    $(
                        Self::$kind { .. } => NodeVariant::$kind
                    ),*
                }
            }

            /// Visit the child fields of `self`.
            pub fn visit_children<'ast: 'gc, V: Visitor<'gc>>(
                &'gc self,
                ctx: &'gc GCLock<'ast, '_>,
                visitor: &mut V,
            ) {
                match self {
                    $(
                        Node::$kind($kind {
                            $($($field,)*)?
                            ..
                        }) => {
                            $($(
                                $field.visit_child(
                                    ctx,
                                    visitor,
                                    Path::new(self, NodeField::$field),
                                );
                            )*)?
                        }
                    ),*
                }
            }

            /// Visit the list fields of `self` and call `cb` with each `NodeListElement`
            /// in this AST node only (non-recursive).
            pub(crate) fn mark_lists<'ast: 'gc, CB: Fn(&NodeListElement)>(
                &'gc self,
                ctx: &'gc GCLock<'ast, '_>,
                cb: CB,
            ) {
                match self {
                    $(
                        Node::$kind($kind {
                            $($($field,)*)?
                            ..
                        }) => {
                            $($(
                                $field.mark_list(ctx, &cb);
                            )*)?
                        }
                    ),*
                }
            }

            /// Visit the child fields of this node.
            /// `self` is the *original* parent of the children to visit.
            /// Will only allocate a new node if one of the children was changed.
            pub fn visit_children_mut< V: VisitorMut<'gc>>(
                &'gc self,
                ctx: &'gc GCLock,
                visitor: &mut V,
            ) -> TransformResult<&'gc Node<'gc>> {
                let builder = builder::Builder::from_node(self);
                #[allow(unused_mut)]
                match builder {
                    $(
                        builder::Builder::$kind(mut builder) => {
                            $($(
                                if let TransformResult::Changed($field) = (&builder.inner.$field)
                                    .visit_child_mut(
                                        ctx,
                                        visitor,
                                        Path::new(self, NodeField::$field)) {
                                    builder.$field($field);
                                }
                            )*)?
                            builder.build(ctx)
                        }
                    ),*
                }
            }

            /// Replace `self` in the AST with the result of the `builder`.
            /// Always allocates a new node.
            /// `self` is the *original* parent of the children to visit,
            /// but the children which will be visited are determined via `builder`.
            pub fn replace_with_new<'ast: 'gc, V: VisitorMut<'gc>>(
                &'gc self,
                builder: builder::Builder<'gc>,
                ctx: &'gc GCLock<'ast, '_>,
                visitor: &mut V,
            ) -> TransformResult<&'gc Node<'gc>> {
                #[allow(unused_mut)]
                match builder {
                    $(
                        builder::Builder::$kind(mut builder) => {
                            $($(
                                if let TransformResult::Changed($field) = (&builder.inner.$field)
                                    .visit_child_mut(
                                        ctx,
                                        visitor,
                                        Path::new(self, NodeField::$field)) {
                                    builder.$field($field);
                                }
                            )*)?
                            builder.build(ctx)
                        }
                    ),*
                }
            }

            /// Replace `self` in the AST with the result of the `builders`.
            /// Always allocates new nodes.
            /// `self` is the *original* parent of the children to visit,
            /// but the children which will be visited are determined via `builders`.
            pub fn replace_with_multiple<V: VisitorMut<'gc>>(
                &'gc self,
                builders: Vec<builder::Builder<'gc>>,
                ctx: &'gc GCLock,
                visitor: &mut V,
            ) -> TransformResult<&'gc Node<'gc>> {
                let mut expanded = Vec::new();
                for builder in builders {
                    #[allow(unused_mut)]
                    match builder {
                        $(
                            builder::Builder::$kind(mut builder) => {
                                $($(
                                        if let TransformResult::Changed($field) = (&builder.inner.$field)
                                        .visit_child_mut(
                                            ctx,
                                            visitor,
                                            Path::new(self, NodeField::$field)) {
                                            builder.$field($field);
                                        }
                                )*)?
                                expanded.push(builder.build_forced(ctx));
                            }
                        ),*
                    }
                }
                TransformResult::Expanded(expanded)
            }

            /// Replace `self` in the AST with the `existing` node.
            /// `self` is the *original* parent of the children to visit,
            /// but the children which will be visited are determined via `existing`.
            /// Will only allocate a new node if the `existing` node also must be modified.
            pub fn replace_with_existing<'ast: 'gc, V: VisitorMut<'gc>>(
                &'gc self,
                existing: &'gc Node<'gc>,
                ctx: &'gc GCLock<'ast, '_>,
                visitor: &mut V,
            ) -> TransformResult<&'gc Node<'gc>> {
                let builder = builder::Builder::from_node(existing);
                #[allow(unused_mut)]
                match builder {
                    $(
                        builder::Builder::$kind(mut builder) => {
                            $($(
                                if let TransformResult::Changed($field) = (&builder.inner.$field)
                                    .visit_child_mut(
                                        ctx,
                                        visitor,
                                        Path::new(self, NodeField::$field)) {
                                    builder.$field($field);
                                }
                            )*)?
                            match builder.build(ctx) {
                                TransformResult::Unchanged => TransformResult::Changed(existing),
                                TransformResult::Removed | TransformResult::Expanded(_)=> {
                                    unreachable!("Builder can't remove or expand a node");
                                }
                                TransformResult::Changed(n) => TransformResult::Changed(n),
                            }
                        }
                    ),*
                }
            }

            #[inline]
            pub fn range(&self) -> &SourceRange {
                match self {
                    $(
                        Self::$kind($kind { metadata, .. }) => &metadata.range
                    ),*
                }
            }

            #[inline]
            pub fn range_mut(&mut self) -> &mut SourceRange {
                match self {
                    $(
                        Self::$kind($kind { metadata, .. }) => &mut metadata.range
                    ),*
                }
            }

            pub fn name(&self) -> &'static str {
                match self {
                    $(
                        Self::$kind { .. } => {
                            stringify!($kind)
                        }
                    ),*
                }
            }
        }

        /// Just type information on the node without any of the children.
        /// Used for performing tasks based only on the type of the AST node
        /// without having to know more about it.
        /// Includes "abstract" nodes which cannot be truly constructed.
        #[derive(Debug, Copy, Clone, Eq, PartialEq)]
        pub enum NodeVariant {
            Expression,
            Statement,
            Declaration,
            Literal,
            Pattern,
            LVal,
            JSXChild,
            Flow,
            FlowType,
            FlowDeclaration,
            FlowExpression,
            FlowPredicate,
            FlowEnumBody,
            $($kind),*
        }

        impl NodeVariant {
            /// The `parent` of the variant in ESTree, used for validation.
            /// Return `None` if there is no parent.
            pub fn parent(&self) -> Option<NodeVariant> {
                match self {
                    Self::Expression => None,
                    Self::Statement => None,
                    Self::Declaration => Some(Self::Statement),
                    Self::Literal => Some(Self::Expression),
                    Self::Pattern => Some(Self::LVal),
                    Self::LVal => Some(Self::Expression),
                    Self::JSXChild => None,
                    Self::Flow => None,
                    Self::FlowType => Some(Self::Flow),
                    Self::FlowDeclaration => Some(Self::Declaration),
                    Self::FlowExpression => Some(Self::Expression),
                    Self::FlowPredicate => Some(Self::Flow),
                    Self::FlowEnumBody => None,
                    $(
                        Self::$kind => {
                            None$(.or(Some(Self::$parent)))?
                        }
                    ),*
                }
            }
        }

        pub mod template {
            use super::{
                AssignmentExpressionOperator,
                BinaryExpressionOperator,
                ExportKind,
                ImportKind,
                LogicalExpressionOperator,
                MethodDefinitionKind,
                Node,
                NodeLabel,
                NodeList,
                NodeString,
                PropertyKind,
                UnaryExpressionOperator,
                UpdateExpressionOperator,
                VariableDeclarationKind,
            };
            $(
            #[derive(Debug, Clone)]
            #[repr(C)]
            pub struct $kind<'a> {
                // Common fields to all node kinds.
                pub metadata: super::TemplateMetadata<'a>,
                // Create each field that's meant for just this node kind.
                $($(pub $field : $type,)*)?
            }

            impl<'a> $kind<'a> {
                /// Build this template.
                /// This function just calls `build_template` for the corresponding builder
                /// in `builder`, but allows type inference to avoid repeating the name.
                pub fn build(self, lock: &'a super::GCLock) -> &'a Node<'a> {
                    super::builder::$kind::build_template(lock, self)
                }
            }
            )*
        }

        pub mod builder {
            use super::{
                AssignmentExpressionOperator,
                BinaryExpressionOperator,
                ExportKind,
                GCLock,
                ImportKind,
                LogicalExpressionOperator,
                MethodDefinitionKind,
                Node,
                NodeLabel,
                NodeList,
                node_child::NodeChild,
                NodeMetadata,
                NodeString,
                PropertyKind,
                TransformResult,
                UnaryExpressionOperator,
                UpdateExpressionOperator,
                VariableDeclarationKind,
            };

            /// Used for building various kinds of AST nodes.
            #[derive(Debug)]
            pub enum Builder<'a> {
                // Create each field in the enum.
                $($kind(self::$kind<'a>),)*
            }

            impl<'a> Builder<'a> {
                pub fn from_node(node: &'a Node<'a>) -> Self {
                    match node {
                        $(
                        Node::$kind(original) => Self::$kind(self::$kind::from_node(original)),
                        )*
                    }
                }
            }

            $(
            /// Used for building nodes.
            #[derive(Debug)]
            pub struct $kind<'a> {
                is_changed: bool,
                pub(super) inner: super::$kind<'a>,
            }

            impl<'a> From<$kind<'a>> for Builder<'a> {
                /// Simple conversion which goes from the individual builder structs
                /// to the actual `Builder` enum.
                fn from(kind: $kind<'a>) -> Self {
                    Builder::$kind(kind)
                }
            }

            impl<'a> $kind<'a> {
                /// Initialize the builder from `node`.
                pub fn from_node(node: &'a super::$kind<'a>) -> Self {
                    Self {
                        is_changed: false,
                        inner: super::$kind {
                            metadata: NodeMetadata {
                                phantom: node.metadata.phantom,
                                range: node.metadata.range,
                            },
                            $($(
                                $field: (&node.$field).duplicate(),
                            )*)?
                        }
                    }
                }

                /// Return Unchanged if the node the builder started with was never changed.
                /// Return Changed(node) with a new node if it was changed.
                pub fn build(self, gc: &'a GCLock) -> TransformResult<&'a Node<'a>> {
                    if self.is_changed {
                        TransformResult::Changed(self.build_forced(gc))
                    } else {
                        TransformResult::Unchanged
                    }
                }

                /// Return the new node.
                pub fn build_forced(self, gc: &'a GCLock) -> &'a Node<'a> {
                    gc.alloc(super::Node::$kind(self.inner))
                }

                /// Make a builder from a template.
                pub fn from_template(
                    node: super::template::$kind<'a>,
                ) -> Self {
                    Self {
                        is_changed: true,
                        inner: super::$kind {
                            metadata: NodeMetadata {
                                phantom: node.metadata.phantom,
                                range: node.metadata.range,
                            },
                            $($(
                                $field: (&node.$field).duplicate(),
                            )*)?
                        }
                    }
                }

                /// Build from a template.
                pub fn build_template(
                    gc: &'a GCLock,
                    node: super::template::$kind<'a>,
                ) -> &'a Node<'a> {
                    gc.alloc(super::Node::$kind(super::$kind {
                        metadata: NodeMetadata::build_template(node.metadata),
                        $($(
                                $field: node.$field,
                        )*)?
                    }))
                }

                // Setters for the fields.
                $($(
                pub fn $field(&mut self, $field: $type) {
                    self.is_changed = true;
                    self.inner.$field = $field;
                }
                )*)?
            }
            )*

        }

    };
}

nodekind_defs! { gen_nodekind_enum }

impl<'gc> Node<'gc> {
    /// Shallow equality comparison.
    pub fn ptr_eq(&self, other: &'gc Node<'gc>) -> bool {
        std::ptr::eq(self, other)
    }

    fn panic(&self, msg: &str) -> ! {
        panic!("{} {}", self.name(), msg)
    }
    fn function_like_panic(&self) -> ! {
        self.panic("is not function-like")
    }
    pub fn is_function_like(&self) -> bool {
        matches!(
            self,
            Node::FunctionExpression(..)
                | Node::ArrowFunctionExpression(..)
                | Node::FunctionDeclaration(..)
        )
    }
    pub fn function_like_id(&self) -> Option<&'gc Node<'gc>> {
        match self {
            Node::FunctionExpression(FunctionExpression { id, .. })
            | Node::ArrowFunctionExpression(ArrowFunctionExpression { id, .. })
            | Node::FunctionDeclaration(FunctionDeclaration { id, .. }) => *id,
            _ => self.function_like_panic(),
        }
    }
    pub fn function_like_params(&self) -> NodeList<'gc> {
        match self {
            Node::FunctionExpression(FunctionExpression { params, .. })
            | Node::ArrowFunctionExpression(ArrowFunctionExpression { params, .. })
            | Node::FunctionDeclaration(FunctionDeclaration { params, .. }) => *params,
            _ => self.function_like_panic(),
        }
    }
    pub fn function_like_body(&self) -> &'gc Node<'gc> {
        match self {
            Node::FunctionExpression(FunctionExpression { body, .. })
            | Node::ArrowFunctionExpression(ArrowFunctionExpression { body, .. })
            | Node::FunctionDeclaration(FunctionDeclaration { body, .. }) => body,
            _ => self.function_like_panic(),
        }
    }
    pub fn is_loop_statement(&self) -> bool {
        matches!(
            self,
            Node::WhileStatement(_)
                | Node::DoWhileStatement(_)
                | Node::ForInStatement(_)
                | Node::ForOfStatement(_)
                | Node::ForStatement(_)
        )
    }
<<<<<<< HEAD
=======
    pub fn is_pattern(&self) -> bool {
        matches!(
            self,
            Node::ObjectPattern(..)
                | Node::ArrayPattern(..)
                | Node::AssignmentPattern(..)
                | Node::RestElement(..)
        )
    }
>>>>>>> 299cc8f4
}

#[macro_export]
macro_rules! node_cast {
    ($kind:path, $node:expr) => {
        match $node {
            $kind(v) => v,
            _ => panic!(
                "invalid cast to {} from {}",
                stringify!($kind),
                $node.name()
            ),
        }
    };
}
#[macro_export]
macro_rules! node_isa {
    ($kind:path, $node:expr) => {
        match $node {
            $kind(_) => true,
            _ => false,
        }
    };
}<|MERGE_RESOLUTION|>--- conflicted
+++ resolved
@@ -547,8 +547,6 @@
                 | Node::ForStatement(_)
         )
     }
-<<<<<<< HEAD
-=======
     pub fn is_pattern(&self) -> bool {
         matches!(
             self,
@@ -558,7 +556,6 @@
                 | Node::RestElement(..)
         )
     }
->>>>>>> 299cc8f4
 }
 
 #[macro_export]
