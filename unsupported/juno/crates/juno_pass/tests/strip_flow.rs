/*
 * Copyright (c) Meta Platforms, Inc. and affiliates.
 *
 * This source code is licensed under the MIT license found in the
 * LICENSE file in the root directory of this source tree.
 */

extern crate juno_support;

use juno::ast;
use juno::ast::dump_json;
use juno::ast::NodeRc;
use juno::gen_js;
use juno::hparser;
use juno::hparser::ParserDialect;
use juno_pass::PassManager;
use juno_support::NullTerminatedBuf;

#[test]
fn imports_exports() {
    assert_strip(
        r#"
            import { Something, type SomeType, typeof SomeOtherThing } from 'some-module';
            import type { SomeOtherType } from 'some-module';

            export type { T };
            export { Something };
            export type ONE = { one: number };
            export interface IThing {
                exported: true;
            }

            export type TestReadOnly = {|
                +readOnly: $ReadOnlyArray<>
            |};
        "#,
        r#"
            import { Something } from 'some-module';
            export {Something as Something}
        "#,
    );
}

#[test]
fn declare() {
    assert_strip(
        r#"
            declare function someFunc(): void;

            declare interface ISomething {
                answer: number;
            }


            declare module 'fs' {
                declare function readThing(path: string): string;
            }

            declare type Location = {
                lat: number,
                lon: number
            };

            declare var SOME_CONST: string;

            declare class Baz {
                method(): mixed;
            }

            type T = string;

            declare export opaque type B;
            declare export var x;
            declare export function x(): void;
            declare export default T;
            ;
    "#,
        r#";"#,
    )
}

#[test]
fn classes() {
    assert_strip(
        r#"
            interface Foo {
                prop: any;
                method(): mixed;
            }

            interface SillyFoo extends Foo {
               silly: string;
            }
            ;"#,
        r#";"#,
    );

    assert_strip(
        r#"
        class Bar extends Other implements Foo, ISomething {
            answer: number = 42;
            +covariant: number = 42;
            prop: any;
            +propCo: number;

            method(): mixed {
                return;
            }
        }
        "#,
        r#"
        class Bar extends Other {
            answer = 42;
            covariant = 42;
            method() {
                return;
            }
        }
        "#,
    );
    assert_strip(
        r#"
        var SomeClass2 = class Baz implements Foo {
            prop: any;

            method(): mixed {
                return;
            }
        };
        "#,
        r#"
        var SomeClass2 = class Baz {
            method() {
                return;
            }
        };
        "#,
    );
    assert_strip(
        r#"
        class Wrapper<T> {
            get(): T {
                return this.value;
            }

            map<M>(): Wrapper<M> {
                // do something
            }
        }
        "#,
        r#"
        class Wrapper {
            get() {
                return this.value;
            }

            map() {
                // do something
            }
        }
        "#,
    );
    assert_strip(
        r#"
        class StringWrapper extends Wrapper<string> {
            // ...
        }
        "#,
        r#"
        class StringWrapper extends Wrapper {
            // ...
        }
        "#,
    );

    assert_strip(
        r#"
            class MyClass1 {
               declare prop: string;
            }
        "#,
        r#"class MyClass1 {}"#,
    );
    assert_strip(
        r#"
            class TestClassWithDefault<+T: TestReadOnly = TestReadOnly> {
                constructor() {}
            }
        "#,
        r#"
            class TestClassWithDefault {
                constructor() {}
            }
        "#,
    );
}

#[test]
fn functions() {
    assert_strip(
        r#"
            function f2<T, S = T>() {}
            async function test(x: Type, y? , z? : number = 123): string {
                return await (x: any);
            }
            function testit(arg: mixed): boolean %checks {
                return !!arg;
            }
            const f = async <T>(): T => {};
            "#,
        r#"
            function f2() {}
            async function test(x, y, z = 123) {
                return await x;
            }
            function testit(arg) {
                return !!arg;
            }
            const f = async () => {};
        "#,
    );
}

#[test]
fn expressions() {
    assert_strip(
        r#"
        var union: T | U;
        var intersection: T & U;
        var someObj = {
            objMethod(): void {
              // do nothing.
            }
        }
        doSomething<number>(3);
        doSomething <T, U>(3);
        new Event<number>();
    "#,
        r#"
        var union;
        var intersection;
        var someObj = {
            objMethod() {
            // do nothing.
            }
        }
        doSomething(3);
        doSomething(3);
        new Event();
    "#,
    )
}

#[test]
fn opaque() {
    assert_strip(
        r#"
            opaque type A = number;
            opaque type B: string = string;
            declare opaque type A;
            declare opaque type B: string;
            export opaque type A = number;
            ;
        "#,
        r#";"#,
    );
}

#[test]
fn comments() {
    assert_strip(
        r#"
            var X /*: {
                version: string,
            } */ = { version: "42" };

            function method(param /*: string */) /*: number */ {
                // ...
            }

            // Comment type includes are emptied out
            class MyClass2 {
                /*:: prop: string; */
            }
        "#,
        r#"
            var X /*: {
                version: string,
            } */ = { version: "42" };

            function method(param /*: string */) /*: number */ {
                // ...
            }

            // Comment type includes are emptied out
            class MyClass2 {
                /*:: prop: string; */
            }
        "#,
    )
}

#[test]
fn enums() {
    assert_strip(
        r#"enum E {A, B}"#,
        r#"const E = require("flow-enums-runtime").Mirrored(["A", "B"]);"#,
    );
    assert_strip(
        r#"enum E {A = "X", B = "Y"}"#,
        r#"const E = require("flow-enums-runtime")({A: "X", B: "Y"});"#,
    );
    assert_strip(
        r#"enum E {A = 1, B = 2}"#,
        r#"const E = require("flow-enums-runtime")({A: 1, B: 2});"#,
    );
    assert_strip(
        r#"enum E {A = true, B = false}"#,
        r#"const E = require("flow-enums-runtime")({A: true, B: false});"#,
    );
    assert_strip(
        r#"enum E of symbol {A, B}"#,
        r#"const E = require("flow-enums-runtime")({A: Symbol("A"), B: Symbol("B")});"#,
    );

    assert_strip(
        r#"enum E {}"#,
        r#"const E = require("flow-enums-runtime")({});"#,
    );
    assert_strip(
        r#"enum E of symbol {}"#,
        r#"const E = require("flow-enums-runtime")({});"#,
    );

    assert_strip(
        r#"export enum E {A, B}"#,
        r#"export const E = require("flow-enums-runtime").Mirrored(["A", "B"]);"#,
    );
    assert_strip(
        r#"export default enum E {A, B}"#,
        r#"const E = require("flow-enums-runtime").Mirrored(["A", "B"]); export default E;"#,
    );
}

#[test]
fn this_params() {
    assert_strip(
        r#"
            declare function y (this : string) : void
            function z (this : string) {}
            function u (this : string, ...a) {}

            function v (this : string
                , ...a) {}

            function w (this
            : string

                ,
                ...a) {}

            const f = function(this: string) {}
            const g = function(this: string, ...a) {}
            const h = function(this
            : string,
            ...a) {}
        "#,
        r#"
            function z() {}
            function u(...a) {}
            function v(...a) {}

            function w(...a) {}

            const f = function () {};
            const g = function (...a) {};
            const h = function (...a) {};
        "#,
    );
}

fn parse(input: &str) -> (ast::Context, NodeRc) {
    let mut ctx = ast::Context::new();

    let file_id = ctx
        .sm_mut()
        .add_source("input", NullTerminatedBuf::from_str_copy(input));
    let buf = ctx.sm().source_buffer_rc(file_id);
    let parsed = hparser::ParsedJS::parse(
        hparser::ParserFlags {
            dialect: ParserDialect::Flow,
            ..Default::default()
        },
        &buf,
    );

    assert!(!parsed.has_errors(), "{:?}", parsed.first_error());

    let ast = {
        let gc = ast::GCLock::new(&mut ctx);
        NodeRc::from_node(&gc, parsed.to_ast(&gc, file_id).unwrap())
    };
    drop(parsed);
    (ctx, ast)
}

fn assert_strip(input: &str, expected: &str) {
    let (mut ctx_input, ast_input) = parse(input);

    let pm = PassManager::strip_flow();
    let ast_transformed = pm.run(&mut ctx_input, ast_input);

    let mut transformed_json = vec![];
    dump_json(
        &mut transformed_json,
        &mut ctx_input,
        &ast_transformed,
        ast::Pretty::Yes,
    )
    .unwrap();

    let (mut ctx_expected, ast_expected) = parse(expected);
    let mut expected_json = vec![];
    dump_json(
        &mut expected_json,
        &mut ctx_expected,
        &ast_expected,
        ast::Pretty::Yes,
    )
    .unwrap();

    let mut transformed_js = vec![];
    gen_js::generate(
        &mut transformed_js,
        &mut ctx_input,
        &ast_transformed,
<<<<<<< HEAD
        gen_js::Pretty::Yes,
        gen_js::Annotation::No,
=======
        gen_js::Opt::new(),
>>>>>>> b21aafbc
    )
    .unwrap();

    let mut expected_js = vec![];
    gen_js::generate(
        &mut expected_js,
        &mut ctx_expected,
        &ast_expected,
<<<<<<< HEAD
        gen_js::Pretty::Yes,
        gen_js::Annotation::No,
=======
        gen_js::Opt::new(),
>>>>>>> b21aafbc
    )
    .unwrap();

    assert_eq!(
        std::str::from_utf8(&expected_json).unwrap(),
        std::str::from_utf8(&transformed_json).unwrap(),
        "AST mismatch:\n Expected Source:\n{}\nGenerated Source:\n{}",
        std::str::from_utf8(&expected_js).unwrap(),
        std::str::from_utf8(&transformed_js).unwrap()
    );
}<|MERGE_RESOLUTION|>--- conflicted
+++ resolved
@@ -434,12 +434,7 @@
         &mut transformed_js,
         &mut ctx_input,
         &ast_transformed,
-<<<<<<< HEAD
-        gen_js::Pretty::Yes,
-        gen_js::Annotation::No,
-=======
         gen_js::Opt::new(),
->>>>>>> b21aafbc
     )
     .unwrap();
 
@@ -448,12 +443,7 @@
         &mut expected_js,
         &mut ctx_expected,
         &ast_expected,
-<<<<<<< HEAD
-        gen_js::Pretty::Yes,
-        gen_js::Annotation::No,
-=======
         gen_js::Opt::new(),
->>>>>>> b21aafbc
     )
     .unwrap();
 
