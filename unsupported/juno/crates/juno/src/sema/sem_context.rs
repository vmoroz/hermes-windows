--- conflicted
+++ resolved
@@ -5,54 +5,16 @@
  * LICENSE file in the root directory of this source tree.
  */
 
-<<<<<<< HEAD
-use crate::ast::NodeRc;
-use juno_ast::{node_cast, GCLock, Node};
-=======
 use std::collections::HashMap;
 
 use juno_ast::node_cast;
 use juno_ast::GCLock;
 use juno_ast::Node;
->>>>>>> 299cc8f4
 use juno_support::atom_table::Atom;
 use juno_support::declare_opaque_id;
 use juno_support::source_manager::SourceId;
-<<<<<<< HEAD
-use std::collections::HashMap;
-use std::fmt::Display;
-use std::num::NonZeroU32;
-
-macro_rules! declare_opaque_id {
-    ($name:ident) => {
-        #[derive(Copy, Clone, Debug, Eq, PartialEq, Hash)]
-        pub struct $name(NonZeroU32);
-        impl $name {
-            #[inline]
-            fn new(v: usize) -> Self {
-                debug_assert!(v < u32::MAX as usize);
-                unsafe { Self::new_unchecked(v) }
-            }
-            #[inline]
-            const unsafe fn new_unchecked(v: usize) -> Self {
-                Self(NonZeroU32::new_unchecked((v + 1) as u32))
-            }
-            fn as_usize(self) -> usize {
-                (self.0.get() - 1) as usize
-            }
-        }
-        impl Display for $name {
-            fn fmt(&self, f: &mut std::fmt::Formatter<'_>) -> std::fmt::Result {
-                write!(f, "{}", self.as_usize())?;
-                Ok(())
-            }
-        }
-    };
-}
-=======
 
 use crate::ast::NodeRc;
->>>>>>> 299cc8f4
 
 declare_opaque_id!(DeclId);
 declare_opaque_id!(LexicalScopeId);
@@ -400,17 +362,10 @@
     }
     pub(super) fn set_ident_decl(&mut self, node: NodeRc, decl: DeclId) {
         self.ident_decls.insert(node, Resolution::Decl(decl));
-<<<<<<< HEAD
     }
     pub(super) fn set_ident_unresolvable(&mut self, node: NodeRc) {
         self.ident_decls.insert(node, Resolution::Unresolvable);
     }
-=======
-    }
-    pub(super) fn set_ident_unresolvable(&mut self, node: NodeRc) {
-        self.ident_decls.insert(node, Resolution::Unresolvable);
-    }
->>>>>>> 299cc8f4
     pub fn ident_decl(&self, node: &NodeRc) -> Option<Resolution> {
         self.ident_decls.get(node).copied()
     }
