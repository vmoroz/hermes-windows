--- conflicted
+++ resolved
@@ -78,7 +78,6 @@
 Optional<ESTree::Node *> JSParserImpl::parseDeclareFLow(SMLoc start) {
   if (checkAndEat(typeIdent_)) {
     return parseTypeAliasFlow(start, TypeAliasKind::Declare);
-<<<<<<< HEAD
   }
   if (checkAndEat(opaqueIdent_)) {
     if (!check(typeIdent_)) {
@@ -718,8 +717,6 @@
     errorExpected(
         TokenKind::identifier, "after 'hook'", "location of 'hook'", start);
     return None;
-=======
->>>>>>> 1edbe36c
   }
 
   ESTree::Node *typeParams = nullptr;
@@ -731,7 +728,6 @@
     typeParams = *optTypeParams;
   }
 
-<<<<<<< HEAD
   if (!need(
           TokenKind::l_paren,
           "at start of hook parameter list",
@@ -739,646 +735,6 @@
           start)) {
     return None;
   }
-=======
-  if (context_.getParseFlowComponentSyntax() && checkHookDeclarationFlow()) {
-    return parseDeclareHookFlow(start);
-  }
-
-  if (context_.getParseFlowComponentSyntax() &&
-      checkComponentDeclarationFlow()) {
-    return parseComponentDeclarationFlow(start, /* declare */ true);
-  }
-  if (check(TokenKind::rw_enum)) {
-    return parseEnumDeclarationFlow(start, /* declare */ true);
-  }
-  if (check(moduleIdent_)) {
-    return parseDeclareModuleFlow(start);
-  }
-  if (check(namespaceIdent_)) {
-    return parseDeclareNamespaceFlow(start);
-  }
-  if (check(TokenKind::rw_var, TokenKind::rw_const) || check(letIdent_)) {
-    ESTree::NodeLabel kind = tok_->getResWordOrIdentifier();
-    advance();
-    auto optIdent = parseBindingIdentifier(Param{});
-    if (!optIdent) {
-      errorExpected(
-          TokenKind::identifier,
-          "in var declaration",
-          "start of declaration",
-          start);
-      return None;
-    }
-    if (!(*optIdent)->_typeAnnotation) {
-      error(
-          (*optIdent)->getSourceRange(),
-          "expected type annotation on declared var");
-    }
-    if (!eatSemi())
-      return None;
-    return setLocation(
-        start,
-        getPrevTokenEndLoc(),
-        new (context_) ESTree::DeclareVariableNode(*optIdent, kind));
-  }
-
-  if (!check(TokenKind::rw_export)) {
-    errorExpected(
-        {TokenKind::rw_export,
-         TokenKind::rw_interface,
-         TokenKind::rw_function,
-         TokenKind::rw_class,
-         TokenKind::rw_var},
-        "in declared type",
-        "start of declare",
-        start);
-    return None;
-  }
-
-  return parseDeclareExportFlow(start);
-}
-
-bool JSParserImpl::checkComponentDeclarationFlow() {
-  if (!check(componentIdent_))
-    return false;
-
-  // Don't pass an `expectedToken` so we don't advance on a match. This allows
-  // `parseComponentDeclarationFlow` to reparse the token and store useful
-  // information. Additionally to be used within `checkDeclaration` this
-  // function must be idempotent.
-  OptValue<TokenKind> optNext = lexer_.lookahead1(None);
-  return optNext.hasValue() && *optNext == TokenKind::identifier;
-}
-
-Optional<ESTree::Node *> JSParserImpl::parseComponentDeclarationFlow(
-    SMLoc start,
-    bool declare) {
-  // component
-  assert(check(componentIdent_));
-  advance();
-
-  // identifier
-  auto optId = parseBindingIdentifier(Param{});
-
-  // Components always require a name identifier
-  if (!optId) {
-    errorExpected(
-        TokenKind::identifier,
-        "after 'component'",
-        "location of 'component'",
-        start);
-    return None;
-  }
-
-  ESTree::Node *typeParams = nullptr;
-
-  if (check(TokenKind::less)) {
-    auto optTypeParams = parseTypeParamsFlow();
-    if (!optTypeParams)
-      return None;
-    typeParams = *optTypeParams;
-  }
-
-  if (!need(
-          TokenKind::l_paren,
-          "at start of component parameter list",
-          "component declaration starts here",
-          start)) {
-    return None;
-  }
-
-  ESTree::NodeList paramList;
-  ESTree::Node *rest = nullptr;
-
-  if (declare) {
-    auto restOpt = parseComponentTypeParametersFlow(Param{}, paramList);
-    if (!restOpt)
-      return None;
-    rest = *restOpt;
-  } else {
-    if (!parseComponentParametersFlow(Param{}, paramList))
-      return None;
-  }
-
-  ESTree::Node *rendersType = nullptr;
-  if (check(rendersIdent_)) {
-    auto optRenders = parseComponentRenderTypeFlow(false);
-    if (!optRenders)
-      return None;
-    rendersType = *optRenders;
-  }
-
-  if (declare) {
-    if (!eatSemi())
-      return None;
-
-    return setLocation(
-        start,
-        getPrevTokenEndLoc(),
-        new (context_) ESTree::DeclareComponentNode(
-            *optId, std::move(paramList), rest, typeParams, rendersType));
-  }
-
-  if (!need(
-          TokenKind::l_brace,
-          "in component declaration",
-          "start of component declaration",
-          start)) {
-    return None;
-  }
-
-  SaveStrictModeAndSeenDirectives saveStrictModeAndSeenDirectives{this};
-
-  auto parsedBody = parseFunctionBody(
-      Param{}, false, false, false, JSLexer::AllowRegExp, true);
-  if (!parsedBody)
-    return None;
-  auto *body = parsedBody.getValue();
-
-  return setLocation(
-      start,
-      body,
-      new (context_) ESTree::ComponentDeclarationNode(
-          *optId, std::move(paramList), body, typeParams, rendersType));
-}
-
-bool JSParserImpl::parseComponentParametersFlow(
-    Param param,
-    ESTree::NodeList &paramList) {
-  assert(
-      check(TokenKind::l_paren) && "ComponentParameters must start with '('");
-  // (
-  SMLoc lparenLoc = advance().Start;
-
-  while (!check(TokenKind::r_paren)) {
-    if (check(TokenKind::dotdotdot)) {
-      // BindingRestElement.
-      auto optRestElem = parseBindingRestElement(param);
-      if (!optRestElem)
-        return false;
-      paramList.push_back(*optRestElem.getValue());
-      break;
-    }
-
-    // ComponentParameter.
-    auto optParam = parseComponentParameterFlow(param);
-    if (!optParam)
-      return false;
-
-    paramList.push_back(*optParam.getValue());
-
-    if (!checkAndEat(TokenKind::comma))
-      break;
-  }
-
-  // )
-  if (!eat(
-          TokenKind::r_paren,
-          JSLexer::AllowRegExp,
-          "at end of component parameter list",
-          "start of component parameter list",
-          lparenLoc)) {
-    return false;
-  }
-
-  return true;
-}
-
-Optional<ESTree::Node *> JSParserImpl::parseComponentParameterFlow(
-    Param param) {
-  // ComponentParameter:
-  //   StringLiteral as BindingElement
-  //   IdentifierName
-  //   IdentifierName as BindingElement
-
-  SMLoc paramStart = tok_->getStartLoc();
-  ESTree::Node *nameElem;
-  if (check(TokenKind::string_literal)) {
-    // StringLiteral as BindingElement
-    // ^
-    nameElem = setLocation(
-        tok_,
-        tok_,
-        new (context_) ESTree::StringLiteralNode(tok_->getStringLiteral()));
-    advance();
-
-    if (!checkAndEat(asIdent_)) {
-      error(
-          nameElem->getSourceRange(),
-          "string literal names require a local via `as`");
-      return None;
-    }
-
-    auto optBinding = parseBindingElement(Param{});
-    if (!optBinding)
-      return None;
-
-    return setLocation(
-        paramStart,
-        getPrevTokenEndLoc(),
-        new (context_)
-            ESTree::ComponentParameterNode(nameElem, *optBinding, false));
-  }
-
-  if (check(TokenKind::identifier) || tok_->isResWord()) {
-    UniqueString *id = tok_->getResWordOrIdentifier();
-    SMRange identRng = tok_->getSourceRange();
-    TokenKind identKind = tok_->getKind();
-    nameElem = setLocation(
-        identRng,
-        identRng,
-        new (context_) ESTree::IdentifierNode(id, nullptr, false));
-
-    advance();
-    if (checkAndEat(asIdent_)) {
-      // IdentifierName as BindingElement
-      //                   ^
-      auto optBinding = parseBindingElement(Param{});
-      if (!optBinding)
-        return None;
-
-      return setLocation(
-          paramStart,
-          getPrevTokenEndLoc(),
-          new (context_)
-              ESTree::ComponentParameterNode(nameElem, *optBinding, false));
-    }
-
-    if (!validateBindingIdentifier(Param{}, identRng, id, identKind)) {
-      error(identRng, "Invalid local name for component");
-    }
-
-    ESTree::Node *type = nullptr;
-    bool optional = false;
-
-    // IdentifierName?: TypeParam
-    //               ^
-    if (check(TokenKind::question)) {
-      optional = true;
-      advance(JSLexer::GrammarContext::Type);
-    }
-
-    // IdentifierName?: TypeParam
-    //                ^
-    if (check(TokenKind::colon)) {
-      SMLoc annotStart = advance(JSLexer::GrammarContext::Type).Start;
-      auto optType = parseTypeAnnotation(annotStart);
-      if (!optType)
-        return None;
-      type = *optType;
-    }
-
-    auto elem = setLocation(
-        identRng,
-        getPrevTokenEndLoc(),
-        new (context_) ESTree::IdentifierNode(id, type, optional));
-    ESTree::Node *localElem;
-
-    // IdentifierName?: TypeParam = expr
-    //                            ^
-    if (check(TokenKind::equal)) {
-      auto optInit = parseBindingInitializer(param, elem);
-      if (!optInit)
-        return None;
-      localElem = *optInit;
-    } else {
-      localElem = elem;
-    }
-
-    return setLocation(
-        paramStart,
-        getPrevTokenEndLoc(),
-        new (context_)
-            ESTree::ComponentParameterNode(nameElem, localElem, true));
-  }
-
-  error(
-      tok_->getStartLoc(),
-      "identifier or string literal expected in component parameter name");
-  return None;
-}
-
-Optional<UniqueString *> JSParserImpl::parseRenderTypeOperator() {
-  assert(tok_->getResWordOrIdentifier() == rendersIdent_);
-  auto typeOperator = rendersIdent_;
-  if (tok_->checkFollowingCharacter('?')) {
-    SMLoc start = advance(JSLexer::GrammarContext::Type).Start;
-    if (!eat(
-            TokenKind::question,
-            JSLexer::GrammarContext::Type,
-            "in render type annotation",
-            "start of render type",
-            start)) {
-      return None;
-    }
-    typeOperator = rendersMaybeOperator_;
-  } else if (tok_->checkFollowingCharacter('*')) {
-    SMLoc start = advance(JSLexer::GrammarContext::Type).Start;
-    if (!eat(
-            TokenKind::star,
-            JSLexer::GrammarContext::Type,
-            "in render type annotation",
-            "start of render type",
-            start)) {
-      return None;
-    }
-    typeOperator = rendersStarOperator_;
-  } else {
-    // Normal renders, but we must still eat the renders token. We don't just
-    // eat unconditionally above because the checkFollowingCharacter calls must
-    // have the renders ident as the current token, so we can't advance until
-    // after those calls
-    advance(JSLexer::GrammarContext::Type);
-  }
-
-  return typeOperator;
-}
-
-Optional<ESTree::Node *> JSParserImpl::parseComponentRenderTypeFlow(
-    bool componentType) {
-  SMLoc annotStart = tok_->getStartLoc();
-  auto optTypeOperator = parseRenderTypeOperator();
-  Optional<ESTree::Node *> optBody;
-  // This is a weird part of the Flow render syntax design that we should
-  // reconsider. Because unions have higher precedence than renders, we
-  // parse `component() renders null | number` as
-  // `(component() renders null) | number. But with declared components
-  // and component declarations we parse the entirety of the RHS of
-  // `renders` as a single type, so
-  // `component A() renders null | number { ... }` parses the render type
-  // as a union of null | number. This was an intentional decision, and
-  // prettier will make the discrepancy obvious, but it still feels
-  // weird. If we give `renders` higher precedence than unions then this
-  // is no longer a problem, but `keyof` has similar syntax and lower
-  // precedence than a union type.
-  if (componentType) {
-    optBody = parsePrefixTypeAnnotationFlow();
-  } else {
-    optBody = parseTypeAnnotationFlow();
-  }
-  if (!optBody || !optTypeOperator)
-    return None;
-  return setLocation(
-      annotStart,
-      getPrevTokenEndLoc(),
-      new (context_) ESTree::TypeOperatorNode(*optTypeOperator, *optBody));
-}
-
-Optional<ESTree::Node *> JSParserImpl::parseComponentTypeAnnotationFlow() {
-  // component
-  assert(check(componentIdent_));
-  SMLoc start = advance(JSLexer::GrammarContext::Type).Start;
-
-  // identifier
-  if (check(TokenKind::identifier)) {
-    error(
-        tok_->getSourceRange(),
-        "component type annotations should not contain a name");
-    advance(JSLexer::GrammarContext::Type);
-  }
-
-  ESTree::Node *typeParams = nullptr;
-
-  if (check(TokenKind::less)) {
-    auto optTypeParams = parseTypeParamsFlow();
-    if (!optTypeParams)
-      return None;
-    typeParams = *optTypeParams;
-  }
-
-  if (!need(
-          TokenKind::l_paren,
-          "at start of component parameter list",
-          "component type annotation starts here",
-          start)) {
-    return None;
-  }
-
-  ESTree::NodeList paramList;
-  auto restOpt = parseComponentTypeParametersFlow(Param{}, paramList);
-  if (!restOpt)
-    return None;
-  ESTree::Node *rest = *restOpt;
-
-  ESTree::Node *rendersType = nullptr;
-  if (check(rendersIdent_)) {
-    auto optRenders = parseComponentRenderTypeFlow(true);
-    if (!optRenders)
-      return None;
-    rendersType = *optRenders;
-  }
-
-  return setLocation(
-      start,
-      getPrevTokenEndLoc(),
-      new (context_) ESTree::ComponentTypeAnnotationNode(
-          std::move(paramList), rest, typeParams, rendersType));
-}
-
-Optional<ESTree::Node *> JSParserImpl::parseComponentTypeParametersFlow(
-    Param param,
-    ESTree::NodeList &paramList) {
-  assert(
-      check(TokenKind::l_paren) &&
-      "ComponentTypeParameters must start with '('");
-  // (
-  SMLoc lparenLoc = advance(JSLexer::GrammarContext::Type).Start;
-  ESTree::Node *rest = nullptr;
-
-  while (!check(TokenKind::r_paren)) {
-    if (check(TokenKind::dotdotdot)) {
-      // ComponentTypeRestParameter.
-      auto optRest = parseComponentTypeRestParameterFlow(param);
-      if (!optRest)
-        return None;
-      rest = *optRest;
-      break;
-    }
-
-    // ComponentTypeParameter.
-    auto optParam = parseComponentTypeParameterFlow(param);
-    if (!optParam)
-      return None;
-
-    paramList.push_back(*optParam.getValue());
-
-    if (!checkAndEat(TokenKind::comma, JSLexer::GrammarContext::Type))
-      break;
-  }
-
-  // )
-  if (!eat(
-          TokenKind::r_paren,
-          JSLexer::GrammarContext::Type,
-          "at end of component type parameter list",
-          "start of component type parameter list",
-          lparenLoc)) {
-    return None;
-  }
-
-  return rest;
-}
-
-Optional<ESTree::Node *> JSParserImpl::parseComponentTypeRestParameterFlow(
-    Param param) {
-  // ComponentTypeRestParameter:
-  //   ...IdentifierName: TypeParam
-  //   ...IdentifierName?: TypeParam
-  //   ...TypeParam
-
-  assert(check(TokenKind::dotdotdot));
-
-  SMLoc start = advance(JSLexer::GrammarContext::Type).Start;
-
-  auto optLeft = parseTypeAnnotationBeforeColonFlow();
-  if (!optLeft)
-    return None;
-
-  ESTree::Node *name = nullptr;
-  ESTree::Node *typeAnnotation = nullptr;
-  bool optional = false;
-
-  if (check(TokenKind::colon, TokenKind::question)) {
-    // The node is actually supposed to be an identifier, not a TypeAnnotation.
-    auto optName = reparseTypeAnnotationAsIdentifierFlow(*optLeft);
-    if (!optName)
-      return None;
-    name = *optName;
-    optional = checkAndEat(TokenKind::question, JSLexer::GrammarContext::Type);
-    if (!eat(
-            TokenKind::colon,
-            JSLexer::GrammarContext::Type,
-            "in component parameter type annotation",
-            "start of parameter",
-            start))
-      return None;
-    auto optType = parseTypeAnnotationFlow();
-    if (!optType)
-      return None;
-    typeAnnotation = *optType;
-  } else {
-    typeAnnotation = *optLeft;
-  }
-
-  return setLocation(
-      start,
-      getPrevTokenEndLoc(),
-      new (context_)
-          ESTree::ComponentTypeParameterNode(name, typeAnnotation, optional));
-}
-
-Optional<ESTree::Node *> JSParserImpl::parseComponentTypeParameterFlow(
-    Param param) {
-  // ComponentTypeParameter:
-  //   StringLiteral?: TypeParam
-  //   IdentifierName?: TypeParam
-
-  SMLoc paramStart = tok_->getStartLoc();
-  ESTree::Node *nameElem;
-  if (check(TokenKind::string_literal)) {
-    // StringLiteral: TypeParam
-    // ^
-    nameElem = setLocation(
-        tok_,
-        tok_,
-        new (context_) ESTree::StringLiteralNode(tok_->getStringLiteral()));
-    advance(JSLexer::GrammarContext::Type);
-  } else if (check(TokenKind::identifier) || tok_->isResWord()) {
-    // IdentifierName: TypeParam
-    // ^
-    nameElem = setLocation(
-        tok_,
-        tok_,
-        new (context_) ESTree::IdentifierNode(
-            tok_->getResWordOrIdentifier(), nullptr, false));
-    advance(JSLexer::GrammarContext::Type);
-  } else {
-    error(
-        tok_->getStartLoc(),
-        "identifier or string literal expected in component type parameter name");
-    return None;
-  }
-
-  if (check(asIdent_)) {
-    error(tok_->getStartLoc(), "'as' not allowed in component type parameter");
-    return None;
-  }
-
-  bool optional = false;
-
-  // Name?: TypeParam
-  //     ^
-  if (checkAndEat(TokenKind::question, JSLexer::GrammarContext::Type)) {
-    optional = true;
-  }
-
-  // Name?: TypeParam
-  //      ^
-  if (!eat(
-          TokenKind::colon,
-          JSLexer::GrammarContext::Type,
-          "in component type parameter",
-          "start of parameter",
-          paramStart))
-    return None;
-
-  // Name?: TypeParam
-  //        ^
-  auto optType = parseTypeAnnotation();
-  if (!optType)
-    return None;
-
-  return setLocation(
-      paramStart,
-      getPrevTokenEndLoc(),
-      new (context_)
-          ESTree::ComponentTypeParameterNode(nameElem, *optType, optional));
-}
-
-bool JSParserImpl::checkHookDeclarationFlow() {
-  if (!check(hookIdent_))
-    return false;
-
-  // Don't pass an `expectedToken` so we don't advance on a match. This allows
-  // `parseHookDeclarationFlow` to reparse the token and store useful
-  // information. Additionally to be used within `checkDeclaration` this
-  // function must be idempotent.
-  OptValue<TokenKind> optNext = lexer_.lookahead1(None);
-  return optNext.hasValue() && *optNext == TokenKind::identifier;
-}
-
-Optional<ESTree::Node *> JSParserImpl::parseHookDeclarationFlow(SMLoc start) {
-  // hook
-  assert(check(hookIdent_));
-  advance();
-
-  // identifier
-  auto optId = parseBindingIdentifier(Param{});
-
-  // Hooks always require a name identifier
-  if (!optId) {
-    errorExpected(
-        TokenKind::identifier, "after 'hook'", "location of 'hook'", start);
-    return None;
-  }
-
-  ESTree::Node *typeParams = nullptr;
-
-  if (check(TokenKind::less)) {
-    auto optTypeParams = parseTypeParamsFlow();
-    if (!optTypeParams)
-      return None;
-    typeParams = *optTypeParams;
-  }
-
-  if (!need(
-          TokenKind::l_paren,
-          "at start of hook parameter list",
-          "hook declaration starts here",
-          start)) {
-    return None;
-  }
->>>>>>> 1edbe36c
 
   ESTree::NodeList paramList;
 
@@ -2277,12 +1633,65 @@
       returnType = setLocation(
           start,
           getPrevTokenEndLoc(),
-          new (context_) ESTree::TypePredicateNode(id, typeAnnotation, true));
+          new (context_)
+              ESTree::TypePredicateNode(id, typeAnnotation, assertsIdent_));
     } else {
       returnType = *optType;
     }
+  } else if (check(impliesIdent_)) {
+    // TypePredicate (implies = true) or TypeAnnotation:
+    //   TypeAnnotation
+    //   implies IdentifierName is TypeAnnotation
+
+    //   implies IdentifierName is TypeAnnotation
+    //   ^
+    auto optType = parseTypeAnnotationFlow(None, allowAnonFunctionType);
+    if (!optType)
+      return None;
+
+    if (check(TokenKind::identifier)) {
+      // Validate the "implies" token was an identifier not a more complex type.
+      if (auto *generic = dyn_cast<ESTree::GenericTypeAnnotationNode>(*optType);
+          !(generic && !generic->_typeParameters)) {
+        error(
+            tok_->getStartLoc(),
+            "invalid return annotation. 'implies' type guard needs to be followed by identifier");
+        return None;
+      }
+
+      //   implies IdentifierName is TypeAnnotation
+      //           ^
+      ESTree::Node *id = setLocation(
+          tok_,
+          tok_,
+          new (context_)
+              ESTree::IdentifierNode(tok_->getIdentifier(), nullptr, false));
+      advance(JSLexer::GrammarContext::Type);
+
+      //   implies IdentifierName is TypeAnnotation
+      //                          ^
+      if (!checkAndEat(isIdent_, JSLexer::GrammarContext::Type)) {
+        error(
+            tok_->getStartLoc(),
+            "expecting 'is' after parameter of 'implies' type guard");
+        return None;
+      }
+      //   implies IdentifierName is TypeAnnotation
+      //                             ^
+      auto optTypeT = parseTypeAnnotationFlow(None, allowAnonFunctionType);
+      if (!optTypeT)
+        return None;
+      returnType = setLocation(
+          start,
+          getPrevTokenEndLoc(),
+          new (context_)
+              ESTree::TypePredicateNode(id, *optTypeT, impliesIdent_));
+    } else {
+      // implies (as type -- okay)
+      returnType = *optType;
+    }
   } else {
-    // TypePredicate (asserts = false) or TypeAnnotation:
+    // TypePredicate (asserts = false && implies = false) or TypeAnnotation:
     //   TypeAnnotation
     //   IdentifierName is TypeAnnotation
 
@@ -2300,7 +1709,7 @@
       returnType = setLocation(
           start,
           getPrevTokenEndLoc(),
-          new (context_) ESTree::TypePredicateNode(*optId, *optType, false));
+          new (context_) ESTree::TypePredicateNode(*optId, *optType, nullptr));
     } else {
       returnType = *optType;
     }
@@ -2382,201 +1791,6 @@
   return parseTypeAnnotationFlow();
 }
 
-Optional<ESTree::Node *> JSParserImpl::parseReturnTypeAnnotationFlow(
-    Optional<SMLoc> wrappedStart,
-    AllowAnonFunctionType allowAnonFunctionType) {
-  SMLoc start = tok_->getStartLoc();
-  ESTree::Node *returnType = nullptr;
-  if (check(assertsIdent_)) {
-    // TypePredicate (asserts = true) or TypeAnnotation:
-    //   TypeAnnotation
-    //   asserts IdentifierName
-    //   asserts IdentifierName is TypeAnnotation
-    auto optType = parseTypeAnnotationFlow(None, allowAnonFunctionType);
-    if (!optType)
-      return None;
-
-    if (check(TokenKind::identifier)) {
-      // Validate the "asserts" token was an identifier not a more complex type.
-      auto optId = reparseTypeAnnotationAsIdentifierFlow(*optType);
-      if (!optId)
-        return None;
-      ESTree::Node *id = setLocation(
-          tok_,
-          tok_,
-          new (context_)
-              ESTree::IdentifierNode(tok_->getIdentifier(), nullptr, false));
-      advance(JSLexer::GrammarContext::Type);
-      ESTree::Node *typeAnnotation = nullptr;
-      if (checkAndEat(isIdent_, JSLexer::GrammarContext::Type)) {
-        // assert IdentifierName is TypeAnnotation
-        //                          ^
-        auto optType = parseTypeAnnotationFlow(None, allowAnonFunctionType);
-        if (!optType)
-          return None;
-        typeAnnotation = *optType;
-      }
-      returnType = setLocation(
-          start,
-          getPrevTokenEndLoc(),
-          new (context_)
-              ESTree::TypePredicateNode(id, typeAnnotation, assertsIdent_));
-    } else {
-      returnType = *optType;
-    }
-  } else if (check(impliesIdent_)) {
-    // TypePredicate (implies = true) or TypeAnnotation:
-    //   TypeAnnotation
-    //   implies IdentifierName is TypeAnnotation
-
-    //   implies IdentifierName is TypeAnnotation
-    //   ^
-    auto optType = parseTypeAnnotationFlow(None, allowAnonFunctionType);
-    if (!optType)
-      return None;
-
-    if (check(TokenKind::identifier)) {
-      // Validate the "implies" token was an identifier not a more complex type.
-      if (auto *generic = dyn_cast<ESTree::GenericTypeAnnotationNode>(*optType);
-          !(generic && !generic->_typeParameters)) {
-        error(
-            tok_->getStartLoc(),
-            "invalid return annotation. 'implies' type guard needs to be followed by identifier");
-        return None;
-      }
-
-      //   implies IdentifierName is TypeAnnotation
-      //           ^
-      ESTree::Node *id = setLocation(
-          tok_,
-          tok_,
-          new (context_)
-              ESTree::IdentifierNode(tok_->getIdentifier(), nullptr, false));
-      advance(JSLexer::GrammarContext::Type);
-
-      //   implies IdentifierName is TypeAnnotation
-      //                          ^
-      if (!checkAndEat(isIdent_, JSLexer::GrammarContext::Type)) {
-        error(
-            tok_->getStartLoc(),
-            "expecting 'is' after parameter of 'implies' type guard");
-        return None;
-      }
-      //   implies IdentifierName is TypeAnnotation
-      //                             ^
-      auto optTypeT = parseTypeAnnotationFlow(None, allowAnonFunctionType);
-      if (!optTypeT)
-        return None;
-      returnType = setLocation(
-          start,
-          getPrevTokenEndLoc(),
-          new (context_)
-              ESTree::TypePredicateNode(id, *optTypeT, impliesIdent_));
-    } else {
-      // implies (as type -- okay)
-      returnType = *optType;
-    }
-  } else {
-    // TypePredicate (asserts = false && implies = false) or TypeAnnotation:
-    //   TypeAnnotation
-    //   IdentifierName is TypeAnnotation
-
-    auto optType = parseTypeAnnotationFlow(None, allowAnonFunctionType);
-    if (!optType)
-      return None;
-
-    if (checkAndEat(isIdent_, JSLexer::GrammarContext::Type)) {
-      auto optId = reparseTypeAnnotationAsIdentifierFlow(*optType);
-      if (!optId)
-        return None;
-      auto optType = parseTypeAnnotationFlow(None, allowAnonFunctionType);
-      if (!optType)
-        return None;
-      returnType = setLocation(
-          start,
-          getPrevTokenEndLoc(),
-          new (context_) ESTree::TypePredicateNode(*optId, *optType, nullptr));
-    } else {
-      returnType = *optType;
-    }
-  }
-
-  if (wrappedStart) {
-    return setLocation(
-        *wrappedStart,
-        getPrevTokenEndLoc(),
-        new (context_) ESTree::TypeAnnotationNode(returnType));
-  }
-  return returnType;
-}
-
-Optional<ESTree::Node *> JSParserImpl::parseTypeAnnotationBeforeColonFlow() {
-  // If the identifier name is a known keyword we need to lookahead to see if
-  // its a type or an identifier otherwise it could fail to parse.
-  if (check(TokenKind::identifier) &&
-      (context_.getParseFlowComponentSyntax())) {
-    if ((tok_->getResWordOrIdentifier() == componentIdent_) ||
-        (tok_->getResWordOrIdentifier() == hookIdent_) ||
-        (tok_->getResWordOrIdentifier() == rendersIdent_ &&
-         !tok_->checkFollowingCharacter('?'))) {
-      OptValue<TokenKind> optNext = lexer_.lookahead1(None);
-      if (optNext.hasValue() &&
-          (*optNext == TokenKind::colon || *optNext == TokenKind::question)) {
-        auto id = setLocation(
-            tok_,
-            tok_,
-            new (context_) ESTree::GenericTypeAnnotationNode(
-                setLocation(
-                    tok_,
-                    tok_,
-                    new (context_) ESTree::IdentifierNode(
-                        tok_->getResWordOrIdentifier(), nullptr, false)),
-                nullptr));
-        advance(JSLexer::GrammarContext::Type);
-        return id;
-      }
-    } else if (
-        tok_->getResWordOrIdentifier() == rendersIdent_ &&
-        tok_->checkFollowingCharacter('?')) {
-      SMLoc startLoc = tok_->getStartLoc();
-      auto id = setLocation(
-          tok_,
-          tok_,
-          new (context_) ESTree::GenericTypeAnnotationNode(
-              setLocation(
-                  tok_,
-                  tok_,
-                  new (context_) ESTree::IdentifierNode(
-                      tok_->getResWordOrIdentifier(), nullptr, false)),
-              nullptr));
-      advance(JSLexer::GrammarContext::Type);
-      OptValue<TokenKind> optNext = lexer_.lookahead1(None);
-      if (optNext.hasValue() && (*optNext == TokenKind::colon)) {
-        return id;
-      } else {
-        if (!eat(
-                TokenKind::question,
-                JSLexer::GrammarContext::Type,
-                "in render type annotation",
-                "start of render type",
-                startLoc)) {
-          return None;
-        }
-        auto optBody = parsePrefixTypeAnnotationFlow();
-        if (!optBody)
-          return None;
-        return setLocation(
-            startLoc,
-            getPrevTokenEndLoc(),
-            new (context_)
-                ESTree::TypeOperatorNode(rendersMaybeOperator_, *optBody));
-      }
-    }
-  }
-
-  return parseTypeAnnotationFlow();
-}
-
 Optional<ESTree::Node *> JSParserImpl::parseTypeAnnotationFlow(
     Optional<SMLoc> wrappedStart,
     AllowAnonFunctionType allowAnonFunctionType) {
@@ -3155,16 +2369,9 @@
   bool inexact = false;
 
   while (!check(TokenKind::r_square)) {
-<<<<<<< HEAD
-    auto optType = parseTupleElementFlow();
-    if (!optType)
-      return None;
-    types.push_back(**optType);
-=======
     SMLoc startLoc = tok_->getStartLoc();
     bool startsWithDotDotDot =
         checkAndEat(TokenKind::dotdotdot, JSLexer::GrammarContext::Type);
->>>>>>> 1edbe36c
 
     // ...]
     if (startsWithDotDotDot && check(TokenKind::r_square)) {
@@ -3211,107 +2418,6 @@
   // ...Type
   // ^
   if (startsWithDotDotDot) {
-    auto optType = parseTypeAnnotationBeforeColonFlow();
-    if (!optType)
-      return None;
-    if (checkAndEat(TokenKind::colon, JSLexer::GrammarContext::Type)) {
-      auto optLabel = reparseTypeAnnotationAsIdentifierFlow(*optType);
-      if (!optLabel)
-        return None;
-      label = *optLabel;
-      auto optType = parseTypeAnnotationFlow();
-      if (!optType)
-        return None;
-      elementType = *optType;
-      return setLocation(
-          startLoc,
-          getPrevTokenEndLoc(),
-          new (context_)
-              ESTree::TupleTypeSpreadElementNode(label, elementType));
-    }
-
-    return setLocation(
-        startLoc,
-        getPrevTokenEndLoc(),
-        new (context_) ESTree::TupleTypeSpreadElementNode(label, *optType));
-  }
-
-  /// +Identifier : Type
-  /// -Identifier : Type
-  /// ^
-  if (check(TokenKind::plus, TokenKind::minus)) {
-    variance = setLocation(
-        tok_,
-        tok_,
-        new (context_) ESTree::VarianceNode(
-            check(TokenKind::plus) ? plusIdent_ : minusIdent_));
-    advance(JSLexer::GrammarContext::Type);
-  }
-
-  /// Identifier [?] : Type
-  /// Type
-  /// ^
-  auto optType = parseTypeAnnotationBeforeColonFlow();
-  if (!optType)
-    return None;
-
-  /// Identifier [?] : Type
-  ///             ^
-  if (check(TokenKind::colon, TokenKind::question)) {
-    bool optional =
-        checkAndEat(TokenKind::question, JSLexer::GrammarContext::Type);
-
-    if (!eat(
-            TokenKind::colon,
-            JSLexer::GrammarContext::Type,
-            "in labeled tuple type element",
-            "location of tuple",
-            startLoc))
-      return None;
-
-    auto optLabel = reparseTypeAnnotationAsIdentifierFlow(*optType);
-    if (!optLabel)
-      return None;
-    label = *optLabel;
-    auto optType = parseTypeAnnotationFlow();
-    if (!optType)
-      return None;
-    elementType = *optType;
-
-    return setLocation(
-        startLoc,
-        getPrevTokenEndLoc(),
-        new (context_) ESTree::TupleTypeLabeledElementNode(
-            label, elementType, optional, variance));
-  }
-
-  if (variance) {
-    error(
-        variance->getSourceRange(),
-        "Variance can only be used with labeled tuple elements");
-  }
-
-  return *optType;
-}
-
-Optional<ESTree::Node *> JSParserImpl::parseHookTypeAnnotationFlow() {
-  // hook
-  assert(check(hookIdent_));
-  advance(JSLexer::GrammarContext::Type);
-  return parseFunctionOrHookTypeAnnotationFlow(true);
-}
-
-Optional<ESTree::Node *> JSParserImpl::parseTupleElementFlow() {
-  SMLoc startLoc = tok_->getStartLoc();
-
-  ESTree::Node *label = nullptr;
-  ESTree::Node *elementType = nullptr;
-  ESTree::Node *variance = nullptr;
-
-  // ...Identifier : Type
-  // ...Type
-  // ^
-  if (checkAndEat(TokenKind::dotdotdot, JSLexer::GrammarContext::Type)) {
     auto optType = parseTypeAnnotationBeforeColonFlow();
     if (!optType)
       return None;
