/*
 * Copyright (c) Facebook, Inc. and its affiliates.
 *
 * This source code is licensed under the MIT license found in the
 * LICENSE file in the root directory of this source tree.
 */

#include "JSParserImpl.h"

#include "hermes/AST/ESTreeJSONDumper.h"
#include "hermes/Support/PerfSection.h"

#include "llvh/Support/SaveAndRestore.h"

using llvh::cast;
using llvh::dyn_cast;
using llvh::isa;

namespace hermes {
namespace parser {
namespace detail {

JSParserImpl::JSParserImpl(
    Context &context,
    std::unique_ptr<llvh::MemoryBuffer> input)
    : context_(context),
      sm_(context.getSourceErrorManager()),
      lexer_(
          std::move(input),
          context.getSourceErrorManager(),
          context.getAllocator(),
          &context.getStringTable(),
          context.isStrictMode()),
      pass_(FullParse) {
  initializeIdentifiers();
}

JSParserImpl::JSParserImpl(Context &context, uint32_t bufferId, ParserPass pass)
    : context_(context),
      sm_(context.getSourceErrorManager()),
      lexer_(
          bufferId,
          context.getSourceErrorManager(),
          context.getAllocator(),
          &context.getStringTable(),
          context.isStrictMode()),
      pass_(pass) {
  preParsed_ = context.getPreParsedBufferInfo(bufferId);
  initializeIdentifiers();
}

void JSParserImpl::initializeIdentifiers() {
  getIdent_ = lexer_.getIdentifier("get");
  setIdent_ = lexer_.getIdentifier("set");
  initIdent_ = lexer_.getIdentifier("init");
  useStrictIdent_ = lexer_.getIdentifier("use strict");
  showSourceIdent_ = lexer_.getIdentifier("show source");
  hideSourceIdent_ = lexer_.getIdentifier("hide source");
  sensitiveIdent_ = lexer_.getIdentifier("sensitive");
  useStaticBuiltinIdent_ = lexer_.getIdentifier("use static builtin");
  letIdent_ = lexer_.getIdentifier("let");
  ofIdent_ = lexer_.getIdentifier("of");
  fromIdent_ = lexer_.getIdentifier("from");
  asIdent_ = lexer_.getIdentifier("as");
  implementsIdent_ = lexer_.getIdentifier("implements");
  interfaceIdent_ = lexer_.getIdentifier("interface");
  packageIdent_ = lexer_.getIdentifier("package");
  privateIdent_ = lexer_.getIdentifier("private");
  protectedIdent_ = lexer_.getIdentifier("protected");
  publicIdent_ = lexer_.getIdentifier("public");
  staticIdent_ = lexer_.getIdentifier("static");
  methodIdent_ = lexer_.getIdentifier("method");
  constructorIdent_ = lexer_.getIdentifier("constructor");
  yieldIdent_ = lexer_.getIdentifier("yield");
  newIdent_ = lexer_.getIdentifier("new");
  targetIdent_ = lexer_.getIdentifier("target");
  valueIdent_ = lexer_.getIdentifier("value");
  typeIdent_ = lexer_.getIdentifier("type");
  asyncIdent_ = lexer_.getIdentifier("async");
  awaitIdent_ = lexer_.getIdentifier("await");

#if HERMES_PARSE_FLOW

  typeofIdent_ = lexer_.getIdentifier("typeof");
  declareIdent_ = lexer_.getIdentifier("declare");
  protoIdent_ = lexer_.getIdentifier("proto");
  opaqueIdent_ = lexer_.getIdentifier("opaque");
  plusIdent_ = lexer_.getIdentifier("plus");
  minusIdent_ = lexer_.getIdentifier("minus");
  moduleIdent_ = lexer_.getIdentifier("module");
  exportsIdent_ = lexer_.getIdentifier("exports");
  esIdent_ = lexer_.getIdentifier("ES");
  commonJSIdent_ = lexer_.getIdentifier("CommonJS");
  mixinsIdent_ = lexer_.getIdentifier("mixins");
  thisIdent_ = lexer_.getIdentifier("this");

  anyIdent_ = lexer_.getIdentifier("any");
  mixedIdent_ = lexer_.getIdentifier("mixed");
  emptyIdent_ = lexer_.getIdentifier("empty");
  booleanIdent_ = lexer_.getIdentifier("boolean");
  boolIdent_ = lexer_.getIdentifier("bool");
  numberIdent_ = lexer_.getIdentifier("number");
  stringIdent_ = lexer_.getIdentifier("string");
  voidIdent_ = lexer_.getIdentifier("void");
  nullIdent_ = lexer_.getIdentifier("null");
  symbolIdent_ = lexer_.getIdentifier("symbol");

  checksIdent_ = lexer_.getIdentifier("%checks");

#endif

  // Generate the string representation of all tokens.
  for (unsigned i = 0; i != NUM_JS_TOKENS; ++i)
    tokenIdent_[i] = lexer_.getIdentifier(tokenKindStr((TokenKind)i));
}

Optional<ESTree::ProgramNode *> JSParserImpl::parse() {
  PerfSection parsing("Parsing JavaScript");
  tok_ = lexer_.advance();
  auto res = parseProgram();
  if (!res)
    return None;
  if (lexer_.getSourceMgr().getErrorCount() != 0)
    return None;
  return res.getValue();
}

void JSParserImpl::errorExpected(
    ArrayRef<TokenKind> toks,
    const char *where,
    const char *what,
    SMLoc whatLoc) {
  llvh::SmallString<4> str;
  llvh::raw_svector_ostream ss{str};

  for (unsigned i = 0; i < toks.size(); ++i) {
    // Insert a separator after the first token.
    if (i > 0) {
      // Use " or " instead of ", " before the last token.
      if (i == toks.size() - 1)
        ss << " or ";
      else
        ss << ", ";
    }
    ss << "'" << tokenKindStr(toks[i]) << "'";
  }

  ss << " expected";

  // Optionally append the 'where' description.
  if (where)
    ss << " " << where;

  SMLoc errorLoc = tok_->getStartLoc();
  SourceErrorManager::SourceCoords curCoords;
  SourceErrorManager::SourceCoords whatCoords;

  // If the location of 'what' is provided, find its and the error's source
  // coordinates.
  if (whatLoc.isValid()) {
    sm_.findBufferLineAndLoc(errorLoc, curCoords);
    sm_.findBufferLineAndLoc(whatLoc, whatCoords);
  }

  if (whatCoords.isSameSourceLineAs(curCoords)) {
    // If the what source coordinates are on the same line as the error, show
    // them both.
    sm_.error(
        errorLoc,
        SourceErrorManager::combineIntoRange(whatLoc, errorLoc),
        ss.str(),
        Subsystem::Parser);
  } else {
    sm_.error(errorLoc, ss.str(), Subsystem::Parser);

    if (what && whatCoords.isValid())
      sm_.note(whatLoc, what, Subsystem::Parser);
  }
}

bool JSParserImpl::need(
    TokenKind kind,
    const char *where,
    const char *what,
    SMLoc whatLoc) {
  if (tok_->getKind() == kind) {
    return true;
  }
  errorExpected(kind, where, what, whatLoc);
  return false;
}

bool JSParserImpl::eat(
    TokenKind kind,
    JSLexer::GrammarContext grammarContext,
    const char *where,
    const char *what,
    SMLoc whatLoc) {
  if (need(kind, where, what, whatLoc)) {
    advance(grammarContext);
    return true;
  }
  return false;
}

bool JSParserImpl::checkAndEat(
    TokenKind kind,
    JSLexer::GrammarContext grammarContext) {
  if (tok_->getKind() == kind) {
    advance(grammarContext);
    return true;
  }
  return false;
}

bool JSParserImpl::checkAndEat(
    UniqueString *ident,
    JSLexer::GrammarContext grammarContext) {
  if (check(ident)) {
    advance(grammarContext);
    return true;
  }
  return false;
}

bool JSParserImpl::checkAssign() const {
  return checkN(
      TokenKind::equal,
      TokenKind::starequal,
      TokenKind::slashequal,
      TokenKind::percentequal,
      TokenKind::plusequal,
      TokenKind::minusequal,
      TokenKind::lesslessequal,
      TokenKind::greatergreaterequal,
      TokenKind::greatergreatergreaterequal,
      TokenKind::starstarequal,
      TokenKind::pipepipeequal,
      TokenKind::ampampequal,
      TokenKind::questionquestionequal,
      TokenKind::ampequal,
      TokenKind::caretequal,
      TokenKind::pipeequal);
}

bool JSParserImpl::checkEndAssignmentExpression() const {
  return checkN(
             TokenKind::rw_in,
             ofIdent_,
             TokenKind::r_paren,
             TokenKind::r_brace,
             TokenKind::r_square,
             TokenKind::comma,
             TokenKind::semi,
             TokenKind::colon,
             TokenKind::eof) ||
      lexer_.isNewLineBeforeCurrentToken();
}

bool JSParserImpl::checkAsyncFunction() {
  // async [no LineTerminator here] function
  // ^
  assert(
      check(asyncIdent_) && "check for async function must occur at 'async'");
  // Avoid passing TokenKind::rw_function here, because parseFunctionHelper
  // relies on seeing `async` in order to construct its AST node.
  // This function must also be idempotent to allow for branching based on its
  // result in parseStatementListItem without having to store another flag,
  // for example.
  OptValue<TokenKind> optNext = lexer_.lookahead1(llvh::None);
  return optNext.hasValue() && *optNext == TokenKind::rw_function;
}

bool JSParserImpl::eatSemi(bool optional) {
  if (tok_->getKind() == TokenKind::semi) {
    advance();
    return true;
  }

  if (tok_->getKind() == TokenKind::r_brace ||
      tok_->getKind() == TokenKind::eof ||
      lexer_.isNewLineBeforeCurrentToken()) {
    return true;
  }

  if (!optional)
    error(tok_->getStartLoc(), "';' expected");
  return false;
}

void JSParserImpl::processDirective(UniqueString *directive) {
  seenDirectives_.push_back(directive);
  if (directive == useStrictIdent_)
    setStrictMode(true);
  if (directive == useStaticBuiltinIdent_)
    setUseStaticBuiltin();
}

bool JSParserImpl::recursionDepthExceeded() {
  assert(
      recursionDepth_ >= MAX_RECURSION_DEPTH &&
      "recursionDepthExceeded called without recursionDepthCheck");
  error(
      tok_->getStartLoc(),
      "Too many nested expressions/statements/declarations");
  return true;
}

Optional<ESTree::ProgramNode *> JSParserImpl::parseProgram() {
  SMLoc startLoc = tok_->getStartLoc();
  SaveStrictModeAndSeenDirectives saveStrictModeAndSeenDirectives{this};
  ESTree::NodeList stmtList;

  if (!parseStatementList(
          Param{}, TokenKind::eof, true, AllowImportExport::Yes, stmtList))
    return None;

  SMLoc endLoc = startLoc;
  if (!stmtList.empty()) {
    endLoc = stmtList.back().getEndLoc();
  }
  auto *program = setLocation(
      startLoc,
      endLoc,
      new (context_) ESTree::ProgramNode(std::move(stmtList)));
  return program;
}

Optional<ESTree::FunctionDeclarationNode *>
JSParserImpl::parseFunctionDeclaration(Param param, bool forceEagerly) {
  auto optRes = parseFunctionHelper(param, true, forceEagerly);
  if (!optRes)
    return None;
  return cast<ESTree::FunctionDeclarationNode>(*optRes);
}

Optional<ESTree::FunctionLikeNode *> JSParserImpl::parseFunctionHelper(
    Param param,
    bool isDeclaration,
    bool forceEagerly) {
  // function or async function
  assert(check(TokenKind::rw_function) || check(asyncIdent_));
  bool isAsync = check(asyncIdent_);

  SMLoc startLoc = advance().Start;

  if (isAsync) {
    // async function
    //       ^
    advance();
  }

  bool isGenerator = checkAndEat(TokenKind::star);

  // newParamYield setting per the grammar:
  // FunctionDeclaration: BindingIdentifier[?Yield, ?Await]
  // FunctionExpression: BindingIdentifier[~Yield, ~Await]
  // GeneratorFunctionDeclaration: BindingIdentifier[?Yield, ?Await]
  // GeneratorFunctionExpression: BindingIdentifier[+Yield, ~Await]
  // AsyncFunctionDeclaration: BindingIdentifier[?Yield, ?Await]
  // AsyncFunctionExpression: BindingIdentifier[+Yield, +Await]
  // AsyncGeneratorDeclaration: BindingIdentifier[?Yield, ?Await]
  // AsyncGeneratorExpression: BindingIdentifier[+Yield, +Await]
  bool nameParamYield = isDeclaration ? paramYield_ : isGenerator;
  llvh::SaveAndRestore<bool> saveNameParamYield(paramYield_, nameParamYield);
  bool nameParamAwait = isDeclaration ? paramAwait_ : isAsync;
  llvh::SaveAndRestore<bool> saveNameParamAwait(paramAwait_, nameParamAwait);

  // identifier
  auto optId = parseBindingIdentifier(Param{});
  // If this is a default function declaration, then we can match
  // [+Default] function ( FormalParameters ) { FunctionBody }
  // so the identifier is optional and we can make it nullptr.
  if (isDeclaration && !param.has(ParamDefault) && !optId) {
    errorExpected(
        TokenKind::identifier,
        "after 'function'",
        "location of 'function'",
        startLoc);
    return None;
  }

  ESTree::Node *typeParams = nullptr;
#if HERMES_PARSE_FLOW
  if (context_.getParseFlow() && check(TokenKind::less)) {
    auto optTypeParams = parseTypeParams();
    if (!optTypeParams)
      return None;
    typeParams = *optTypeParams;
  }
#endif

  // (
  if (!need(
          TokenKind::l_paren,
          "at start of function parameter list",
          isDeclaration ? "function declaration starts here"
                        : "function expression starts here",
          startLoc)) {
    return None;
  }

  ESTree::NodeList paramList;

  llvh::SaveAndRestore<bool> saveArgsAndBodyParamYield(
      paramYield_, isGenerator);
  llvh::SaveAndRestore<bool> saveArgsAndBodyParamAwait(paramAwait_, isAsync);

  if (!parseFormalParameters(param, paramList))
    return None;

  ESTree::Node *returnType = nullptr;
  ESTree::Node *predicate = nullptr;
#if HERMES_PARSE_FLOW
  if (context_.getParseFlow() && check(TokenKind::colon)) {
    SMLoc annotStart = advance(JSLexer::GrammarContext::Flow).Start;
    if (!check(checksIdent_)) {
      auto optRet = parseTypeAnnotation(annotStart);
      if (!optRet)
        return None;
      returnType = *optRet;
    }

    if (check(checksIdent_)) {
      auto optPred = parsePredicate();
      if (!optPred)
        return None;
      predicate = *optPred;
    }
  }
#endif

  // {
  if (!need(
          TokenKind::l_brace,
          isDeclaration ? "in function declaration" : "in function expression",
          isDeclaration ? "start of function declaration"
                        : "start of function expression",
          startLoc)) {
    return None;
  }

  SaveStrictModeAndSeenDirectives saveStrictModeAndSeenDirectives{this};

  // Grammar context to be used when lexing the closing brace.
  auto grammarContext =
      isDeclaration ? JSLexer::AllowRegExp : JSLexer::AllowDiv;

  if (pass_ == PreParse) {
    // Create the nodes we want to keep before the AllocationScope.
    ESTree::FunctionLikeNode *node;

    if (isDeclaration) {
      auto *decl = new (context_) ESTree::FunctionDeclarationNode(
          optId ? *optId : nullptr,
          std::move(paramList),
          nullptr,
          typeParams,
          returnType,
          predicate,
          isGenerator,
          isAsync);
      // Initialize the node with a blank body.
      decl->_body = new (context_) ESTree::BlockStatementNode({});
      node = decl;
    } else {
      auto *expr = new (context_) ESTree::FunctionExpressionNode(
          optId ? *optId : nullptr,
          std::move(paramList),
          nullptr,
          typeParams,
          returnType,
          predicate,
          isGenerator,
          isAsync);
      // Initialize the node with a blank body.
      expr->_body = new (context_) ESTree::BlockStatementNode({});
      node = expr;
    }

    AllocationScope scope(context_.getAllocator());
    auto body = parseFunctionBody(Param{}, false, grammarContext, true);
    if (!body)
      return None;

    return setLocation(startLoc, body.getValue(), node);
  }

  auto parsedBody =
      parseFunctionBody(Param{}, forceEagerly, grammarContext, true);
  if (!parsedBody)
    return None;
  auto *body = parsedBody.getValue();

  ESTree::FunctionLikeNode *node;
  if (isDeclaration) {
    auto *decl = new (context_) ESTree::FunctionDeclarationNode(
        optId ? *optId : nullptr,
        std::move(paramList),
        body,
        typeParams,
        returnType,
        predicate,
        isGenerator,
        isAsync);
    node = decl;
  } else {
    auto *expr = new (context_) ESTree::FunctionExpressionNode(
        optId ? *optId : nullptr,
        std::move(paramList),
        body,
        typeParams,
        returnType,
        predicate,
        isGenerator,
        isAsync);
    node = expr;
  }
  return setLocation(startLoc, body, node);
}

bool JSParserImpl::parseFormalParameters(
    Param param,
    ESTree::NodeList &paramList) {
  assert(check(TokenKind::l_paren) && "FormalParameters must start with '('");
  // (
  SMLoc lparenLoc = advance().Start;

#if HERMES_PARSE_FLOW
  // The first parameter can be 'this' in Flow mode.
  if (context_.getParseFlow() && check(TokenKind::rw_this)) {
    auto *name = tok_->getResWordIdentifier();
    SMLoc thisParamStart = advance().Start;

    SMLoc annotStart = tok_->getStartLoc();
    if (!eat(
            TokenKind::colon,
            JSLexer::GrammarContext::Flow,
            "in 'this' type annotation",
            "start of 'this'",
            thisParamStart))
      return false;

    auto optType = parseTypeAnnotation(annotStart);
    if (!optType)
      return false;
    ESTree::Node *type = *optType;
    paramList.push_back(*setLocation(
        thisParamStart,
        getPrevTokenEndLoc(),
        new (context_) ESTree::IdentifierNode(name, type, false)));

    checkAndEat(TokenKind::comma);
  }
#endif

  while (!check(TokenKind::r_paren)) {
    if (check(TokenKind::dotdotdot)) {
      // BindingRestElement.
      auto optRestElem = parseBindingRestElement(param);
      if (!optRestElem)
        return false;
      paramList.push_back(*optRestElem.getValue());
      break;
    }

    // BindingElement.
    auto optElem = parseBindingElement(param);
    if (!optElem)
      return false;

    paramList.push_back(*optElem.getValue());

    if (!checkAndEat(TokenKind::comma))
      break;
  }

  // )
  if (!eat(
          TokenKind::r_paren,
          JSLexer::AllowRegExp,
          "at end of function parameter list",
          "start of parameter list",
          lparenLoc)) {
    return false;
  }

  return true;
}

Optional<ESTree::Node *> JSParserImpl::parseStatement(Param param) {
  CHECK_RECURSION;

#define _RET(parseFunc)       \
  if (auto res = (parseFunc)) \
    return res.getValue();    \
  else                        \
    return None;

  switch (tok_->getKind()) {
    case TokenKind::l_brace:
      _RET(parseBlock(param));
    case TokenKind::rw_var:
      _RET(parseVariableStatement(Param{}));
    case TokenKind::semi:
      _RET(parseEmptyStatement());
    case TokenKind::rw_if:
      _RET(parseIfStatement(param.get(ParamReturn)));
    case TokenKind::rw_while:
      _RET(parseWhileStatement(param.get(ParamReturn)));
    case TokenKind::rw_do:
      _RET(parseDoWhileStatement(param.get(ParamReturn)));
    case TokenKind::rw_for:
      _RET(parseForStatement(param.get(ParamReturn)));
    case TokenKind::rw_continue:
      _RET(parseContinueStatement());
    case TokenKind::rw_break:
      _RET(parseBreakStatement());
    case TokenKind::rw_return:
      _RET(parseReturnStatement());
    case TokenKind::rw_with:
      _RET(parseWithStatement(param.get(ParamReturn)));
    case TokenKind::rw_switch:
      _RET(parseSwitchStatement(param.get(ParamReturn)));
    case TokenKind::rw_throw:
      _RET(parseThrowStatement(Param{}));
    case TokenKind::rw_try:
      _RET(parseTryStatement(param.get(ParamReturn)));
    case TokenKind::rw_debugger:
      _RET(parseDebuggerStatement());

    default:
      _RET(parseExpressionOrLabelledStatement(param.get(ParamReturn)));
  }

#undef _RET
}

llvh::SmallVector<llvh::SmallString<24>, 1> JSParserImpl::copySeenDirectives()
    const {
  llvh::SmallVector<llvh::SmallString<24>, 1> copies;
  for (UniqueString *directive : seenDirectives_) {
    copies.emplace_back(directive->str());
  }
  return copies;
}

Optional<ESTree::BlockStatementNode *> JSParserImpl::parseFunctionBody(
    Param param,
    bool eagerly,
    JSLexer::GrammarContext grammarContext,
    bool parseDirectives) {
  if (pass_ == LazyParse && !eagerly) {
    auto startLoc = tok_->getStartLoc();
    assert(
        preParsed_->functionInfo.count(startLoc) == 1 &&
        "no function info stored during preparse");
    PreParsedFunctionInfo functionInfo = preParsed_->functionInfo[startLoc];
    SMLoc endLoc = functionInfo.end;
    if ((unsigned)(endLoc.getPointer() - startLoc.getPointer()) >=
        context_.getPreemptiveFunctionCompilationThreshold()) {
      lexer_.seek(endLoc);
      advance(grammarContext);

      // Emulate parsing the "use strict" directive in parseBlock.
      setStrictMode(functionInfo.strictMode);
<<<<<<< HEAD
=======

      // PreParse collected directives idents into \c PreParsedFunctionInfo,
      // iterate on them and fabricate directive nodes into the body node so
      // the semantic validator can scan them back.
      ESTree::NodeList stmtList;
      for (const llvh::SmallString<24> &directive : functionInfo.directives) {
        auto *strLit = new (context_)
            ESTree::StringLiteralNode(lexer_.getIdentifier(directive));
        auto *dirStmt = new (context_)
            ESTree::ExpressionStatementNode(strLit, strLit->_value);
        stmtList.push_back(*dirStmt);
      }
>>>>>>> 0bac657c

      auto *body =
          new (context_) ESTree::BlockStatementNode(std::move(stmtList));
      body->isLazyFunctionBody = true;
      body->paramYield = paramYield_;
      body->paramAwait = paramAwait_;
      body->bufferId = lexer_.getBufferId();
      return setLocation(startLoc, endLoc, body);
    }
  }

  auto body = parseBlock(ParamReturn, grammarContext, parseDirectives);
  if (!body)
    return None;

  if (pass_ == PreParse) {
<<<<<<< HEAD
    preParsed_->functionInfo[(*body)->getStartLoc()] =
        PreParsedFunctionInfo{(*body)->getEndLoc(), isStrictMode()};
=======
    preParsed_->functionInfo[(*body)->getStartLoc()] = PreParsedFunctionInfo{
        (*body)->getEndLoc(), isStrictMode(), copySeenDirectives()};
>>>>>>> 0bac657c
  }

  return body;
}

Optional<ESTree::Node *> JSParserImpl::parseDeclaration(Param param) {
  CHECK_RECURSION;

  assert(checkDeclaration() && "invalid start for declaration");

  if (check(TokenKind::rw_function) || check(asyncIdent_)) {
    auto fdecl = parseFunctionDeclaration(Param{});
    if (!fdecl)
      return None;

    return *fdecl;
  }

  if (check(TokenKind::rw_class)) {
    auto optClass = parseClassDeclaration(Param{});
    if (!optClass)
      return None;

    return *optClass;
  }

  if (checkN(TokenKind::rw_const, letIdent_)) {
    auto optLexDecl = parseLexicalDeclaration(ParamIn);
    if (!optLexDecl)
      return None;

    return *optLexDecl;
  }

#if HERMES_PARSE_FLOW
  if (context_.getParseFlow()) {
    auto optDecl = parseFlowDeclaration();
    if (!optDecl)
      return None;
    return *optDecl;
  }
#endif

  assert(false && "checkDeclaration() returned true without a declaration");
  return None;
}

bool JSParserImpl::parseStatementListItem(
    Param param,
    AllowImportExport allowImportExport,
    ESTree::NodeList &stmtList) {
  if (checkDeclaration()) {
    auto decl = parseDeclaration(Param{});
    if (!decl)
      return false;

    stmtList.push_back(*decl.getValue());
#if HERMES_PARSE_FLOW
  } else if (context_.getParseFlow() && checkDeclareType()) {
    // declare var, declare function, declare interface, etc.
    SMLoc start = advance(JSLexer::GrammarContext::Flow).Start;
    auto decl = parseDeclare(start, AllowDeclareExportType::No);
    if (!decl)
      return false;
    stmtList.push_back(*decl.getValue());
#endif
  } else if (tok_->getKind() == TokenKind::rw_import) {
    // 'import' can indicate an import declaration, but it's also possible a
    // Statement begins with a call to `import()`, so do a lookahead to see if
    // the next token is '('.
    auto optNext = lexer_.lookahead1(None);
    if (optNext.hasValue() && *optNext == TokenKind::l_paren) {
      auto stmt = parseStatement(param.get(ParamReturn));
      if (!stmt)
        return false;

      stmtList.push_back(*stmt.getValue());
    } else {
      auto importDecl = parseImportDeclaration();
      if (!importDecl) {
        return false;
      }

      stmtList.push_back(*importDecl.getValue());
      if (allowImportExport == AllowImportExport::No) {
        error(
            importDecl.getValue()->getSourceRange(),
            "import declaration must be at top level of module");
      }
    }
  } else if (tok_->getKind() == TokenKind::rw_export) {
    auto exportDecl = parseExportDeclaration();
    if (!exportDecl) {
      return false;
    }

    if (allowImportExport == AllowImportExport::Yes) {
      stmtList.push_back(**exportDecl);
    } else {
      error(
          exportDecl.getValue()->getSourceRange(),
          "export declaration must be at top level of module");
    }
  } else {
    auto stmt = parseStatement(param.get(ParamReturn));
    if (!stmt)
      return false;

    stmtList.push_back(*stmt.getValue());
  }

  return true;
}

template <typename... Tail>
Optional<bool> JSParserImpl::parseStatementList(
    Param param,
    TokenKind until,
    bool parseDirectives,
    AllowImportExport allowImportExport,
    ESTree::NodeList &stmtList,
    Tail... otherUntil) {
  if (parseDirectives) {
    ESTree::ExpressionStatementNode *dirStmt;
    while (check(TokenKind::string_literal) &&
           (dirStmt = parseDirective()) != nullptr) {
      stmtList.push_back(*dirStmt);
    }
  }

  while (!check(TokenKind::eof) && !checkN(until, otherUntil...)) {
    if (!parseStatementListItem(param, allowImportExport, stmtList)) {
      return None;
    }
  }

  return true;
}

Optional<ESTree::BlockStatementNode *> JSParserImpl::parseBlock(
    Param param,
    JSLexer::GrammarContext grammarContext,
    bool parseDirectives) {
  // {
  assert(check(TokenKind::l_brace));
  SMLoc startLoc = advance().Start;

  ESTree::NodeList stmtList;

  if (!parseStatementList(
          param,
          TokenKind::r_brace,
          parseDirectives,
          AllowImportExport::No,
          stmtList)) {
    return None;
  }

  // }
  auto *body = setLocation(
      startLoc,
      tok_,
      new (context_) ESTree::BlockStatementNode(std::move(stmtList)));
  if (!eat(
          TokenKind::r_brace,
          grammarContext,
          "at end of block",
          "block starts here",
          startLoc))
    return None;

  return body;
}

bool JSParserImpl::validateBindingIdentifier(
    Param param,
    SMRange range,
    UniqueString *id,
    TokenKind kind) {
  if (id == yieldIdent_) {
    // yield is permitted as BindingIdentifier in the grammar,
    // and prohibited with static semantics.
    if (isStrictMode() || paramYield_) {
      error(range, "Unexpected usage of 'yield' as an identifier");
    }
  }

  if (id == awaitIdent_) {
    // await is permitted as BindingIdentifier in the grammar,
    // and prohibited with static semantics.
    if (paramAwait_) {
      error(range, "Unexpected usage of 'await' as an identifier");
    }
  }

  if (isStrictMode() && id == letIdent_) {
    // ES9.0 12.1.1
    // BindingIdentifier : Identifier
    // Identifier : IdentifierName (but not ReservedWord)
    // It is a Syntax Error if this phrase is contained in strict mode code
    // and the StringValue of IdentifierName is: "implements", "interface",
    // "let", "package", "private", "protected", "public", "static", or
    // "yield".
    // NOTE: All except 'let' are scanned as reserved words instead of
    // identifiers, so we only check for `let` here.
    error(
        range,
        "Invalid use of strict mode reserved word as binding identifier");
  }

  return kind == TokenKind::identifier || kind == TokenKind::rw_yield;
}

Optional<ESTree::IdentifierNode *> JSParserImpl::parseBindingIdentifier(
    Param param) {
  if (!check(TokenKind::identifier) && !tok_->isResWord()) {
    return None;
  }
  SMRange identRng = tok_->getSourceRange();

  // If we have an identifier or reserved word, then store it and the kind,
  // and pass it to the validateBindingIdentifier function.
  UniqueString *id = tok_->getResWordOrIdentifier();
  TokenKind kind = tok_->getKind();
  if (!validateBindingIdentifier(param, tok_->getSourceRange(), id, kind)) {
    return None;
  }
  advance();

  ESTree::Node *type = nullptr;
  bool optional = false;
#if HERMES_PARSE_FLOW
  if (context_.getParseFlow()) {
    if (check(TokenKind::question)) {
      optional = true;
      advance(JSLexer::GrammarContext::Flow);
    }

    if (check(TokenKind::colon)) {
      SMLoc annotStart = advance(JSLexer::GrammarContext::Flow).Start;
      auto optType = parseTypeAnnotation(annotStart);
      if (!optType)
        return None;
      type = *optType;
    }
  }
#endif

  return setLocation(
      identRng,
      getPrevTokenEndLoc(),
      new (context_) ESTree::IdentifierNode(id, type, optional));
}

Optional<ESTree::VariableDeclarationNode *>
JSParserImpl::parseLexicalDeclaration(Param param) {
  assert(
      (check(TokenKind::rw_var) || check(TokenKind::rw_const) ||
       check(letIdent_)) &&
      "parseLexicalDeclaration() expects var/const/let");
  bool isConst = check(TokenKind::rw_const);
  auto kindIdent = tok_->getResWordOrIdentifier();

  SMLoc startLoc = advance().Start;

  ESTree::NodeList declList;
  if (!parseVariableDeclarationList(param, declList, startLoc))
    return None;

  if (!eatSemi())
    return None;

  if (isConst) {
    for (const ESTree::Node &decl : declList) {
      const auto *varDecl = cast<ESTree::VariableDeclaratorNode>(&decl);
      if (!varDecl->_init) {
        // ES9.0 13.3.1.1
        // LexicalBinding : BindingIdentifier Initializer
        // It is a Syntax Error if Initializer is not present and
        // IsConstantDeclaration of the LexicalDeclaration containing this
        // LexicalBinding is true.
        // Note that we don't perform this check in the SemanticValidator
        // because `const` declarations in `for` loops don't need initializers.
        error(
            varDecl->getSourceRange(),
            "missing initializer in const declaration");
      }
    }
  }

  auto *res = setLocation(
      startLoc,
      getPrevTokenEndLoc(),
      new (context_)
          ESTree::VariableDeclarationNode(kindIdent, std::move(declList)));

  ensureDestructuringInitialized(res);

  return res;
}

Optional<ESTree::VariableDeclarationNode *>
JSParserImpl::parseVariableStatement(Param param) {
  return parseLexicalDeclaration(ParamIn);
}

Optional<ESTree::PrivateNameNode *> JSParserImpl::parsePrivateName() {
  assert(check(TokenKind::private_identifier));
  ESTree::Node *ident = setLocation(
      tok_,
      tok_,
      new (context_)
          ESTree::IdentifierNode(tok_->getPrivateIdentifier(), nullptr, false));
  SMLoc start = advance().Start;
  return setLocation(
      start, ident, new (context_) ESTree::PrivateNameNode(ident));
}

Optional<const char *> JSParserImpl::parseVariableDeclarationList(
    Param param,
    ESTree::NodeList &declList,
    SMLoc declLoc) {
  do {
    auto optDecl = parseVariableDeclaration(param, declLoc);
    if (!optDecl)
      return None;
    declList.push_back(*optDecl.getValue());
  } while (checkAndEat(TokenKind::comma));

  return "OK";
}

void JSParserImpl::ensureDestructuringInitialized(
    ESTree::VariableDeclarationNode *declNode) {
  for (auto &elem : declNode->_declarations) {
    auto *declarator = cast<ESTree::VariableDeclaratorNode>(&elem);

    if (!isa<ESTree::PatternNode>(declarator->_id) || declarator->_init)
      continue;

    error(
        declarator->_id->getSourceRange(),
        "destucturing declaration must be initialized");
  }
}

Optional<ESTree::VariableDeclaratorNode *>
JSParserImpl::parseVariableDeclaration(Param param, SMLoc declLoc) {
  ESTree::Node *target;
  SMLoc startLoc = tok_->getStartLoc();

  if (check(TokenKind::l_square, TokenKind::l_brace)) {
    auto optPat = parseBindingPattern(param);
    if (!optPat)
      return None;

    target = *optPat;
  } else {
    auto optIdent = parseBindingIdentifier(Param{});
    if (!optIdent) {
      errorExpected(
          TokenKind::identifier,
          "in declaration",
          "declaration started here",
          declLoc);
      return None;
    }

    target = *optIdent;
  }

  // No initializer?
  if (!check(TokenKind::equal)) {
    return setLocation(
        startLoc,
        getPrevTokenEndLoc(),
        new (context_) ESTree::VariableDeclaratorNode(nullptr, target));
  };

  // Parse the initializer.
  auto debugLoc = advance().Start;

  auto expr = parseAssignmentExpression(
      param, AllowTypedArrowFunction::Yes, CoverTypedParameters::No);
  if (!expr)
    return None;

  return setLocation(
      startLoc,
      getPrevTokenEndLoc(),
      debugLoc,
      new (context_) ESTree::VariableDeclaratorNode(*expr, target));
}

Optional<ESTree::Node *> JSParserImpl::parseBindingPattern(Param param) {
  assert(
      check(TokenKind::l_square, TokenKind::l_brace) &&
      "BindingPattern expects '{' or '['");
  if (check(TokenKind::l_square)) {
    auto optAB = parseArrayBindingPattern(param);
    if (!optAB)
      return None;
    return *optAB;
  } else {
    auto optOB = parseObjectBindingPattern(param);
    if (!optOB)
      return None;
    return *optOB;
  }
}

Optional<ESTree::ArrayPatternNode *> JSParserImpl::parseArrayBindingPattern(
    Param param) {
  assert(check(TokenKind::l_square) && "ArrayBindingPattern expects '['");

  // Eat the '[', recording the start location.
  auto startLoc = advance().Start;

  ESTree::NodeList elemList;

  if (!check(TokenKind::r_square)) {
    for (;;) {
      if (check(TokenKind::comma)) {
        // Elision.
        elemList.push_back(
            *setLocation(tok_, tok_, new (context_) ESTree::EmptyNode()));
      } else if (check(TokenKind::dotdotdot)) {
        // BindingRestElement.
        auto optRestElem = parseBindingRestElement(param);
        if (!optRestElem)
          return None;
        elemList.push_back(*optRestElem.getValue());
        break;
      } else {
        // BindingElement.
        auto optElem = parseBindingElement(param);
        if (!optElem)
          return None;
        elemList.push_back(*optElem.getValue());
      }

      if (!checkAndEat(TokenKind::comma))
        break;
      if (check(TokenKind::r_square)) // Check for ",]".
        break;
    }
  }

  if (!eat(
          TokenKind::r_square,
          JSLexer::AllowDiv,
          "at end of array binding pattern '[...'",
          "location of '['",
          startLoc))
    return None;

  ESTree::Node *type = nullptr;
#if HERMES_PARSE_FLOW
  if (context_.getParseFlow()) {
    if (check(TokenKind::colon)) {
      SMLoc annotStart = advance(JSLexer::GrammarContext::Flow).Start;
      auto optType = parseTypeAnnotation(annotStart);
      if (!optType)
        return None;
      type = *optType;
    }
  }
#endif

  return setLocation(
      startLoc,
      getPrevTokenEndLoc(),
      new (context_) ESTree::ArrayPatternNode(std::move(elemList), type));
}

Optional<ESTree::Node *> JSParserImpl::parseBindingElement(Param param) {
  CHECK_RECURSION;
  ESTree::Node *elem;

  if (check(TokenKind::l_square, TokenKind::l_brace)) {
    auto optPat = parseBindingPattern(param);
    if (!optPat)
      return None;
    elem = *optPat;
  } else {
    auto optIdent = parseBindingIdentifier(param);
    if (!optIdent) {
      error(
          tok_->getStartLoc(),
          "identifier, '{' or '[' expected in binding pattern");
      return None;
    }
    elem = *optIdent;
  }

  // No initializer?
  if (!check(TokenKind::equal))
    return elem;

  auto optInit = parseBindingInitializer(param, elem);
  if (!optInit)
    return None;
  return *optInit;
}

Optional<ESTree::Node *> JSParserImpl::parseBindingRestElement(Param param) {
  assert(
      check(TokenKind::dotdotdot) &&
      "BindingRestElement expected to start with '...'");

  auto startLoc = advance().Start;

  auto optElem = parseBindingElement(param);
  if (!optElem)
    return None;
  if (isa<ESTree::AssignmentPatternNode>(*optElem)) {
    error(
        optElem.getValue()->getSourceRange(),
        "rest elemenent may not have a default initializer");
    return None;
  }

  return setLocation(
      startLoc,
      getPrevTokenEndLoc(),
      new (context_) ESTree::RestElementNode(*optElem));
}

Optional<ESTree::AssignmentPatternNode *> JSParserImpl::parseBindingInitializer(
    Param param,
    ESTree::Node *left) {
  assert(check(TokenKind::equal) && "binding initializer requires '='");

  // Parse the initializer.
  auto debugLoc = advance().Start;

  auto expr = parseAssignmentExpression(ParamIn + param);
  if (!expr)
    return None;

  return setLocation(
      left,
      getPrevTokenEndLoc(),
      debugLoc,
      new (context_) ESTree::AssignmentPatternNode(left, *expr));
}

Optional<ESTree::ObjectPatternNode *> JSParserImpl::parseObjectBindingPattern(
    Param param) {
  assert(check(TokenKind::l_brace) && "ObjectBindingPattern expects '{'");

  // Eat the '{', recording the start location.
  auto startLoc = advance().Start;

  ESTree::NodeList propList{};

  if (!check(TokenKind::r_brace)) {
    for (;;) {
      if (check(TokenKind::dotdotdot)) {
        // BindingRestProperty.
        auto optRestElem = parseBindingRestProperty(param);
        if (!optRestElem)
          return None;
        propList.push_back(*optRestElem.getValue());
        break;
      }
      auto optProp = parseBindingProperty(param);
      if (!optProp)
        return None;

      propList.push_back(**optProp);

      if (!checkAndEat(TokenKind::comma))
        break;
      if (check(TokenKind::r_brace)) // check for ",}"
        break;
    }
  }

  if (!eat(
          TokenKind::r_brace,
          JSLexer::AllowDiv,
          "at end of object binding pattern '{...'",
          "location of '{'",
          startLoc))
    return None;

  ESTree::Node *type = nullptr;
#if HERMES_PARSE_FLOW
  if (context_.getParseFlow()) {
    if (check(TokenKind::colon)) {
      SMLoc annotStart = advance(JSLexer::GrammarContext::Flow).Start;
      auto optType = parseTypeAnnotation(annotStart);
      if (!optType)
        return None;
      type = *optType;
    }
  }
#endif

  return setLocation(
      startLoc,
      getPrevTokenEndLoc(),
      new (context_) ESTree::ObjectPatternNode(std::move(propList), type));
}

Optional<ESTree::PropertyNode *> JSParserImpl::parseBindingProperty(
    Param param) {
  bool computed = check(TokenKind::l_square);
  SMLoc startLoc = tok_->getStartLoc();
  auto optKey = parsePropertyName();
  if (!optKey)
    return None;
  ESTree::Node *key = optKey.getValue();

  ESTree::Node *value = nullptr;
  bool shorthand = false;

  if (checkAndEat(TokenKind::colon)) {
    // PropertyName ":" BindingElement
    //               ^
    auto optElement = parseBindingElement(Param{});
    if (!optElement)
      return None;
    value = optElement.getValue();
  } else {
    // SingleNameBinding :
    //   BindingIdentifier Initializer[opt]
    //                     ^

    // Must validate BindingIdentifier, because there are certain identifiers
    // which are valid as PropertyName but not as BindingIdentifier.
    auto *ident = dyn_cast<ESTree::IdentifierNode>(key);
    if (!ident ||
        !validateBindingIdentifier(
            Param{},
            ident->getSourceRange(),
            ident->_name,
            TokenKind::identifier)) {
      error(startLoc, "identifier expected in object binding pattern");
      return None;
    }

    shorthand = true;

    if (check(TokenKind::equal)) {
      // BindingIdentifier Initializer
      //                   ^
      // Clone the key because parseBindingInitializer will wrap it.
      auto *left = setLocation(
          ident,
          ident,
          new (context_) ESTree::IdentifierNode(ident->_name, nullptr, false));
      auto optInit = parseBindingInitializer(param + ParamIn, left);
      if (!optInit)
        return None;

      value = *optInit;
    } else {
      // BindingIdentifier
      //                   ^
      // Shorthand property initialization, clone the key directly.
      value = setLocation(
          ident,
          ident,
          new (context_) ESTree::IdentifierNode(ident->_name, nullptr, false));
    }
  }

  return setLocation(
      startLoc,
      getPrevTokenEndLoc(),
      new (context_) ESTree::PropertyNode(
          key, value, initIdent_, computed, false, shorthand));
}

Optional<ESTree::Node *> JSParserImpl::parseBindingRestProperty(
    hermes::parser::detail::Param param) {
  assert(
      check(TokenKind::dotdotdot) &&
      "BindingRestProperty expected to start with '...'");

  auto startLoc = advance().Start;

  // NOTE: the spec says that this cannot be another pattern, even though it
  // would make sense.
#if 0
  auto optElem = parseBindingElement(param);
#else
  auto optElem = parseBindingIdentifier(param);
#endif
  if (!optElem) {
    error(
        tok_->getStartLoc(),
        "identifier expected after '...' in object pattern");
    return None;
  }

  return setLocation(
      startLoc,
      getPrevTokenEndLoc(),
      new (context_) ESTree::RestElementNode(*optElem));
}

Optional<ESTree::EmptyStatementNode *> JSParserImpl::parseEmptyStatement() {
  assert(check(TokenKind::semi));
  auto *empty =
      setLocation(tok_, tok_, new (context_) ESTree::EmptyStatementNode());
  advance();

  return empty;
}

Optional<ESTree::Node *> JSParserImpl::parseExpressionOrLabelledStatement(
    Param param) {
  bool startsWithIdentifier = check(TokenKind::identifier);

  // ES9.0 13.5
  // Lookahead cannot be any of: {, function, async function, class, let [
  // Allow execution to continue because the expression may be parsed,
  // but report an error because it will be ambiguous whether the parse was
  // correct.
  if (checkN(TokenKind::l_brace, TokenKind::rw_function, TokenKind::rw_class) ||
      (check(asyncIdent_) && checkAsyncFunction())) {
    // There's no need to stop reporting errors.
    error(
        tok_->getSourceRange(),
        "declaration not allowed as expression statement");
  }

  if (check(letIdent_)) {
    SMLoc letLoc = advance().Start;
    if (check(TokenKind::l_square)) {
      // let [
      error(
          {letLoc, tok_->getEndLoc()},
          "ambiguous 'let [': either a 'let' binding or a member expression");
    }
    lexer_.seek(letLoc);
    advance();
  }

  SMLoc startLoc = tok_->getStartLoc();
  auto optExpr = parseExpression(ParamIn, CoverTypedParameters::No);
  if (!optExpr)
    return None;

  // Check whether this is a label. The expression must have started with an
  // identifier, be just an identifier and be
  // followed by ':'
  if (startsWithIdentifier && isa<ESTree::IdentifierNode>(optExpr.getValue()) &&
      checkAndEat(TokenKind::colon)) {
    auto *id = cast<ESTree::IdentifierNode>(optExpr.getValue());

    ESTree::Node *body = nullptr;
    if (check(TokenKind::rw_function)) {
      auto optFunc = parseFunctionDeclaration(param);
      if (!optFunc)
        return None;
      /// ES9.0 13.13.1
      /// It is a Syntax Error if any source text matches this rule.
      /// LabelledItem : FunctionDeclaration
      /// NOTE: GeneratorDeclarations are disallowed as part of the grammar
      /// as well, so all FunctionDeclarations are disallowed as labeled
      /// items, except via an AnnexB extension which is unsupported in
      /// Hermes.
      error(
          optFunc.getValue()->getSourceRange().Start,
          "Function declaration not allowed as body of labeled statement");
      body = optFunc.getValue();
    } else {
      // Statement
      auto optBody = parseStatement(param.get(ParamReturn));
      if (!optBody)
        return None;
      body = optBody.getValue();
    }

    return setLocation(
        id, body, new (context_) ESTree::LabeledStatementNode(id, body));
  } else {
    if (!eatSemi())
      return None;

    return setLocation(
        startLoc,
        getPrevTokenEndLoc(),
        new (context_)
            ESTree::ExpressionStatementNode(optExpr.getValue(), nullptr));
  }
}

Optional<ESTree::IfStatementNode *> JSParserImpl::parseIfStatement(
    Param param) {
  assert(check(TokenKind::rw_if));
  SMLoc startLoc = advance().Start;

  SMLoc condLoc = tok_->getStartLoc();
  if (!eat(
          TokenKind::l_paren,
          JSLexer::AllowRegExp,
          "after 'if'",
          "location of 'if'",
          startLoc))
    return None;
  auto optTest = parseExpression();
  if (!optTest)
    return None;
  if (!eat(
          TokenKind::r_paren,
          JSLexer::AllowRegExp,
          "at end of 'if' condition",
          "'if' condition starts here",
          condLoc))
    return None;

  auto optConsequent = parseStatement(param.get(ParamReturn));
  if (!optConsequent)
    return None;

  if (checkAndEat(TokenKind::rw_else)) {
    auto optAlternate = parseStatement(param.get(ParamReturn));
    if (!optAlternate)
      return None;

    return setLocation(
        startLoc,
        optAlternate.getValue(),
        new (context_) ESTree::IfStatementNode(
            optTest.getValue(),
            optConsequent.getValue(),
            optAlternate.getValue()));
  } else {
    return setLocation(
        startLoc,
        optConsequent.getValue(),
        new (context_) ESTree::IfStatementNode(
            optTest.getValue(), optConsequent.getValue(), nullptr));
  }
}

Optional<ESTree::WhileStatementNode *> JSParserImpl::parseWhileStatement(
    Param param) {
  assert(check(TokenKind::rw_while));
  SMLoc startLoc = advance().Start;

  if (!eat(
          TokenKind::l_paren,
          JSLexer::AllowRegExp,
          "after 'while'",
          "location of 'while'",
          startLoc))
    return None;
  auto optTest = parseExpression();
  if (!optTest)
    return None;
  if (!eat(
          TokenKind::r_paren,
          JSLexer::AllowRegExp,
          "at end of 'while' condition",
          "location of 'while'",
          startLoc))
    return None;

  auto optBody = parseStatement(param.get(ParamReturn));
  if (!optBody)
    return None;

  return setLocation(
      startLoc,
      optBody.getValue(),
      new (context_)
          ESTree::WhileStatementNode(optBody.getValue(), optTest.getValue()));
}

Optional<ESTree::DoWhileStatementNode *> JSParserImpl::parseDoWhileStatement(
    Param param) {
  assert(check(TokenKind::rw_do));
  SMLoc startLoc = advance().Start;

  auto optBody = parseStatement(param.get(ParamReturn));
  if (!optBody)
    return None;

  SMLoc whileLoc = tok_->getStartLoc();
  if (!eat(
          TokenKind::rw_while,
          JSLexer::AllowRegExp,
          "at end of 'do-while'",
          "'do-while' starts here",
          startLoc))
    return None;

  if (!eat(
          TokenKind::l_paren,
          JSLexer::AllowRegExp,
          "after 'do-while'",
          "location of 'while'",
          whileLoc))
    return None;
  auto optTest = parseExpression();
  if (!optTest)
    return None;
  if (!eat(
          TokenKind::r_paren,
          JSLexer::AllowRegExp,
          "at end of 'do-while' condition",
          "location of 'while'",
          whileLoc))
    return None;

  eatSemi(true);

  return setLocation(
      startLoc,
      getPrevTokenEndLoc(),
      new (context_)
          ESTree::DoWhileStatementNode(optBody.getValue(), optTest.getValue()));
}

Optional<ESTree::Node *> JSParserImpl::parseForStatement(Param param) {
  assert(check(TokenKind::rw_for));
  SMLoc startLoc = advance().Start;

  bool await = false;
  SMRange awaitRng;
  if (paramAwait_ && check(awaitIdent_)) {
    awaitRng = advance();
    await = true;
  }

  SMLoc lparenLoc = tok_->getStartLoc();
  if (!eat(
          TokenKind::l_paren,
          JSLexer::AllowRegExp,
          "after 'for'",
          "location of 'for'",
          startLoc))
    return None;

  ESTree::VariableDeclarationNode *decl = nullptr;
  ESTree::NodePtr expr1 = nullptr;

  if (checkN(TokenKind::rw_var, TokenKind::rw_const, letIdent_)) {
    // Productions valid here:
    //   for ( var/let/const VariableDeclarationList
    //   for [await] ( var/let/const VariableDeclaration
    SMLoc varStartLoc = tok_->getStartLoc();
    auto *declIdent = tok_->getResWordOrIdentifier();
    advance();

    ESTree::NodeList declList;
    if (!parseVariableDeclarationList(Param{}, declList, varStartLoc))
      return None;

    auto endLoc = declList.back().getEndLoc();
    decl = setLocation(
        varStartLoc,
        endLoc,
        new (context_)
            ESTree::VariableDeclarationNode(declIdent, std::move(declList)));
  } else {
    // Productions valid here:
    //   for [await] ( Expression_opt
    //   for [await] ( LeftHandSideExpression

    if (!check(TokenKind::semi)) {
      auto optExpr1 = parseExpression(Param{});
      if (!optExpr1)
        return None;
      expr1 = optExpr1.getValue();
    }
  }

  if (checkN(TokenKind::rw_in, ofIdent_)) {
    // Productions valid here:
    //   for [await] ( var/let/const VariableDeclaration[In] in/of
    //   for [await] ( LeftHandSideExpression in/of

    if (decl && decl->_declarations.size() > 1) {
      error(
          decl->getSourceRange(),
          "Only one binding must be declared in a for-in/for-of loop");
      return None;
    }

    // Check for destructuring pattern on the left and reparse it.
    if (expr1 &&
        (isa<ESTree::ArrayExpressionNode>(expr1) ||
         isa<ESTree::ObjectExpressionNode>(expr1))) {
      auto optExpr1 = reparseAssignmentPattern(expr1, false);
      if (!optExpr1)
        return None;
      expr1 = *optExpr1;
    }

    // Remember whether we are parsing for-in or for-of.
    bool const forInLoop = check(TokenKind::rw_in);
    advance();

    if (forInLoop && await)
      error(awaitRng, "unexpected 'await' in for..in loop");

    auto optRightExpr =
        forInLoop ? parseExpression() : parseAssignmentExpression(ParamIn);

    if (!eat(
            TokenKind::r_paren,
            JSLexer::AllowRegExp,
            "after 'for(... in/of ...'",
            "location of '('",
            lparenLoc))
      return None;

    auto optBody = parseStatement(param.get(ParamReturn));
    if (!optBody || !optRightExpr)
      return None;

    ESTree::Node *node;
    if (forInLoop) {
      node = new (context_) ESTree::ForInStatementNode(
          decl ? decl : expr1, optRightExpr.getValue(), optBody.getValue());
    } else {
      node = new (context_) ESTree::ForOfStatementNode(
          decl ? decl : expr1,
          optRightExpr.getValue(),
          optBody.getValue(),
          await);
    }
    return setLocation(startLoc, optBody.getValue(), node);
  } else if (checkAndEat(TokenKind::semi)) {
    // Productions valid here:
    //   for ( var/let/const VariableDeclarationList[In] ; Expressionopt ;
    //   Expressionopt )
    //       Statement
    //   for ( Expression[In]opt ; Expressionopt ; Expressionopt ) Statement

    if (await)
      error(awaitRng, "unexpected 'await' in for loop without 'of'");

    if (decl)
      ensureDestructuringInitialized(decl);

    ESTree::NodePtr test = nullptr;
    if (!check(TokenKind::semi)) {
      auto optTest = parseExpression();
      if (!optTest)
        return None;
      test = optTest.getValue();
    }

    if (!eat(
            TokenKind::semi,
            JSLexer::AllowRegExp,
            "after 'for( ... ; ...'",
            "location of '('",
            lparenLoc))
      return None;

    ESTree::NodePtr update = nullptr;
    if (!check(TokenKind::r_paren)) {
      auto optUpdate = parseExpression();
      if (!optUpdate)
        return None;
      update = optUpdate.getValue();
    }

    if (!eat(
            TokenKind::r_paren,
            JSLexer::AllowRegExp,
            "after 'for( ... ; ... ; ...'",
            "location of '('",
            lparenLoc))
      return None;

    auto optBody = parseStatement(param.get(ParamReturn));
    if (!optBody)
      return None;

    return setLocation(
        startLoc,
        optBody.getValue(),
        new (context_) ESTree::ForStatementNode(
            decl ? decl : expr1, test, update, optBody.getValue()));
  } else {
    errorExpected(
        TokenKind::semi,
        TokenKind::rw_in,
        "inside 'for'",
        "location of the 'for'",
        startLoc);
    return None;
  }
}

Optional<ESTree::ContinueStatementNode *>
JSParserImpl::parseContinueStatement() {
  assert(check(TokenKind::rw_continue));
  SMLoc startLoc = advance().Start;

  if (eatSemi(true))
    return setLocation(
        startLoc,
        getPrevTokenEndLoc(),
        new (context_) ESTree::ContinueStatementNode(nullptr));

  if (!need(
          TokenKind::identifier,
          "after 'continue'",
          "location of 'continue'",
          startLoc))
    return None;
  auto *id = setLocation(
      tok_,
      tok_,
      new (context_)
          ESTree::IdentifierNode(tok_->getIdentifier(), nullptr, false));
  advance();

  if (!eatSemi())
    return None;

  return setLocation(
      startLoc,
      getPrevTokenEndLoc(),
      new (context_) ESTree::ContinueStatementNode(id));
}

Optional<ESTree::BreakStatementNode *> JSParserImpl::parseBreakStatement() {
  assert(check(TokenKind::rw_break));
  SMLoc startLoc = advance().Start;

  if (eatSemi(true))
    return setLocation(
        startLoc,
        getPrevTokenEndLoc(),
        new (context_) ESTree::BreakStatementNode(nullptr));

  if (!need(
          TokenKind::identifier,
          "after 'break'",
          "location of 'break'",
          startLoc))
    return None;
  auto *id = setLocation(
      tok_,
      tok_,
      new (context_)
          ESTree::IdentifierNode(tok_->getIdentifier(), nullptr, false));
  advance();

  if (!eatSemi())
    return None;

  return setLocation(
      startLoc,
      getPrevTokenEndLoc(),
      new (context_) ESTree::BreakStatementNode(id));
}

Optional<ESTree::ReturnStatementNode *> JSParserImpl::parseReturnStatement() {
  assert(check(TokenKind::rw_return));
  SMLoc startLoc = advance().Start;

  if (eatSemi(true))
    return setLocation(
        startLoc,
        getPrevTokenEndLoc(),
        new (context_) ESTree::ReturnStatementNode(nullptr));

  auto optArg = parseExpression();
  if (!optArg)
    return None;

  if (!eatSemi())
    return None;

  return setLocation(
      startLoc,
      getPrevTokenEndLoc(),
      new (context_) ESTree::ReturnStatementNode(optArg.getValue()));
}

Optional<ESTree::WithStatementNode *> JSParserImpl::parseWithStatement(
    Param param) {
  assert(check(TokenKind::rw_with));
  SMLoc startLoc = advance().Start;

  SMLoc lparenLoc = tok_->getStartLoc();
  if (!eat(
          TokenKind::l_paren,
          JSLexer::AllowRegExp,
          "after 'with'",
          "location of 'with'",
          startLoc))
    return None;

  auto optExpr = parseExpression();
  if (!optExpr)
    return None;

  if (!eat(
          TokenKind::r_paren,
          JSLexer::AllowRegExp,
          "after 'with (...'",
          "location of '('",
          lparenLoc))
    return None;

  auto optBody = parseStatement(param.get(ParamReturn));
  if (!optBody)
    return None;

  return setLocation(
      startLoc,
      optBody.getValue(),
      new (context_)
          ESTree::WithStatementNode(optExpr.getValue(), optBody.getValue()));
}

Optional<ESTree::SwitchStatementNode *> JSParserImpl::parseSwitchStatement(
    Param param) {
  assert(check(TokenKind::rw_switch));
  SMLoc startLoc = advance().Start;

  SMLoc lparenLoc = tok_->getStartLoc();
  if (!eat(
          TokenKind::l_paren,
          JSLexer::AllowRegExp,
          "after 'switch'",
          "location of 'switch'",
          startLoc))
    return None;

  auto optDiscriminant = parseExpression();
  if (!optDiscriminant)
    return None;

  if (!eat(
          TokenKind::r_paren,
          JSLexer::AllowRegExp,
          "after 'switch (...'",
          "location of '('",
          lparenLoc))
    return None;

  SMLoc lbraceLoc = tok_->getStartLoc();
  if (!eat(
          TokenKind::l_brace,
          JSLexer::AllowRegExp,
          "after 'switch (...)'",
          "'switch' starts here",
          startLoc))
    return None;

  ESTree::NodeList clauseList;
  SMLoc defaultLocation; // location of the 'default' clause

  // Parse the switch body.
  while (!check(TokenKind::r_brace)) {
    SMLoc clauseStartLoc = tok_->getStartLoc();

    ESTree::NodePtr testExpr = nullptr;
    bool ignoreClause = false; // Set to true in error recovery when we want to
                               // parse but ignore the parsed statements.
    ESTree::NodeList stmtList;

    SMLoc caseLoc = tok_->getStartLoc();
    if (checkAndEat(TokenKind::rw_case)) {
      auto optTestExpr = parseExpression(ParamIn, CoverTypedParameters::No);
      if (!optTestExpr)
        return None;
      testExpr = optTestExpr.getValue();
    } else if (checkAndEat(TokenKind::rw_default)) {
      if (defaultLocation.isValid()) {
        error(clauseStartLoc, "more than one 'default' clause in 'switch'");
        sm_.note(defaultLocation, "first 'default' clause was defined here");

        // We want to continue parsing but ignore the statements.
        ignoreClause = true;
      } else {
        defaultLocation = clauseStartLoc;
      }
    } else {
      errorExpected(
          TokenKind::rw_case,
          TokenKind::rw_default,
          "inside 'switch'",
          "location of 'switch'",
          startLoc);
      return None;
    }

    SMLoc colonLoc =
        tok_->getEndLoc(); // save the location in case the clause is empty
    if (!eat(
            TokenKind::colon,
            JSLexer::AllowRegExp,
            "after 'case ...' or 'default'",
            "location of 'case'/'default'",
            caseLoc))
      return None;

    /// case Expression : StatementList[opt]
    ///                   ^
    if (!parseStatementList(
            param.get(ParamReturn),
            TokenKind::rw_default,
            false,
            AllowImportExport::No,
            stmtList,
            TokenKind::rw_case,
            TokenKind::r_brace))
      return None;

    if (!ignoreClause) {
      auto clauseEndLoc =
          stmtList.empty() ? colonLoc : stmtList.back().getEndLoc();
      clauseList.push_back(*setLocation(
          clauseStartLoc,
          clauseEndLoc,
          new (context_)
              ESTree::SwitchCaseNode(testExpr, std::move(stmtList))));
    }
  }

  SMLoc endLoc = tok_->getEndLoc();
  if (!eat(
          TokenKind::r_brace,
          JSLexer::AllowRegExp,
          "at end of 'switch' statement",
          "location of '{'",
          lbraceLoc))
    return None;

  return setLocation(
      startLoc,
      endLoc,
      new (context_) ESTree::SwitchStatementNode(
          optDiscriminant.getValue(), std::move(clauseList)));
}

Optional<ESTree::ThrowStatementNode *> JSParserImpl::parseThrowStatement(
    Param param) {
  assert(check(TokenKind::rw_throw));
  SMLoc startLoc = advance().Start;

  if (lexer_.isNewLineBeforeCurrentToken()) {
    error(tok_->getStartLoc(), "'throw' argument must be on the same line");
    sm_.note(startLoc, "location of the 'throw'");
    return None;
  }

  auto optExpr = parseExpression();
  if (!optExpr)
    return None;

  if (!eatSemi())
    return None;

  return setLocation(
      startLoc,
      getPrevTokenEndLoc(),
      new (context_) ESTree::ThrowStatementNode(optExpr.getValue()));
}

Optional<ESTree::TryStatementNode *> JSParserImpl::parseTryStatement(
    Param param) {
  assert(check(TokenKind::rw_try));
  SMLoc startLoc = advance().Start;

  if (!need(TokenKind::l_brace, "after 'try'", "location of 'try'", startLoc))
    return None;
  auto optTryBody = parseBlock(param.get(ParamReturn));
  if (!optTryBody)
    return None;

  ESTree::CatchClauseNode *catchHandler = nullptr;
  ESTree::BlockStatementNode *finallyHandler = nullptr;

  // Parse the optional 'catch' handler.
  SMLoc handlerStartLoc = tok_->getStartLoc();
  if (checkAndEat(TokenKind::rw_catch)) {
    ESTree::Node *catchParam = nullptr;
    if (checkAndEat(TokenKind::l_paren)) {
      // CatchClause param is optional.
      if (check(TokenKind::l_square, TokenKind::l_brace)) {
        auto optPattern = parseBindingPattern(Param{});
        if (!optPattern)
          return None;
        catchParam = *optPattern;
      } else {
        auto optIdent = parseBindingIdentifier(Param{});
        if (!optIdent) {
          errorExpected(
              TokenKind::identifier,
              "inside catch list",
              "location of 'catch'",
              handlerStartLoc);
          return None;
        }
        catchParam = *optIdent;
      }

      if (!eat(
              TokenKind::r_paren,
              JSLexer::AllowRegExp,
              "after 'catch (...'",
              "location of 'catch'",
              handlerStartLoc))
        return None;
    }

    if (!need(
            TokenKind::l_brace,
            "after 'catch(...)'",
            "location of 'catch'",
            handlerStartLoc))
      return None;
    auto optCatchBody = parseBlock(param.get(ParamReturn));
    if (!optCatchBody)
      return None;

    catchHandler = setLocation(
        handlerStartLoc,
        optCatchBody.getValue(),
        new (context_)
            ESTree::CatchClauseNode(catchParam, optCatchBody.getValue()));
  }

  // Parse the optional 'finally' handler.
  SMLoc finallyLoc = tok_->getStartLoc();
  if (checkAndEat(TokenKind::rw_finally)) {
    if (!need(
            TokenKind::l_brace,
            "after 'finally'",
            "location of 'finally'",
            finallyLoc))
      return None;
    auto optFinallyBody = parseBlock(param.get(ParamReturn));
    if (!optFinallyBody)
      return None;

    finallyHandler = optFinallyBody.getValue();
  }

  // At least one handler must be present.
  if (!catchHandler && !finallyHandler) {
    errorExpected(
        TokenKind::rw_catch,
        TokenKind::rw_finally,
        "after 'try' block",
        "location of 'try'",
        startLoc);
    return None;
  }

  // Use the last handler's location as the end location.
  SMLoc endLoc =
      finallyHandler ? finallyHandler->getEndLoc() : catchHandler->getEndLoc();
  return setLocation(
      startLoc,
      endLoc,
      new (context_) ESTree::TryStatementNode(
          optTryBody.getValue(), catchHandler, finallyHandler));
}

Optional<ESTree::DebuggerStatementNode *>
JSParserImpl::parseDebuggerStatement() {
  assert(check(TokenKind::rw_debugger));
  SMRange startLoc = advance();

  if (!eatSemi())
    return None;

  return setLocation(
      startLoc,
      getPrevTokenEndLoc(),
      new (context_) ESTree::DebuggerStatementNode());
}

Optional<ESTree::Node *> JSParserImpl::parsePrimaryExpression() {
  CHECK_RECURSION;

  switch (tok_->getKind()) {
    case TokenKind::rw_this: {
      auto *res =
          setLocation(tok_, tok_, new (context_) ESTree::ThisExpressionNode());
      advance(JSLexer::AllowDiv);
      return res;
    }

    case TokenKind::identifier: {
      if (check(yieldIdent_)) {
        // yield is only allowed as an IdentifierReference when ParamYield is
        // false.
        if (paramYield_) {
          error(
              tok_->getSourceRange(),
              "Unexpected usage of 'yield' as an identifier reference");
        }
      }
      if (check(asyncIdent_) && checkAsyncFunction()) {
        auto func = parseFunctionExpression();
        if (!func)
          return None;
        return func.getValue();
      }
      auto *res = setLocation(
          tok_,
          tok_,
          new (context_)
              ESTree::IdentifierNode(tok_->getIdentifier(), nullptr, false));
      advance(JSLexer::AllowDiv);
      return res;
    }

    case TokenKind::rw_null: {
      auto *res =
          setLocation(tok_, tok_, new (context_) ESTree::NullLiteralNode());
      advance(JSLexer::AllowDiv);
      return res;
    }

    case TokenKind::rw_true:
    case TokenKind::rw_false: {
      auto *res = setLocation(
          tok_,
          tok_,
          new (context_) ESTree::BooleanLiteralNode(
              tok_->getKind() == TokenKind::rw_true));
      advance(JSLexer::AllowDiv);
      return res;
    }

    case TokenKind::numeric_literal: {
      auto *res = setLocation(
          tok_,
          tok_,
          new (context_) ESTree::NumericLiteralNode(tok_->getNumericLiteral()));
      advance(JSLexer::AllowDiv);
      return res;
    }

    case TokenKind::string_literal: {
      auto *res = setLocation(
          tok_,
          tok_,
          new (context_) ESTree::StringLiteralNode(tok_->getStringLiteral()));
      advance(JSLexer::AllowDiv);
      return res;
    }

    case TokenKind::regexp_literal: {
      auto *res = setLocation(
          tok_,
          tok_,
          new (context_) ESTree::RegExpLiteralNode(
              tok_->getRegExpLiteral()->getBody(),
              tok_->getRegExpLiteral()->getFlags()));
      advance(JSLexer::AllowDiv);
      return res;
    }

    case TokenKind::l_square: {
      auto res = parseArrayLiteral();
      if (!res)
        return None;
      return res.getValue();
    }

    case TokenKind::l_brace: {
      auto res = parseObjectLiteral();
      if (!res)
        return None;
      return res.getValue();
    }

    case TokenKind::l_paren: {
      SMLoc startLoc = advance().Start;

      // Cover "()".
      if (check(TokenKind::r_paren)) {
        SMLoc endLoc = advance().End;
        return setLocation(
            startLoc, endLoc, new (context_) ESTree::CoverEmptyArgsNode());
      }

#if HERMES_PARSE_FLOW
      SMLoc startLocAfterParen = tok_->getStartLoc();
#endif

      ESTree::Node *expr;
      if (check(TokenKind::dotdotdot)) {
        auto optRest = parseBindingRestElement(ParamIn);
        if (!optRest)
          return None;

        expr = setLocation(
            *optRest,
            *optRest,
            new (context_) ESTree::CoverRestElementNode(*optRest));
      } else {
        auto optExpr = parseExpression(ParamIn, CoverTypedParameters::Yes);
        if (!optExpr)
          return None;
        expr = *optExpr;
      }

#if HERMES_PARSE_FLOW
      if (context_.getParseFlow()) {
        if (auto *cover = dyn_cast<ESTree::CoverTypedIdentifierNode>(expr)) {
          if (cover->_right && !cover->_optional) {
            expr = setLocation(
                expr,
                getPrevTokenEndLoc(),
                new (context_) ESTree::TypeCastExpressionNode(
                    cover->_left, cover->_right));
          }
        } else if (check(TokenKind::colon)) {
          SMLoc annotStart = advance(JSLexer::GrammarContext::Flow).Start;
          auto optType = parseTypeAnnotation(annotStart);
          if (!optType)
            return None;
          ESTree::Node *type = *optType;
          expr = setLocation(
              startLocAfterParen,
              getPrevTokenEndLoc(),
              new (context_) ESTree::TypeCastExpressionNode(expr, type));
        }
      }
#endif

      if (!eat(
              TokenKind::r_paren,
              JSLexer::AllowDiv,
              "at end of parenthesized expression",
              "started here",
              startLoc))
        return None;
      // Record the number of parens surrounding an expression.
      expr->incParens();
      return expr;
    }

    case TokenKind::rw_function: {
      auto fExpr = parseFunctionExpression();
      if (!fExpr)
        return None;
      return fExpr.getValue();
    }

    case TokenKind::rw_class: {
      auto optClass = parseClassExpression();
      if (!optClass)
        return None;
      return optClass.getValue();
    }

    case TokenKind::no_substitution_template:
    case TokenKind::template_head: {
      auto optTemplate = parseTemplateLiteral(Param{});
      if (!optTemplate) {
        return None;
      }
      return optTemplate.getValue();
    }

#if HERMES_PARSE_JSX
    case TokenKind::less:
      if (context_.getParseJSX()) {
        auto optJSX = parseJSX();
        if (!optJSX)
          return None;
        return optJSX.getValue();
      }
      error(
          tok_->getStartLoc(),
          "invalid expression (possible JSX: pass -parse-jsx to parse)");
      return None;
#endif

    default:
      error(tok_->getStartLoc(), "invalid expression");
      return None;
  }
}

Optional<ESTree::ArrayExpressionNode *> JSParserImpl::parseArrayLiteral() {
  assert(check(TokenKind::l_square));
  SMLoc startLoc = advance().Start;

  ESTree::NodeList elemList;

  bool trailingComma = false;

  if (!check(TokenKind::r_square)) {
    for (;;) {
      // Elision.
      if (check(TokenKind::comma)) {
        elemList.push_back(
            *setLocation(tok_, tok_, new (context_) ESTree::EmptyNode()));
      } else if (check(TokenKind::dotdotdot)) {
        // Spread.
        auto optSpread = parseSpreadElement();
        if (!optSpread)
          return None;

        elemList.push_back(**optSpread);
      } else {
        auto expr = parseAssignmentExpression();
        if (!expr)
          return None;
        elemList.push_back(*expr.getValue());
      }

      if (!checkAndEat(TokenKind::comma))
        break;
      if (check(TokenKind::r_square)) {
        // Check for ",]".
        trailingComma = true;
        break;
      }
    }
  }

  SMLoc endLoc = tok_->getEndLoc();
  if (!eat(
          TokenKind::r_square,
          JSLexer::AllowDiv,
          "at end of array literal '[...'",
          "location of '['",
          startLoc))
    return None;

  return setLocation(
      startLoc,
      endLoc,
      new (context_)
          ESTree::ArrayExpressionNode(std::move(elemList), trailingComma));
}

Optional<ESTree::ObjectExpressionNode *> JSParserImpl::parseObjectLiteral() {
  assert(check(TokenKind::l_brace));
  SMLoc startLoc = advance().Start;

  ESTree::NodeList elemList;

  if (!check(TokenKind::r_brace)) {
    for (;;) {
      if (check(TokenKind::dotdotdot)) {
        // Spread.
        auto optSpread = parseSpreadElement();
        if (!optSpread)
          return None;

        elemList.push_back(**optSpread);
      } else {
        auto prop = parsePropertyAssignment(false);
        if (!prop)
          return None;

        elemList.push_back(*prop.getValue());
      }

      if (!checkAndEat(TokenKind::comma))
        break;
      if (check(TokenKind::r_brace)) // check for ",}"
        break;
    }
  }

  SMLoc endLoc = tok_->getEndLoc();
  if (!eat(
          TokenKind::r_brace,
          JSLexer::AllowDiv,
          "at end of object literal '{...'",
          "location of '{'",
          startLoc))
    return None;

  return setLocation(
      startLoc,
      endLoc,
      new (context_) ESTree::ObjectExpressionNode(std::move(elemList)));
}

Optional<ESTree::Node *> JSParserImpl::parseSpreadElement() {
  assert(check(TokenKind::dotdotdot) && "SpreadElement must start with '...'");
  auto spreadStartLoc = advance();

  auto optExpr = parseAssignmentExpression();
  if (!optExpr)
    return None;

  return setLocation(
      spreadStartLoc,
      getPrevTokenEndLoc(),
      new (context_) ESTree::SpreadElementNode(*optExpr));
}

Optional<ESTree::Node *> JSParserImpl::parsePropertyAssignment(bool eagerly) {
  SMLoc startLoc = tok_->getStartLoc();
  ESTree::NodePtr key = nullptr;

  SaveStrictModeAndSeenDirectives saveStrictModeAndSeenDirectives{this};

  bool computed = false;
  bool generator = false;
  bool async = false;
  bool method = false;

  if (check(getIdent_)) {
    UniqueString *ident = tok_->getResWordOrIdentifier();
    SMRange identRng = tok_->getSourceRange();
    advance();

    // This could either be a getter, or a property named 'get'.
    if (check(TokenKind::colon, TokenKind::l_paren)) {
      // This is just a property.
      key = setLocation(
          identRng,
          identRng,
          new (context_) ESTree::IdentifierNode(ident, nullptr, false));
#if HERMES_PARSE_FLOW
    } else if (context_.getParseFlow() && check(TokenKind::less)) {
      // This is a method definition.
      method = true;
      key = setLocation(
          identRng,
          identRng,
          new (context_) ESTree::IdentifierNode(ident, nullptr, false));
#endif
    } else if (check(TokenKind::comma, TokenKind::r_brace)) {
      // If the next token is "," or "}", this is a shorthand property
      // definition.
      key = setLocation(
          identRng,
          identRng,
          new (context_) ESTree::IdentifierNode(ident, nullptr, false));
      auto *value = setLocation(
          key,
          key,
          new (context_) ESTree::IdentifierNode(ident, nullptr, false));
      return setLocation(
          startLoc,
          value,
          new (context_)
              ESTree::PropertyNode(key, value, initIdent_, false, false, true));
    } else {
      // A getter method.
      computed = check(TokenKind::l_square);
      auto optKey = parsePropertyName();
      if (!optKey)
        return None;

      if (!eat(
              TokenKind::l_paren,
              JSLexer::AllowRegExp,
              "in getter declaration",
              "start of getter declaration",
              startLoc))
        return None;
      if (!eat(
              TokenKind::r_paren,
              JSLexer::AllowRegExp,
              "in empty getter parameter list",
              "start of getter declaration",
              startLoc))
        return None;

      ESTree::Node *returnType = nullptr;
#if HERMES_PARSE_FLOW
      if (context_.getParseFlow() && check(TokenKind::colon)) {
        SMLoc annotStart = advance(JSLexer::GrammarContext::Flow).Start;
        auto optRet = parseTypeAnnotation(annotStart);
        if (!optRet)
          return None;
        returnType = *optRet;
      }
#endif

      if (!need(
              TokenKind::l_brace,
              "in getter declaration",
              "start of getter declaration",
              startLoc))
        return None;
      auto block =
          parseFunctionBody(ParamReturn, eagerly, JSLexer::AllowRegExp, true);
      if (!block)
        return None;

      auto *funcExpr = new (context_) ESTree::FunctionExpressionNode(
          nullptr,
          ESTree::NodeList{},
          block.getValue(),
          nullptr,
          returnType,
          /* predicate */ nullptr,
          false,
          false);
      funcExpr->isMethodDefinition = true;
      setLocation(startLoc, block.getValue(), funcExpr);

      auto *node = new (context_) ESTree::PropertyNode(
          optKey.getValue(), funcExpr, getIdent_, computed, false, false);
      return setLocation(startLoc, block.getValue(), node);
    }
  } else if (check(setIdent_)) {
    UniqueString *ident = tok_->getResWordOrIdentifier();
    SMRange identRng = tok_->getSourceRange();
    advance();

    // This could either be a setter, or a property named 'set'.
    if (check(TokenKind::colon, TokenKind::l_paren)) {
      // This is just a property.
      key = setLocation(
          identRng,
          identRng,
          new (context_) ESTree::IdentifierNode(ident, nullptr, false));
#if HERMES_PARSE_FLOW
    } else if (context_.getParseFlow() && check(TokenKind::less)) {
      // This is a method definition.
      method = true;
      key = setLocation(
          identRng,
          identRng,
          new (context_) ESTree::IdentifierNode(ident, nullptr, false));
#endif
    } else if (check(TokenKind::comma, TokenKind::r_brace)) {
      // If the next token is "," or "}", this is a shorthand property
      // definition.
      key = setLocation(
          identRng,
          identRng,
          new (context_) ESTree::IdentifierNode(ident, nullptr, false));
      auto *value = setLocation(
          key,
          key,
          new (context_) ESTree::IdentifierNode(ident, nullptr, false));
      return setLocation(
          startLoc,
          value,
          new (context_)
              ESTree::PropertyNode(key, value, initIdent_, false, false, true));
    } else {
      // A setter method.
      computed = check(TokenKind::l_square);
      auto optKey = parsePropertyName();
      if (!optKey)
        return None;

      ESTree::NodeList params;
      eat(TokenKind::l_paren,
          JSLexer::AllowRegExp,
          "in setter declaration",
          "start of setter declaration",
          startLoc);

      // PropertySetParameterList -> FormalParameter -> BindingElement
      auto optParam = parseBindingElement(Param{});
      if (!optParam)
        return None;
      params.push_back(**optParam);

      if (!eat(
              TokenKind::r_paren,
              JSLexer::AllowRegExp,
              "at end of setter parameter list",
              "start of setter declaration",
              startLoc))
        return None;

      ESTree::Node *returnType = nullptr;
#if HERMES_PARSE_FLOW
      if (context_.getParseFlow() && check(TokenKind::colon)) {
        SMLoc annotStart = advance(JSLexer::GrammarContext::Flow).Start;
        auto optRet = parseTypeAnnotation(annotStart);
        if (!optRet)
          return None;
        returnType = *optRet;
      }
#endif

      if (!need(
              TokenKind::l_brace,
              "in setter declaration",
              "start of setter declaration",
              startLoc))
        return None;
      auto block =
          parseFunctionBody(ParamReturn, eagerly, JSLexer::AllowRegExp, true);
      if (!block)
        return None;

      auto *funcExpr = new (context_) ESTree::FunctionExpressionNode(
          nullptr,
          std::move(params),
          block.getValue(),
          nullptr,
          returnType,
          /* predicate */ nullptr,
          false,
          false);
      funcExpr->isMethodDefinition = true;
      setLocation(startLoc, block.getValue(), funcExpr);

      auto *node = new (context_) ESTree::PropertyNode(
          optKey.getValue(), funcExpr, setIdent_, computed, false, false);
      return setLocation(startLoc, block.getValue(), node);
    }
  } else if (check(asyncIdent_)) {
    UniqueString *ident = tok_->getResWordOrIdentifier();
    SMRange identRng = tok_->getSourceRange();
    advance();

    // This could either be an async function, or a property named 'async'.
    if (check(TokenKind::colon, TokenKind::l_paren)) {
      // This is just a property (or method) called 'async'.
      key = setLocation(
          identRng,
          identRng,
          new (context_) ESTree::IdentifierNode(ident, nullptr, false));
#if HERMES_PARSE_FLOW
    } else if (context_.getParseFlow() && check(TokenKind::less)) {
      // This is a method definition.
      method = true;
      key = setLocation(
          identRng,
          identRng,
          new (context_) ESTree::IdentifierNode(ident, nullptr, false));
#endif
    } else if (check(TokenKind::comma, TokenKind::r_brace)) {
      // If the next token is "," or "}", this is a shorthand property
      // definition.
      key = setLocation(
          identRng,
          identRng,
          new (context_) ESTree::IdentifierNode(ident, nullptr, false));
      auto *value = setLocation(
          key,
          key,
          new (context_) ESTree::IdentifierNode(ident, nullptr, false));
      return setLocation(
          startLoc,
          value,
          new (context_)
              ESTree::PropertyNode(key, value, initIdent_, false, false, true));
    } else {
      // This is an async function, parse the key and set `async` to true.
      async = true;
      method = true;
      generator = checkAndEat(TokenKind::star);
      computed = check(TokenKind::l_square);
      auto optKey = parsePropertyName();
      if (!optKey)
        return None;

      key = optKey.getValue();
    }
  } else if (check(TokenKind::identifier)) {
    auto *ident = tok_->getIdentifier();
    key = setLocation(
        tok_,
        tok_,
        new (context_) ESTree::IdentifierNode(ident, nullptr, false));
    advance();
    // If the next token is "," or "}", this is a shorthand property definition.
    if (check(TokenKind::comma, TokenKind::r_brace)) {
      auto *value = setLocation(
          key,
          key,
          new (context_) ESTree::IdentifierNode(ident, nullptr, false));

      return setLocation(
          startLoc,
          value,
          new (context_)
              ESTree::PropertyNode(key, value, initIdent_, false, false, true));
    }
  } else {
    generator = checkAndEat(TokenKind::star);
    computed = check(TokenKind::l_square);
    auto optKey = parsePropertyName();
    if (!optKey)
      return None;

    key = optKey.getValue();
  }

  ESTree::Node *value;
  bool shorthand = false;

  if (isa<ESTree::IdentifierNode>(key) && check(TokenKind::equal)) {
    // Check for CoverInitializedName: IdentifierReference Initializer
    auto startLoc = advance().Start;
    auto optInit = parseAssignmentExpression();
    if (!optInit)
      return None;

    shorthand = true;

    value = setLocation(
        startLoc,
        getPrevTokenEndLoc(),
        new (context_) ESTree::CoverInitializerNode(*optInit));
  } else if (check(TokenKind::l_paren, TokenKind::less) || async) {
    // Try this branch when we have '(' or '<' to indicate a method
    // or when we know this is async, because async must also indicate a method,
    // and we must avoid parsing ordinary properties from ':'.

    // Parse the MethodDefinition manually here.
    // Do not use `parseClassElement` because we had to parsePropertyName
    // in this function ourselves and check for SingleNameBindings, which are
    // not parsed with `parsePropertyName`.
    // MethodDefinition:
    // PropertyName "(" UniqueFormalParameters ")" "{" FunctionBody "}"
    //               ^
    llvh::SaveAndRestore<bool> oldParamYield(paramYield_, generator);
    llvh::SaveAndRestore<bool> oldParamAwait(paramAwait_, async);

    method = true;

    ESTree::Node *typeParams = nullptr;
#if HERMES_PARSE_FLOW
    if (context_.getParseFlow() && check(TokenKind::less)) {
      auto optTypeParams = parseTypeParams();
      if (!optTypeParams)
        return None;
      typeParams = *optTypeParams;
    }
#endif

    // (
    if (!need(
            TokenKind::l_paren,
            "in method definition",
            "start of method definition",
            startLoc))
      return None;

    ESTree::NodeList args{};
    if (!parseFormalParameters(Param{}, args))
      return None;

    ESTree::Node *returnType = nullptr;
#if HERMES_PARSE_FLOW
    if (context_.getParseFlow() && check(TokenKind::colon)) {
      SMLoc annotStart = advance(JSLexer::GrammarContext::Flow).Start;
      auto optRet = parseTypeAnnotation(annotStart);
      if (!optRet)
        return None;
      returnType = *optRet;
    }
#endif

    if (!need(
            TokenKind::l_brace,
            "in method definition",
            "start of method definition",
            startLoc))
      return None;
    auto optBody =
        parseFunctionBody(ParamReturn, eagerly, JSLexer::AllowRegExp, true);
    if (!optBody)
      return None;

    auto *funcExpr = new (context_) ESTree::FunctionExpressionNode(
        nullptr,
        std::move(args),
        optBody.getValue(),
        typeParams,
        returnType,
        /* predicate */ nullptr,
        generator,
        async);
    funcExpr->isMethodDefinition = true;
    setLocation(startLoc, optBody.getValue(), funcExpr);

    value = funcExpr;
  } else {
    if (!eat(
            TokenKind::colon,
            JSLexer::AllowRegExp,
            "in property initialization",
            "start of property initialization",
            startLoc))
      return None;

    auto optValue = parseAssignmentExpression();
    if (!optValue)
      return None;
    value = *optValue;
  }

  return setLocation(
      startLoc,
      getPrevTokenEndLoc(),
      new (context_) ESTree::PropertyNode(
          key, value, initIdent_, computed, method, shorthand));
}

Optional<ESTree::Node *> JSParserImpl::parsePropertyName() {
  switch (tok_->getKind()) {
    case TokenKind::string_literal: {
      auto *res = setLocation(
          tok_,
          tok_,
          new (context_) ESTree::StringLiteralNode(tok_->getStringLiteral()));
      advance();
      return res;
    }

    case TokenKind::numeric_literal: {
      auto *res = setLocation(
          tok_,
          tok_,
          new (context_) ESTree::NumericLiteralNode(tok_->getNumericLiteral()));
      advance();
      return res;
    }

    case TokenKind::identifier: {
      auto *res = setLocation(
          tok_,
          tok_,
          new (context_)
              ESTree::IdentifierNode(tok_->getIdentifier(), nullptr, false));
      advance();
      return res;
    }

    case TokenKind::l_square: {
      SMLoc start = advance().Start;
      auto optExpr = parseAssignmentExpression(ParamIn);
      if (!optExpr) {
        return None;
      }
      if (!need(
              TokenKind::r_square,
              "at end of computed property key",
              "start of property key",
              start)) {
        return llvh::None;
      }
      advance();
      return *optExpr;
    }

    default:
      if (tok_->isResWord()) {
        auto *res = setLocation(
            tok_,
            tok_,
            new (context_) ESTree::IdentifierNode(
                tok_->getResWordIdentifier(), nullptr, false));
        advance();
        return res;
      } else {
        error(
            tok_->getSourceRange(),
            "invalid property name - must be a string, number or identifier");
        return None;
      }
  }
}

Optional<ESTree::Node *> JSParserImpl::parseTemplateLiteral(Param param) {
  assert(checkTemplateLiteral() && "invalid template literal start");

  SMLoc start = tok_->getStartLoc();

  ESTree::NodeList quasis;
  ESTree::NodeList expressions;

  /// Push the current TemplateElement onto quasis and advance the lexer.
  /// \param tail true if pushing the last element.
  /// \return false on failure.
  auto pushTemplateElement = [&quasis, &param, this](bool tail) -> bool {
    if (tok_->getTemplateLiteralContainsNotEscapes() &&
        !param.has(ParamTagged)) {
      error(
          tok_->getSourceRange(),
          "untagged template literal contains invalid escape sequence");
      return false;
    }
    auto *quasi = setLocation(
        tok_,
        tok_,
        new (context_) ESTree::TemplateElementNode(
            tail, tok_->getTemplateValue(), tok_->getTemplateRawValue()));
    quasis.push_back(*quasi);
    return true;
  };

  // TemplateSpans
  while (
      !check(TokenKind::no_substitution_template, TokenKind::template_tail)) {
    // TemplateSpans
    // Alternate TemplateMiddle and Expression until TemplateTail.
    if (!check(TokenKind::template_head, TokenKind::template_middle)) {
      error(tok_->getSourceRange(), "expected template literal");
      return None;
    }

    // First, push the TemplateElement.
    if (!pushTemplateElement(false))
      return None;
    SMLoc subStart = advance().Start;

    // Parse the next expression and add it to the expressions.
    auto optExpr = parseExpression(ParamIn);
    if (!optExpr)
      return None;
    expressions.push_back(*optExpr.getValue());

    if (!check(TokenKind::r_brace)) {
      errorExpected(
          TokenKind::r_brace,
          "at end of substition in template literal",
          "start of substitution",
          subStart);
      return None;
    }

    // The } at the end of the expression must be rescanned as a
    // TemplateMiddle or TemplateTail.
    lexer_.rescanRBraceInTemplateLiteral();
  }

  // TemplateTail or NoSubstitutionTemplate
  if (!pushTemplateElement(true))
    return None;

  return setLocation(
      start,
      advance().End,
      new (context_) ESTree::TemplateLiteralNode(
          std::move(quasis), std::move(expressions)));
}

Optional<ESTree::FunctionExpressionNode *>
JSParserImpl::parseFunctionExpression(bool forceEagerly) {
  auto optRes = parseFunctionHelper(Param{}, false, forceEagerly);
  if (!optRes)
    return None;
  return cast<ESTree::FunctionExpressionNode>(*optRes);
}

Optional<ESTree::Node *> JSParserImpl::parseOptionalExpressionExceptNew(
    IsConstructorCall isConstructorCall) {
  SMLoc startLoc = tok_->getStartLoc();

  ESTree::NodePtr expr;
  if (check(TokenKind::rw_super)) {
    // SuperProperty can be used the same way as PrimaryExpression, but
    // must not have a TemplateLiteral immediately after the `super` keyword.
    expr = setLocation(tok_, tok_, new (context_) ESTree::SuperNode());
    advance();
    if (!checkN(TokenKind::l_paren, TokenKind::l_square, TokenKind::period)) {
      errorExpected(
          {TokenKind::l_paren, TokenKind::l_square, TokenKind::period},
          "after 'super' keyword",
          "location of 'super'",
          startLoc);
      return None;
    }
  } else if (check(TokenKind::rw_import)) {
    // ImportCall must be a call with an AssignmentExpression as the
    // argument.
    advance();
    if (!eat(
            TokenKind::l_paren,
            JSLexer::AllowRegExp,
            "in import call",
            "location of 'import'",
            startLoc))
      return None;

    auto optSource = parseAssignmentExpression(ParamIn);
    if (!optSource)
      return None;
    ESTree::Node *source = *optSource;

    SMLoc endLoc = tok_->getEndLoc();
    if (!eat(
            TokenKind::r_paren,
            JSLexer::AllowRegExp,
            "in import call",
            "location of 'import'",
            startLoc))
      return None;

    expr = setLocation(
        startLoc, endLoc, new (context_) ESTree::ImportExpressionNode(source));
  } else {
    auto primExpr = parsePrimaryExpression();
    if (!primExpr)
      return None;
    expr = primExpr.getValue();
  }

  return parseOptionalExpressionExceptNew_tail(
      isConstructorCall, startLoc, expr);
}

Optional<ESTree::Node *> JSParserImpl::parseOptionalExpressionExceptNew_tail(
    IsConstructorCall isConstructorCall,
    SMLoc startLoc,
    ESTree::Node *expr) {
  SMLoc objectLoc = startLoc;
  bool seenOptionalChain = false;
  llvh::SaveAndRestore<unsigned> savedRecursionDepth{
      recursionDepth_, recursionDepth_};
  while (
      checkN(TokenKind::l_square, TokenKind::period, TokenKind::questiondot) ||
      checkTemplateLiteral()) {
    ++recursionDepth_;
    if (LLVM_UNLIKELY(recursionDepthCheck())) {
      return None;
    }
    SMLoc nextObjectLoc = tok_->getStartLoc();
    if (checkN(
            TokenKind::l_square, TokenKind::period, TokenKind::questiondot)) {
      if (check(TokenKind::questiondot)) {
        seenOptionalChain = true;
        if (isConstructorCall == IsConstructorCall::Yes) {
          // Report the error here, but continue on because we can still parse
          // the rest of the file.
          error(
              tok_->getSourceRange(),
              "Constructor calls may not contain an optional chain");
        }
      }
      // MemberExpression [ Expression ]
      // MemberExpression . IdentifierName
      // MemberExpression OptionalChain
      auto msel =
          parseMemberSelect(startLoc, objectLoc, expr, seenOptionalChain);
      if (!msel)
        return None;
      objectLoc = nextObjectLoc;
      expr = msel.getValue();
    } else {
      assert(checkTemplateLiteral());
      if (isa<ESTree::SuperNode>(expr)) {
        error(
            expr->getSourceRange(),
            "invalid use of 'super' as a template literal tag");
        return None;
      }
      if (seenOptionalChain) {
        // This construction is allowed by the grammar but accounted for by
        // static semantics in order to prevent ASI from being used like this:
        // \code
        // a?.b
        // `abc`;
        // \endcode
        error(
            tok_->getSourceRange(),
            "invalid use of tagged template literal in optional chain");
        sm_.note(expr->getSourceRange(), "location of optional chain");
      }
      // MemberExpression TemplateLiteral
      auto optTemplate = parseTemplateLiteral(ParamTagged);
      if (!optTemplate)
        return None;
      expr = setLocation(
          startLoc,
          optTemplate.getValue(),
          new (context_) ESTree::TaggedTemplateExpressionNode(
              expr, optTemplate.getValue()));
      objectLoc = nextObjectLoc;
    }
  }

  return expr;
}

Optional<const char *> JSParserImpl::parseArguments(
    ESTree::NodeList &argList,
    SMLoc &endLoc) {
  assert(check(TokenKind::l_paren));
  SMLoc startLoc = advance().Start;
  if (!check(TokenKind::r_paren)) {
    for (;;) {
      SMLoc argStart = tok_->getStartLoc();
      bool isSpread = checkAndEat(TokenKind::dotdotdot);

      auto arg = parseAssignmentExpression();
      if (!arg)
        return None;

      if (isSpread) {
        argList.push_back(*setLocation(
            argStart,
            getPrevTokenEndLoc(),
            new (context_) ESTree::SpreadElementNode(arg.getValue())));
      } else {
        argList.push_back(*arg.getValue());
      }

      if (!checkAndEat(TokenKind::comma))
        break;

      // Check for ",)".
      if (check(TokenKind::r_paren))
        break;
    }
  }
  endLoc = tok_->getEndLoc();
  if (!eat(
          TokenKind::r_paren,
          JSLexer::AllowDiv,
          "at end of function call",
          "location of '('",
          startLoc))
    return None;

  return "OK";
}

Optional<ESTree::Node *> JSParserImpl::parseMemberSelect(
    SMLoc startLoc,
    SMLoc objectLoc,
    ESTree::NodePtr expr,
    bool seenOptionalChain) {
  assert(
      checkN(TokenKind::l_square, TokenKind::period, TokenKind::questiondot));
  SMLoc puncLoc = tok_->getStartLoc();
  bool optional = checkAndEat(TokenKind::questiondot);
  if (checkAndEat(TokenKind::l_square)) {
    // Parsing another Expression directly without going through
    // PrimaryExpression. This can overflow, so check.
    CHECK_RECURSION;
    auto propExpr = parseExpression();
    if (!propExpr)
      return None;
    SMLoc endLoc = tok_->getEndLoc();
    if (!eat(
            TokenKind::r_square,
            JSLexer::AllowDiv,
            "at end of member expression '[...'",
            "location iof '['",
            puncLoc))
      return None;

    if (optional || seenOptionalChain) {
      return setLocation(
          startLoc,
          endLoc,
          puncLoc,
          new (context_) ESTree::OptionalMemberExpressionNode(
              expr, propExpr.getValue(), true, optional));
    }
    return setLocation(
        startLoc,
        endLoc,
        puncLoc,
        new (context_)
            ESTree::MemberExpressionNode(expr, propExpr.getValue(), true));
  } else if (
      checkAndEat(TokenKind::period) ||
      (optional &&
       !(check(TokenKind::l_paren) ||
         (context_.getParseFlow() && check(TokenKind::less))))) {
    if (!check(TokenKind::identifier, TokenKind::private_identifier) &&
        !tok_->isResWord()) {
      // Just use the pattern here, even though we know it will fail.
      if (!need(
              TokenKind::identifier,
              "after '.' or '?.' in member expression",
              "start of member expression",
              objectLoc))
        return None;
    }

    ESTree::Node *id = nullptr;
    if (check(TokenKind::private_identifier)) {
      auto optId = parsePrivateName();
      if (!optId)
        return None;
      id = *optId;
    } else {
      id = setLocation(
          tok_,
          tok_,
          new (context_) ESTree::IdentifierNode(
              tok_->getResWordOrIdentifier(), nullptr, false));
      advance(JSLexer::AllowDiv);
    }

    if (optional || seenOptionalChain) {
      return setLocation(
          startLoc,
          id,
          puncLoc,
          new (context_)
              ESTree::OptionalMemberExpressionNode(expr, id, false, optional));
    }
    return setLocation(
        startLoc,
        id,
        puncLoc,
        new (context_) ESTree::MemberExpressionNode(expr, id, false));
  } else {
    assert(
        optional &&
        (check(TokenKind::l_paren) ||
         (context_.getParseFlow() && check(TokenKind::less))) &&
        "must be ?.() at this point");
    // ?. Arguments :
    // ?. ( ArgumentList )
    //      ^
    auto debugLoc = tok_->getStartLoc();

    ESTree::NodePtr typeArgs = nullptr;
#if HERMES_PARSE_FLOW
    if (context_.getParseFlow() && check(TokenKind::less)) {
      auto optTypeArgs = parseTypeArgs();
      if (!optTypeArgs) {
        return None;
      }

      typeArgs = *optTypeArgs;

      if (!need(
              TokenKind::l_paren,
              "after type arguments in optional call",
              "start of optional call",
              objectLoc))
        return None;
    }
#endif

    ESTree::NodeList argList;
    SMLoc endLoc;
    if (!parseArguments(argList, endLoc))
      return None;

    return setLocation(
        startLoc,
        endLoc,
        debugLoc,
        new (context_) ESTree::OptionalCallExpressionNode(
            expr, typeArgs, std::move(argList), true));
  }

  llvm_unreachable("Invalid token in parseMemberSelect");
}

Optional<ESTree::Node *> JSParserImpl::parseCallExpression(
    SMLoc startLoc,
    ESTree::NodePtr expr,
    ESTree::NodePtr typeArgs,
    bool seenOptionalChain,
    bool optional) {
  assert(checkN(
      TokenKind::l_paren,
      TokenKind::no_substitution_template,
      TokenKind::template_head));

  SMLoc objectLoc = startLoc;

  for (;;) {
#if HERMES_PARSE_FLOW
    if (context_.getParseFlowAmbiguous() && !typeArgs &&
        check(TokenKind::less)) {
      JSLexer::SavePoint savePoint{&lexer_};
      // Each call in a chain may have type arguments.
      // As such, we must attempt to parse them upon encountering '<',
      // but roll back if it just ended up being a comparison operator.
      SourceErrorManager::SaveAndSuppressMessages suppress{
          &sm_, Subsystem::Parser};
      auto optTypeArgs = parseTypeArgs();
      if (optTypeArgs && check(TokenKind::l_paren)) {
        // Call expression with type arguments.
        typeArgs = *optTypeArgs;
      } else {
        // Failed to parse a call expression with type arguments,
        // simply roll back and start again.
        savePoint.restore();
      }
    }
#endif
    if (check(TokenKind::l_paren)) {
      auto debugLoc = tok_->getStartLoc();
      ESTree::NodeList argList;
      SMLoc endLoc;

      // parseArguments can result in another call to parseCallExpression
      // without parsing another primary or declaration.
      CHECK_RECURSION;
      if (!parseArguments(argList, endLoc))
        return None;

      if (seenOptionalChain) {
        expr = setLocation(
            startLoc,
            endLoc,
            debugLoc,
            new (context_) ESTree::OptionalCallExpressionNode(
                expr, typeArgs, std::move(argList), optional));
      } else {
        expr = setLocation(
            startLoc,
            endLoc,
            debugLoc,
            new (context_)
                ESTree::CallExpressionNode(expr, typeArgs, std::move(argList)));
      }

      // typeArgs have been used, discard them so the next item in the call
      // chain can populate them if necessary.
      typeArgs = nullptr;
    } else if (checkN(
                   TokenKind::l_square,
                   TokenKind::period,
                   TokenKind::questiondot)) {
      if (check(TokenKind::questiondot)) {
        seenOptionalChain = true;
      }

      SMLoc nextObjectLoc = tok_->getStartLoc();
      auto msel =
          parseMemberSelect(startLoc, objectLoc, expr, seenOptionalChain);
      if (!msel)
        return None;
      objectLoc = nextObjectLoc;
      expr = msel.getValue();
    } else if (check(
                   TokenKind::no_substitution_template,
                   TokenKind::template_head)) {
      auto debugLoc = tok_->getStartLoc();
      auto optTemplate = parseTemplateLiteral(ParamTagged);
      if (!optTemplate)
        return None;
      expr = setLocation(
          startLoc,
          optTemplate.getValue(),
          debugLoc,
          new (context_) ESTree::TaggedTemplateExpressionNode(
              expr, optTemplate.getValue()));
    } else {
      break;
    }
  }

  return expr;
}

//  Parsing NewExpression, MemberExpression and CallExpression is tricky.
//
//  The key realizations are that NewExpression can be one or more
//  constructor calls without arguments (the s-expressions below represent
//  productions that have been recursively matched, not AST nodes):
//
//       new foo ->
//           (NewExpression (MemberExpression))
//       new new foo ->
//           (NewExpression (NewExpression (MemberExpression)))
//
//  MemberExpression can be one or more constructor calls with arguments:
//
//       new foo() ->
//           (MemberExpression (MemberExpression))
//       new new foo()()
//           (MemberExpression (MemberExpression (MemberExpression))
//
//  Call expression are formed from arguments that don't match up with a `new`:
//
//       foo() ->
//           (CallExpression (MemberExpression))
//       new foo()()
//           (CallExpression (MemberExpression (MemberExpression)))

Optional<ESTree::Node *> JSParserImpl::parseNewExpressionOrOptionalExpression(
    IsConstructorCall isConstructorCall) {
  if (!check(TokenKind::rw_new))
    return parseOptionalExpressionExceptNew(isConstructorCall);

  SMRange newRange = advance();

  if (checkAndEat(TokenKind::period)) {
    // NewTarget: new . target
    //                  ^
    if (!check(targetIdent_)) {
      error(tok_->getSourceRange(), "'target' expected in member expression");
      sm_.note(newRange.Start, "start of member expression");
      return None;
    }
    auto *meta = setLocation(
        newRange,
        newRange,
        new (context_) ESTree::IdentifierNode(newIdent_, nullptr, false));
    auto *prop = setLocation(
        tok_,
        tok_,
        new (context_) ESTree::IdentifierNode(targetIdent_, nullptr, false));
    advance();
    auto *expr = setLocation(
        meta, prop, new (context_) ESTree::MetaPropertyNode(meta, prop));
    return parseOptionalExpressionExceptNew_tail(
        isConstructorCall, newRange.Start, expr);
  }

  auto optExpr = parseNewExpressionOrOptionalExpression(IsConstructorCall::Yes);
  if (!optExpr)
    return None;
  ESTree::NodePtr expr = optExpr.getValue();

  ESTree::Node *typeArgs = nullptr;
#if HERMES_PARSE_FLOW
  if (context_.getParseFlowAmbiguous() && check(TokenKind::less)) {
    JSLexer::SavePoint savePoint{&lexer_};
    // Attempt to parse type args upon encountering '<',
    // but roll back if it just ended up being a comparison operator.
    SourceErrorManager::SaveAndSuppressMessages suppress{
        &sm_, Subsystem::Parser};
    auto optTypeArgs = parseTypeArgs();
    if (optTypeArgs) {
      // New expression with type arguments.
      typeArgs = *optTypeArgs;
    } else {
      // Failed to parse a call expression with type arguments,
      // simply roll back and start again.
      savePoint.restore();
    }
  }
#endif

  // Do we have arguments to a child MemberExpression? If yes, then it really
  // was a 'new MemberExpression(args)', otherwise it is a NewExpression
  if (!check(TokenKind::l_paren)) {
    return setLocation(
        newRange,
        getPrevTokenEndLoc(),
        new (context_)
            ESTree::NewExpressionNode(expr, typeArgs, ESTree::NodeList{}));
  }

  auto debugLoc = tok_->getStartLoc();
  ESTree::NodeList argList;
  SMLoc endLoc;
  if (!parseArguments(argList, endLoc))
    return None;

  expr = setLocation(
      newRange,
      endLoc,
      debugLoc,
      new (context_)
          ESTree::NewExpressionNode(expr, typeArgs, std::move(argList)));

  SMLoc objectLoc = newRange.Start;
  while (
      checkN(TokenKind::l_square, TokenKind::period, TokenKind::questiondot)) {
    SMLoc nextObjectLoc = tok_->getStartLoc();
    auto optMSel = parseMemberSelect(newRange.Start, objectLoc, expr, false);
    if (!optMSel)
      return None;
    objectLoc = nextObjectLoc;
    expr = optMSel.getValue();
  }

  return expr;
}

Optional<ESTree::Node *> JSParserImpl::parseLeftHandSideExpression() {
  SMLoc startLoc = tok_->getStartLoc();

  auto optExpr = parseNewExpressionOrOptionalExpression(IsConstructorCall::No);
  if (!optExpr)
    return None;
  auto *expr = optExpr.getValue();

  bool optional = checkAndEat(TokenKind::questiondot);
  bool seenOptionalChain = optional ||
      (expr->getParens() == 0 &&
       (llvh::isa<ESTree::OptionalMemberExpressionNode>(expr) ||
        llvh::isa<ESTree::OptionalCallExpressionNode>(expr)));

  ESTree::Node *typeArgs = nullptr;
#if HERMES_PARSE_FLOW
  // If the less than sign is immediately following a question dot then it
  // cannot be a binary expression and is unambiguously Flow type syntax.
  if ((optional ? context_.getParseFlow() : context_.getParseFlowAmbiguous()) &&
      check(TokenKind::less)) {
    JSLexer::SavePoint savePoint{&lexer_};
    // Suppress messages from the parser while still displaying lexer messages.
    SourceErrorManager::SaveAndSuppressMessages suppress{
        &sm_, Subsystem::Parser};
    auto optTypeArgs = parseTypeArgs();
    if (optTypeArgs && check(TokenKind::l_paren)) {
      // Call expression with type arguments.
      typeArgs = *optTypeArgs;
    } else {
      // Failed to parse a call expression with type arguments,
      // simply roll back and start again.
      savePoint.restore();
    }
  }
#endif

  // Is this a CallExpression?
  if (checkN(
          TokenKind::l_paren,
          TokenKind::no_substitution_template,
          TokenKind::template_head)) {
    auto optCallExpr = parseCallExpression(
        startLoc, expr, typeArgs, seenOptionalChain, optional);
    if (!optCallExpr)
      return None;
    expr = optCallExpr.getValue();
  }

  return expr;
}

Optional<ESTree::Node *> JSParserImpl::parsePostfixExpression() {
  SMLoc startLoc = tok_->getStartLoc();
  auto optLHandExpr = parseLeftHandSideExpression();
  if (!optLHandExpr)
    return None;

  if (check(TokenKind::plusplus, TokenKind::minusminus) &&
      !lexer_.isNewLineBeforeCurrentToken()) {
    auto *res = setLocation(
        startLoc,
        tok_,
        tok_,
        new (context_) ESTree::UpdateExpressionNode(
            getTokenIdent(tok_->getKind()), optLHandExpr.getValue(), false));
    advance(JSLexer::AllowDiv);
    return res;
  } else {
    return optLHandExpr.getValue();
  }
}

Optional<ESTree::Node *> JSParserImpl::parseUnaryExpression() {
  SMLoc startLoc = tok_->getStartLoc();

  switch (tok_->getKind()) {
    case TokenKind::rw_delete:
    case TokenKind::rw_void:
    case TokenKind::rw_typeof:
    case TokenKind::plus:
    case TokenKind::minus:
    case TokenKind::tilde:
    case TokenKind::exclaim: {
      UniqueString *op = getTokenIdent(tok_->getKind());
      advance();
      CHECK_RECURSION;
      auto expr = parseUnaryExpression();
      if (!expr)
        return None;

      if (check(TokenKind::starstar)) {
        // ExponentiationExpression only allows UpdateExpressionNode on the
        // left. The simplest way to enforce that the left operand is not
        // an unparenthesized UnaryExpression is to check here.
        error(
            {startLoc, tok_->getEndLoc()},
            "Unary operator before ** must use parens to disambiguate");
      }

      return setLocation(
          startLoc,
          getPrevTokenEndLoc(),
          new (context_)
              ESTree::UnaryExpressionNode(op, expr.getValue(), true));
    }

    case TokenKind::plusplus:
    case TokenKind::minusminus: {
      UniqueString *op = getTokenIdent(tok_->getKind());
      advance();
      CHECK_RECURSION;
      auto expr = parseUnaryExpression();
      if (!expr)
        return None;

      return setLocation(
          startLoc,
          getPrevTokenEndLoc(),
          new (context_)
              ESTree::UpdateExpressionNode(op, expr.getValue(), true));
    }

    case TokenKind::identifier:
      if (check(awaitIdent_) && paramAwait_) {
        advance();
        CHECK_RECURSION;
        auto optExpr = parseUnaryExpression();
        if (!optExpr)
          return None;
        return setLocation(
            startLoc,
            getPrevTokenEndLoc(),
            new (context_) ESTree::AwaitExpressionNode(optExpr.getValue()));
      }
      // Fall-through to default for all other identifiers.
      LLVM_FALLTHROUGH;

    default:
      return parsePostfixExpression();
  }
}

namespace {

/// Associates precedence levels with binary operators. Higher precedences are
/// represented by higher values.
/// \returns the precedence level starting from 1, or 0 if not a binop.
inline unsigned getPrecedence(TokenKind kind) {
  // Record the precedence of all binary operators.
  static const unsigned precedence[] = {
#define TOK(...) 0,
#define BINOP(name, str, precedence) precedence,

// There are two reserved words that are binary operators.
#define RESWORD(name)                                       \
  (TokenKind::rw_##name == TokenKind::rw_in ||              \
           TokenKind::rw_##name == TokenKind::rw_instanceof \
       ? 8                                                  \
       : 0),
#include "hermes/Parser/TokenKinds.def"
  };

  return precedence[static_cast<unsigned>(kind)];
}

/// \return true if \p kind is left associative, false if right associative.
inline bool isLeftAssoc(TokenKind kind) {
  return kind != TokenKind::starstar;
}

/// Return the precedence of \p kind unless it happens to be equal to \p except,
/// in which case return 0.
inline unsigned getPrecedenceExcept(TokenKind kind, TokenKind except) {
  return LLVM_LIKELY(kind != except) ? getPrecedence(kind) : 0;
}
} // namespace

Optional<ESTree::Node *> JSParserImpl::parseBinaryExpression(Param param) {
  // The stack can never go deeper than the number of precedence levels,
  // unless we have a right-associative operator.
  // We have 10 precedence levels.
  constexpr unsigned STACK_SIZE = 16;

  struct PrecedenceStackEntry {
    /// Left hand side expression.
    ESTree::NodePtr expr;
    // Operator for this expression.
    TokenKind opKind;
    // Start location for the left hand side expression.
    SMLoc exprStartLoc;

    PrecedenceStackEntry(
        ESTree::NodePtr expr,
        TokenKind opKind,
        SMLoc exprStartLoc)
        : expr(expr), opKind(opKind), exprStartLoc(exprStartLoc) {}
  };
  llvh::SmallVector<PrecedenceStackEntry, STACK_SIZE> stack{};

  // True upon encountering a '??' operator.
  bool hasNullish = false;
  // True upon encountering a '&&' or '||' operator.
  bool hasBoolean = false;

  /// Allocate a binary expression node with the specified children and
  /// operator.
  const auto newBinNode = [this, &hasNullish, &hasBoolean](
                              ESTree::NodePtr left,
                              TokenKind opKind,
                              ESTree::NodePtr right,
                              SMLoc startLoc,
                              SMLoc endLoc) -> ESTree::NodePtr {
    UniqueString *opIdent = getTokenIdent(opKind);
    if (opKind == TokenKind::ampamp || opKind == TokenKind::pipepipe ||
        opKind == TokenKind::questionquestion) {
      if ((hasNullish && opKind != TokenKind::questionquestion) ||
          (hasBoolean && opKind == TokenKind::questionquestion)) {
        // This error doesn't prevent parsing the rest of the binary expression,
        // because it's only there to avoid confusion from the JS author's
        // perspective. Report the error but continue parsing.
        // The question marks are escaped to avoid triggering a trigraph.
        error(
            {left->getStartLoc(), right->getEndLoc()},
            "Mixing '\?\?' with '&&' or '||' requires parentheses");
      }
      if (opKind == TokenKind::questionquestion) {
        hasNullish = true;
      } else {
        hasBoolean = true;
      }
      return setLocation(
          startLoc,
          endLoc,
          new (context_) ESTree::LogicalExpressionNode(left, right, opIdent));
    } else {
      return setLocation(
          startLoc,
          endLoc,
          new (context_) ESTree::BinaryExpressionNode(left, right, opIdent));
    }
  };

  // Decide whether to recognize "in" as a binary operator.
  const TokenKind exceptKind =
      !param.has(ParamIn) ? TokenKind::rw_in : TokenKind::none;

  SMLoc topExprStartLoc = tok_->getStartLoc();
  auto optExpr = parseUnaryExpression();
  if (!optExpr)
    return None;
  ESTree::NodePtr topExpr = optExpr.getValue();
  SMLoc topExprEndLoc = getPrevTokenEndLoc();

  // While the current token is a binary operator.
  while (unsigned precedence =
             getPrecedenceExcept(tok_->getKind(), exceptKind)) {
    // If the next operator has no greater precedence than the operator on the
    // stack, pop the stack, creating a new binary expression.
    while (!stack.empty() && precedence <= getPrecedence(stack.back().opKind)) {
      if (precedence == getPrecedence(stack.back().opKind) &&
          !isLeftAssoc(stack.back().opKind)) {
        // If the precedences are equal, then we avoid popping for
        // right-associative operators to allow for the entire right-associative
        // expression to be built from the right.
        break;
      }
      topExpr = newBinNode(
          stack.back().expr,
          stack.back().opKind,
          topExpr,
          stack.back().exprStartLoc,
          topExprEndLoc);
      topExprStartLoc = topExpr->getStartLoc();
      stack.pop_back();
    }

    // The next operator has a higher precedence than the previous one (or there
    // is no previous one). The situation looks something like this:
    //    .... + topExpr * rightExpr ....
    //                     ^
    //                 We are here
    // Push topExpr and the '*', so we can parse rightExpr.
    stack.emplace_back(topExpr, tok_->getKind(), topExprStartLoc);
    advance();

    topExprStartLoc = tok_->getStartLoc();
    auto optRightExpr = parseUnaryExpression();
    if (!optRightExpr)
      return None;

    topExpr = optRightExpr.getValue();
    topExprEndLoc = getPrevTokenEndLoc();
  }

  // We have consumed all binary operators. Pop the stack, creating expressions.
  while (!stack.empty()) {
    topExpr = newBinNode(
        stack.back().expr,
        stack.back().opKind,
        topExpr,
        stack.back().exprStartLoc,
        topExprEndLoc);
    stack.pop_back();
  }

  assert(
      stack.empty() &&
      "Stack must be empty when done parsing binary expression");

  return topExpr;
}

Optional<ESTree::Node *> JSParserImpl::parseConditionalExpression(
    Param param,
    CoverTypedParameters coverTypedParameters) {
  SMLoc startLoc = tok_->getStartLoc();
  auto optTest = parseBinaryExpression(param);
  if (!optTest)
    return None;
  ESTree::Node *test = *optTest;

  if (!check(TokenKind::question)) {
    // No '?', so this isn't a conditional expression.
    // If CoverTypedParameters::Yes, we still need to account for this
    // being formal parameters, so try that.
#if HERMES_PARSE_FLOW
    if (context_.getParseFlow() &&
        coverTypedParameters == CoverTypedParameters::Yes) {
      auto optCover = tryParseCoverTypedIdentifierNode(test, false);
      if (!optCover)
        return None;
      if (*optCover)
        return *optCover;
    }
#endif

    // No CoverTypedParameters found, just return the LHS.
    return test;
  }

  ESTree::Node *consequent = nullptr;
  SMRange questionRange = tok_->getSourceRange();

#if HERMES_PARSE_FLOW
  if (context_.getParseFlow()) {
    // Save here to save the question mark (we can only save on punctuators).
    // Early returns will happen if we find anything that leads to
    // short-circuiting out of the traditional conditional expression.
    JSLexer::SavePoint savePoint{&lexer_};
    advance();

    // If CoverTypedParameters::Yes, we still need to account for this
    // being formal parameters, so try that,
    // in which case the '?' was part of an optional parameter, not a
    // conditional expression.
    if (coverTypedParameters == CoverTypedParameters::Yes) {
      auto optCover = tryParseCoverTypedIdentifierNode(test, true);
      if (!optCover)
        return None;
      if (*optCover)
        return *optCover;
    }

    // It is also possible to have a '?' without ':' but not be a conditional
    // expression, in the case of typed arrow parameters that didn't have a type
    // annotation. For example:
    // (foo?) => 1
    //      ^
    // The tokens which can come here are limited to ',', '=', and ')'.
    if (coverTypedParameters == CoverTypedParameters::Yes &&
        checkN(TokenKind::comma, TokenKind::r_paren, TokenKind::equal)) {
      return setLocation(
          startLoc,
          questionRange,
          new (context_) ESTree::CoverTypedIdentifierNode(test, nullptr, true));
    }

    // Now we're in the real backtracking stage.
    // First, parse with AllowTypedArrowFunction::Yes to allow for the
    // possibility of a concise arrow function with return types. However, we
    // want to avoid the possibility of eating the ':' that we'll need for the
    // conditional expression's alternate. For example:
    // a ? b1 => (c1) : b2 => (c2)
    // We want to account for b2 incorrectly being parsed as the returnType
    // of an arrow function returned by the arrow function with param b1.
    // Thus, after parsing with AllowTypedArrowFunction::Yes, we check to
    // see if there is a ':' afterwards. If there isn't, failure is assured,
    // so we restore to the '?' and try again below, with
    // AllowTypedArrowFunction::No.
    SourceErrorManager::SaveAndSuppressMessages suppress{
        &sm_, Subsystem::Parser};
    CHECK_RECURSION;
    auto optConsequent = parseAssignmentExpression(
        ParamIn, AllowTypedArrowFunction::Yes, CoverTypedParameters::No);
    if (optConsequent && check(TokenKind::colon)) {
      consequent = *optConsequent;
    } else {
      // Parsing with typed arrow functions failed because we don't have a :,
      // so reset and try again.
      savePoint.restore();
    }
  }
#endif

  // Only try with AllowTypedArrowFunction::No if we haven't already set
  // up the consequent using AllowTypedArrowFunction::Yes.
  if (!consequent) {
    // Consume the '?' (either for the first time or after savePoint.restore()).
    advance();
    CHECK_RECURSION;
    auto optConsequent = parseAssignmentExpression(
        ParamIn, AllowTypedArrowFunction::No, CoverTypedParameters::No);
    if (!optConsequent)
      return None;
    consequent = *optConsequent;
  }

  if (!eat(
          TokenKind::colon,
          JSLexer::AllowRegExp,
          "in conditional expression after '... ? ...'",
          "location of '?'",
          questionRange.Start))
    return None;

  auto optAlternate = parseAssignmentExpression(
      param, AllowTypedArrowFunction::Yes, CoverTypedParameters::No);
  if (!optAlternate)
    return None;
  ESTree::Node *alternate = *optAlternate;

  return setLocation(
      startLoc,
      getPrevTokenEndLoc(),
      new (context_)
          ESTree::ConditionalExpressionNode(test, alternate, consequent));
}

#if HERMES_PARSE_FLOW
Optional<ESTree::Node *> JSParserImpl::tryParseCoverTypedIdentifierNode(
    ESTree::Node *test,
    bool optional) {
  assert(context_.getParseFlow() && "must be parsing Flow");
  // In the case of flow types in arrow function parameters, we may have
  // optional parameters which look like:
  // Identifier ? : TypeAnnotation
  // Because the colon and the type annotation are optional, we check and
  // consume the colon here and return a CoverTypedIdentifierNode if it's
  // possible we are parsing typed arrow parameters.
  if (context_.getParseFlow() && check(TokenKind::colon) &&
      test->getParens() == 0) {
    if (isa<ESTree::IdentifierNode>(test) ||
        isa<ESTree::ObjectExpressionNode>(test) ||
        isa<ESTree::ArrayExpressionNode>(test)) {
      // Deliberately wrap the type annotation later when reparsing.
      SMLoc annotStart = advance(JSLexer::GrammarContext::Flow).Start;
      auto optRet = parseTypeAnnotation(annotStart);
      if (!optRet)
        return None;
      ESTree::Node *type = *optRet;

      return setLocation(
          test,
          getPrevTokenEndLoc(),
          new (context_)
              ESTree::CoverTypedIdentifierNode(test, type, optional));
    }
    // The colon must indicate something another than the typeAnnotation for
    // the parameter. Continue as usual.
  }
  return nullptr;
}
#endif

Optional<ESTree::YieldExpressionNode *> JSParserImpl::parseYieldExpression(
    Param param) {
  assert(
      paramYield_ && check(TokenKind::rw_yield, TokenKind::identifier) &&
      tok_->getResWordOrIdentifier() == yieldIdent_ &&
      "yield expression must start with 'yield'");
  SMRange yieldLoc = advance();

  if (check(TokenKind::semi) || checkEndAssignmentExpression())
    return setLocation(
        yieldLoc,
        yieldLoc,
        new (context_) ESTree::YieldExpressionNode(nullptr, false));

  bool delegate = checkAndEat(TokenKind::star);

  auto optArg = parseAssignmentExpression(
      param.get(ParamIn),
      AllowTypedArrowFunction::Yes,
      CoverTypedParameters::No);
  if (!optArg)
    return None;

  return setLocation(
      yieldLoc,
      getPrevTokenEndLoc(),
      new (context_) ESTree::YieldExpressionNode(optArg.getValue(), delegate));
}

Optional<ESTree::ClassDeclarationNode *> JSParserImpl::parseClassDeclaration(
    Param param) {
  assert(check(TokenKind::rw_class) && "class must start with 'class'");
  // NOTE: Class definition is always strict mode code.
  SaveStrictModeAndSeenDirectives saveStrictModeAndSeenDirectives{this};
  setStrictMode(true);

  SMLoc startLoc = advance().Start;

  ESTree::Node *name = nullptr;
  ESTree::Node *typeParams = nullptr;

  if (check(TokenKind::identifier)) {
    auto optName = parseBindingIdentifier(Param{});
    if (!optName) {
      errorExpected(
          TokenKind::identifier,
          "in class declaration",
          "location of 'class'",
          startLoc);
      return None;
    }
    name = *optName;
  } else if (!param.has(ParamDefault)) {
    // Identifier is required unless we have +Default parameter.
    errorExpected(
        TokenKind::identifier,
        "after 'class'",
        "location of 'class'",
        startLoc);
    return None;
  }

#if HERMES_PARSE_FLOW
  if (context_.getParseFlow() && check(TokenKind::less)) {
    auto optParams = parseTypeParams();
    if (!optParams)
      return None;
    typeParams = *optParams;
  }
#endif

  auto optClass =
      parseClassTail(startLoc, name, typeParams, ClassParseKind::Declaration);
  if (!optClass)
    return None;
  return llvh::cast<ESTree::ClassDeclarationNode>(*optClass);
}

Optional<ESTree::ClassExpressionNode *> JSParserImpl::parseClassExpression() {
  assert(check(TokenKind::rw_class) && "class must start with 'class'");
  // NOTE: A class definition is always strict mode code.
  SaveStrictModeAndSeenDirectives saveStrictModeAndSeenDirectives{this};
  setStrictMode(true);

  SMLoc start = advance().Start;

  ESTree::Node *name = nullptr;
  ESTree::Node *typeParams = nullptr;

  if (!check(TokenKind::rw_extends, TokenKind::l_brace) &&
      !(context_.getParseFlow() &&
        check(TokenKind::rw_implements, TokenKind::less))) {
    // Try to parse a BindingIdentifier if we did not see a ClassHeritage
    // or a '{'.
    auto optName = parseBindingIdentifier(Param{});
    if (!optName) {
      errorExpected(
          TokenKind::identifier,
          "in class expression",
          "location of 'class'",
          start);
      return None;
    }
    name = *optName;
  }

#if HERMES_PARSE_FLOW
  if (context_.getParseFlow() && check(TokenKind::less)) {
    auto optParams = parseTypeParams();
    if (!optParams)
      return None;
    typeParams = *optParams;
  }
#endif

  auto optClass =
      parseClassTail(start, name, typeParams, ClassParseKind::Expression);
  if (!optClass)
    return None;
  return llvh::cast<ESTree::ClassExpressionNode>(*optClass);
}

Optional<ESTree::Node *> JSParserImpl::parseClassTail(
    SMLoc startLoc,
    ESTree::Node *name,
    ESTree::Node *typeParams,
    ClassParseKind kind) {
  ESTree::Node *superClass = nullptr;
  ESTree::Node *superTypeParams = nullptr;

  if (checkAndEat(TokenKind::rw_extends)) {
    // ClassHeritage[opt] { ClassBody[opt] }
    // ^
    auto optSuperClass = parseLeftHandSideExpression();
    if (!optSuperClass)
      return None;
    superClass = *optSuperClass;
#if HERMES_PARSE_FLOW
    if (context_.getParseFlow() && check(TokenKind::less)) {
      auto optParams = parseTypeArgs();
      if (!optParams)
        return None;
      superTypeParams = *optParams;
    }
#endif
  }

  ESTree::NodeList implements{};
#if HERMES_PARSE_FLOW
  if (context_.getParseFlow()) {
    if (checkAndEat(TokenKind::rw_implements) ||
        checkAndEat(implementsIdent_)) {
      while (!check(TokenKind::l_brace)) {
        if (!need(
                TokenKind::identifier,
                "in class 'implements'",
                "start of class",
                startLoc))
          return None;
        auto optImpl = parseClassImplements();
        if (!optImpl)
          return None;
        implements.push_back(**optImpl);
        if (!checkAndEat(TokenKind::comma)) {
          break;
        }
      }
    }
  }
#endif

  if (!need(
          TokenKind::l_brace,
          "in class definition",
          "start of class",
          startLoc)) {
    return None;
  }

  auto optBody = parseClassBody(startLoc);
  if (!optBody)
    return None;

  if (kind == ClassParseKind::Declaration) {
    return setLocation(
        startLoc,
        *optBody,
        new (context_) ESTree::ClassDeclarationNode(
            name,
            typeParams,
            superClass,
            superTypeParams,
            std::move(implements),
            {},
            *optBody));
  }
  return setLocation(
      startLoc,
      *optBody,
      new (context_) ESTree::ClassExpressionNode(
          name,
          typeParams,
          superClass,
          superTypeParams,
          std::move(implements),
          {},
          *optBody));
}

Optional<ESTree::ClassBodyNode *> JSParserImpl::parseClassBody(SMLoc startLoc) {
  assert(check(TokenKind::l_brace) && "class body must begin with '{'");
  SMLoc braceLoc = advance().Start;

  // It is a Syntax Error if PrototypePropertyNameList of ClassElementList
  // contains more than one occurrence of  "constructor".
  ESTree::Node *constructor = nullptr;

  ESTree::NodeList body{};
  while (!check(TokenKind::r_brace)) {
    bool isStatic = false;
    SMRange startRange = tok_->getSourceRange();

    bool declare = false;

#if HERMES_PARSE_FLOW
    if (context_.getParseFlow() && check(declareIdent_)) {
      // Check for "declare" class properties.
      auto optNext = lexer_.lookahead1(llvh::None);
      if (optNext.hasValue() &&
          (*optNext == TokenKind::rw_static ||
           *optNext == TokenKind::identifier)) {
        declare = true;
        advance();
      }
    }
#endif

    switch (tok_->getKind()) {
      case TokenKind::semi:
        advance();
        break;

      case TokenKind::rw_static:
        // static MethodDefinition
        // static FieldDefinition
        isStatic = true;
        advance();
        // intentional fallthrough
      default: {
        // ClassElement
        auto optElem = parseClassElement(isStatic, startRange, declare);
        if (!optElem)
          return None;
        if (auto *method = dyn_cast<ESTree::MethodDefinitionNode>(*optElem)) {
          if (method->_kind == constructorIdent_) {
            if (constructor) {
              // Cannot have duplicate constructors, but report the error
              // and move on to parse the rest of the class.
              error(
                  method->getSourceRange(), "duplicate constructors in class");
              sm_.note(
                  constructor->getSourceRange(),
                  "first constructor definition",
                  Subsystem::Parser);
            } else {
              constructor = method;
            }
          }
        } else if (auto *prop = dyn_cast<ESTree::ClassPropertyNode>(*optElem)) {
          if (auto *propId = dyn_cast<ESTree::IdentifierNode>(prop->_key)) {
            if (propId->_name == constructorIdent_) {
              error(prop->getSourceRange(), "invalid class property name");
            }
          } else if (
              auto *propStr = dyn_cast<ESTree::StringLiteralNode>(prop->_key)) {
            if (propStr->_value == constructorIdent_) {
              error(prop->getSourceRange(), "invalid class property name");
            }
          }
        }

        body.push_back(**optElem);
      }
    }
  }

  if (!need(
          TokenKind::r_brace,
          "at end of class definition",
          "start of class",
          startLoc)) {
    return None;
  }

  return setLocation(
      braceLoc,
      advance().End,
      new (context_) ESTree::ClassBodyNode(std::move(body)));
}

Optional<ESTree::Node *> JSParserImpl::parseClassElement(
    bool isStatic,
    SMRange startRange,
    bool declare,
    bool eagerly) {
  SMLoc startLoc = tok_->getStartLoc();

  enum class SpecialKind {
    None,
    Get,
    Set,
    Generator,
    Async,
    AsyncGenerator,
    ClassProperty,
  };

  // Indicates if this method is out of the ordinary.
  // In particular, indicates getters and setters.
  SpecialKind special = SpecialKind::None;

  // When true, call parsePropertyName.
  // Set to false if the identifiers 'get' or 'set' were already parsed as
  // function names instead of as getter/setter specifiers.
  bool doParsePropertyName = true;

  ESTree::Node *prop = nullptr;
  if (check(getIdent_)) {
    SMRange range = advance();
    if (!checkN(
            TokenKind::less,
            TokenKind::l_paren,
            TokenKind::r_brace,
            TokenKind::equal,
            TokenKind::colon,
            TokenKind::semi)) {
      // This was actually a getter.
      special = SpecialKind::Get;
    } else {
      prop = setLocation(
          range,
          range,
          new (context_) ESTree::IdentifierNode(getIdent_, nullptr, false));
      doParsePropertyName = false;
    }
  } else if (check(setIdent_)) {
    SMRange range = advance();
    if (!checkN(
            TokenKind::less,
            TokenKind::l_paren,
            TokenKind::r_brace,
            TokenKind::equal,
            TokenKind::colon,
            TokenKind::semi)) {
      // If we don't see '(' then this was actually a setter.
      special = SpecialKind::Set;
    } else {
      prop = setLocation(
          range,
          range,
          new (context_) ESTree::IdentifierNode(setIdent_, nullptr, false));
      doParsePropertyName = false;
    }
  } else if (check(asyncIdent_)) {
    SMRange range = advance();
    if (!checkN(
            TokenKind::less,
            TokenKind::l_paren,
            TokenKind::r_brace,
            TokenKind::equal,
            TokenKind::colon,
            TokenKind::semi) &&
        !lexer_.isNewLineBeforeCurrentToken()) {
      // If we don't see '(' then this was actually an async method.
      // Async methods cannot have a newline between 'async' and the name.
      // These can be either Async or AsyncGenerator, so check for that.
      special = checkAndEat(TokenKind::star) ? SpecialKind::AsyncGenerator
                                             : SpecialKind::Async;
    } else {
      prop = setLocation(
          range,
          range,
          new (context_) ESTree::IdentifierNode(asyncIdent_, nullptr, false));
      doParsePropertyName = false;
    }
  } else if (checkAndEat(TokenKind::star)) {
    special = SpecialKind::Generator;
  } else if (check(TokenKind::l_paren, TokenKind::less) && isStatic) {
    // We've already parsed 'static', but there is nothing between 'static'
    // and the '(', so it must be used as the PropertyName and not as an
    // indicator for a static function.
    prop = setLocation(
        startRange,
        startRange,
        new (context_) ESTree::IdentifierNode(staticIdent_, nullptr, false));
    isStatic = false;
    doParsePropertyName = false;
  }

  ESTree::Node *variance = nullptr;
#if HERMES_PARSE_FLOW
  if (context_.getParseFlow() && check(TokenKind::plus, TokenKind::minus)) {
    variance = setLocation(
        tok_,
        tok_,
        new (context_) ESTree::VarianceNode(
            check(TokenKind::plus) ? plusIdent_ : minusIdent_));
    advance(JSLexer::GrammarContext::Flow);
  }
#endif

  bool computed = false;
  bool isPrivate = false;
  if (doParsePropertyName) {
    if (check(TokenKind::private_identifier)) {
      isPrivate = true;
      prop = setLocation(
          tok_,
          tok_,
          new (context_) ESTree::IdentifierNode(
              tok_->getPrivateIdentifier(), nullptr, false));
      advance();
    } else {
      computed = check(TokenKind::l_square);
      auto optProp = parsePropertyName();
      if (!optProp)
        return None;
      prop = *optProp;
    }
  }

  // Store the propName for comparisons, used for SyntaxErrors.
  UniqueString *propName = nullptr;
  if (auto *id = dyn_cast<ESTree::IdentifierNode>(prop)) {
    propName = id->_name;
  } else if (auto *str = dyn_cast<ESTree::StringLiteralNode>(prop)) {
    propName = str->_value;
  }

  bool isConstructor =
      !isStatic && !computed && propName && propName->str() == "constructor";

  if (special == SpecialKind::None &&
      !check(TokenKind::less, TokenKind::l_paren)) {
    // Parse a class property, because this can't be a method definition.
    // Attempt ASI after the fact, and continue on, letting the next iteration
    // error if it wasn't actually a class property.
    // FieldDefinition ;
    //                 ^
    ESTree::Node *typeAnnotation = nullptr;
#if HERMES_PARSE_FLOW
    if (context_.getParseFlow() && check(TokenKind::colon)) {
      SMLoc annotStart = advance(JSLexer::GrammarContext::Flow).Start;
      auto optType = parseTypeAnnotation(annotStart);
      if (!optType)
        return None;
      typeAnnotation = *optType;
    }
#endif
    ESTree::Node *value = nullptr;
    if (checkAndEat(TokenKind::equal)) {
      // ClassElementName Initializer[opt]
      //                  ^
      auto optValue = parseAssignmentExpression();
      if (!optValue)
        return None;
      value = *optValue;
      if (declare) {
        error(startRange, "Invalid 'declare' with initializer");
      }
    }
    // ASI is allowed for separating class elements.
    if (!eatSemi(true) && !typeAnnotation) {
      errorExpected(
          TokenKind::semi,
          "after class property",
          "start of class property",
          startRange.Start);
      return None;
    }
    if (isPrivate) {
      return setLocation(
          prop,
          getPrevTokenEndLoc(),
          new (context_) ESTree::ClassPrivatePropertyNode(
              prop, value, isStatic, declare, variance, typeAnnotation));
    }
    return setLocation(
        startRange,
        getPrevTokenEndLoc(),
        new (context_) ESTree::ClassPropertyNode(
            prop,
            value,
            computed,
            isStatic,
            declare,
            variance,
            typeAnnotation));
  }

  if (declare) {
    error(startRange, "Invalid 'declare' in class method");
  }

  SMLoc funcExprStartLoc = tok_->getStartLoc();

  ESTree::Node *typeParams = nullptr;
#if HERMES_PARSE_FLOW
  if (context_.getParseFlow() && check(TokenKind::less)) {
    auto optTypeParams = parseTypeParams();
    if (!optTypeParams)
      return None;
    typeParams = *optTypeParams;
  }
#endif

  // (
  if (!need(
          TokenKind::l_paren,
          "in method definition",
          "start of method definition",
          startLoc))
    return None;
  ESTree::NodeList args{};

  llvh::SaveAndRestore<bool> saveArgsAndBodyParamYield(
      paramYield_,
      special == SpecialKind::Generator ||
          special == SpecialKind::AsyncGenerator);

  llvh::SaveAndRestore<bool> saveArgsAndBodyParamAwait(
      paramAwait_,
      special == SpecialKind::Async || special == SpecialKind::AsyncGenerator);

  if (!parseFormalParameters(Param{}, args))
    return None;

  ESTree::Node *returnType = nullptr;
#if HERMES_PARSE_FLOW
  if (context_.getParseFlow() && check(TokenKind::colon)) {
    SMLoc annotStart = advance(JSLexer::GrammarContext::Flow).Start;
    auto optRet = parseTypeAnnotation(annotStart);
    if (!optRet)
      return None;
    returnType = *optRet;
  }
#endif

  if (!need(
          TokenKind::l_brace,
          "in method definition",
          "start of method definition",
          startLoc))
    return None;

  auto optBody =
      parseFunctionBody(ParamReturn, eagerly, JSLexer::AllowRegExp, true);
  if (!optBody)
    return None;

  auto *funcExpr = setLocation(
      funcExprStartLoc,
      optBody.getValue(),
      new (context_) ESTree::FunctionExpressionNode(
          nullptr,
          std::move(args),
          optBody.getValue(),
          typeParams,
          returnType,
          /* predicate */ nullptr,
          special == SpecialKind::Generator ||
              special == SpecialKind::AsyncGenerator,
          special == SpecialKind::Async ||
              special == SpecialKind::AsyncGenerator));
  assert(isStrictMode() && "parseClassElement should only be used for classes");
  funcExpr->isMethodDefinition = true;

  if (special == SpecialKind::Get && funcExpr->_params.size() != 0) {
    error(
        {startLoc, funcExpr->getEndLoc()},
        Twine("getter method must no one formal arguments, found ") +
            Twine(funcExpr->_params.size()));
  }

  if (special == SpecialKind::Set && funcExpr->_params.size() != 1) {
    error(
        {startLoc, funcExpr->getEndLoc()},
        Twine("setter method must have exactly one formal argument, found ") +
            Twine(funcExpr->_params.size()));
  }

#if HERMES_PARSE_FLOW
  if ((special == SpecialKind::Get || special == SpecialKind::Set) &&
      typeParams != nullptr) {
    error(
        {startLoc, funcExpr->getEndLoc()},
        "accessor method may not have type parameters");
  }
#endif

  if (isStatic && propName && propName->str() == "prototype") {
    // ClassElement : static MethodDefinition
    // It is a Syntax Error if PropName of MethodDefinition is "prototype".
    error(
        {startLoc, funcExpr->getEndLoc()},
        "prototype method must not be static");
    return None;
  }

  UniqueString *kind = methodIdent_;
  if (isConstructor) {
    if (special != SpecialKind::None) {
      // It is a Syntax Error if PropName of MethodDefinition is "constructor"
      // and SpecialMethod of MethodDefinition is true.
      // TODO: Account for generator methods in SpecialMethod here.
      error(
          {startLoc, funcExpr->getEndLoc()},
          "constructor method must not be a getter or setter");
      return None;
    }
    kind = constructorIdent_;
  } else if (special == SpecialKind::Get) {
    kind = getIdent_;
  } else if (special == SpecialKind::Set) {
    kind = setIdent_;
  }

  if (isPrivate) {
    prop = setLocation(
        startLoc, prop, new (context_) ESTree::PrivateNameNode(prop));
  }

  if (variance) {
    error(variance->getSourceRange(), "Unexpected variance sigil");
  }

  return setLocation(
      startRange,
      optBody.getValue(),
      new (context_) ESTree::MethodDefinitionNode(
          prop, funcExpr, kind, computed, isStatic));
}

bool JSParserImpl::reparseArrowParameters(
    ESTree::Node *node,
    ESTree::NodeList &paramList,
    bool &isAsync) {
  // Empty argument list "()".
  if (node->getParens() == 0 && isa<ESTree::CoverEmptyArgsNode>(node))
    return true;

  // A single identifier without parens.
  if (node->getParens() == 0 && isa<ESTree::IdentifierNode>(node)) {
    paramList.push_back(*node);
    return validateBindingIdentifier(
        Param{},
        node->getSourceRange(),
        cast<ESTree::IdentifierNode>(node)->_name,
        TokenKind::identifier);
  }

  ESTree::NodeList nodeList{};

  if (auto *callNode = dyn_cast<ESTree::CallExpressionNode>(node)) {
    // Async function parameters look like call expressions. For example:
    // async(x,y)
    // It must have no surrounding parens and the name must be 'async'.
    // It must also not already be `async`, because the CallExpression
    // determines whether it is `async`.
    // Set `isAsync = true` to indicate that this was async.
    auto *callee = dyn_cast<ESTree::IdentifierNode>(callNode->_callee);
    if (!isAsync && callNode->getParens() == 0 && callee &&
        callee->_name == asyncIdent_) {
      nodeList = std::move(callNode->_arguments);
      isAsync = true;
    } else {
      error(node->getSourceRange(), "invalid arrow function parameter list");
      return false;
    }
  } else {
    if (node->getParens() != 1) {
      error(node->getSourceRange(), "invalid arrow function parameter list");
      return false;
    }

    if (auto *seqNode = dyn_cast<ESTree::SequenceExpressionNode>(node)) {
      nodeList = std::move(seqNode->_expressions);
    } else {
      node->clearParens();
      nodeList.push_back(*node);
    }
  }

  llvh::SaveAndRestore<bool> oldParamAwait(paramAwait_, paramAwait_ || isAsync);

  // If the node has 0 parentheses, return true, otherwise print an error and
  // return false.
  auto checkParens = [this](ESTree::Node *n) {
    if (n->getParens() == 0)
      return true;

    error(n->getSourceRange(), "parentheses are not allowed around parameters");
    return false;
  };

  for (auto it = nodeList.begin(), e = nodeList.end(); it != e;) {
    auto *expr = &*it;
    it = nodeList.erase(it);

    if (!checkParens(expr))
      continue;

    if (auto *CRE = dyn_cast<ESTree::CoverRestElementNode>(expr)) {
      if (it != e)
        error(expr->getSourceRange(), "rest parameter must be last");
      else
        paramList.push_back(*CRE->_rest);
      continue;
    }

    if (auto *spread = dyn_cast<ESTree::SpreadElementNode>(expr)) {
      // async arrow heads are initially parsed as CallExpression,
      // which means that Rest elements are parsed as SpreadElement.
      if (it != e)
        error(expr->getSourceRange(), "rest parameter must be last");
      else
        paramList.push_back(*new (context_)
                                ESTree::RestElementNode(spread->_argument));
      continue;
    }

    if (isa<ESTree::CoverTrailingCommaNode>(expr)) {
      assert(
          it == e &&
          "CoverTrailingCommaNode should have been only parsed last");
      // Just skip it.
      continue;
    }

    ESTree::AssignmentExpressionNode *asn = nullptr;
    ESTree::Node *init = nullptr;

    // If we encounter an initializer, unpack it.
    if ((asn = dyn_cast<ESTree::AssignmentExpressionNode>(expr))) {
      if (asn->_operator == getTokenIdent(TokenKind::equal)) {
        expr = asn->_left;
        init = asn->_right;

        if (!checkParens(expr))
          continue;
      }
    }

    auto optParam = reparseAssignmentPattern(expr, true);
    if (!optParam)
      continue;
    expr = *optParam;

    if (init) {
      expr = setLocation(
          asn, asn, new (context_) ESTree::AssignmentPatternNode(expr, init));
    }

    if (auto *ident = dyn_cast<ESTree::IdentifierNode>(expr)) {
      validateBindingIdentifier(
          Param{},
          ident->getSourceRange(),
          ident->_name,
          TokenKind::identifier);
    }

    paramList.push_back(*expr);
  }

  return true;
}

Optional<ESTree::Node *> JSParserImpl::parseArrowFunctionExpression(
    Param param,
    ESTree::Node *leftExpr,
    ESTree::Node *typeParams,
    ESTree::Node *returnType,
    ESTree::Node *predicate,
    SMLoc startLoc,
    AllowTypedArrowFunction allowTypedArrowFunction,
    bool forceAsync) {
  // ArrowFunction : ArrowParameters [no line terminator] => ConciseBody.
  assert(
      check(TokenKind::equalgreater) && !lexer_.isNewLineBeforeCurrentToken() &&
      "ArrowFunctionExpression expects [no new line] '=>'");

  llvh::SaveAndRestore<bool> argsParamAwait(paramAwait_, forceAsync);

  if (!eat(
          TokenKind::equalgreater,
          JSLexer::GrammarContext::AllowRegExp,
          "in arrow function expression",
          "start of arrow function",
          startLoc))
    return None;

  bool isAsync = forceAsync;
  ESTree::NodeList paramList;
  if (!reparseArrowParameters(leftExpr, paramList, isAsync))
    return None;

  SaveStrictModeAndSeenDirectives saveStrictModeAndSeenDirectives{this};
  ESTree::Node *body;
  bool expression;

  llvh::SaveAndRestore<bool> oldParamYield(paramYield_, false);
  llvh::SaveAndRestore<bool> bodyParamAwait(paramAwait_, isAsync);
  if (check(TokenKind::l_brace)) {
    auto optBody = parseFunctionBody(Param{}, true, JSLexer::AllowDiv, true);
    if (!optBody)
      return None;
    body = *optBody;
    expression = false;
  } else {
    auto optConcise = parseAssignmentExpression(
        param.get(ParamIn),
        allowTypedArrowFunction,
        CoverTypedParameters::No,
        nullptr);
    if (!optConcise)
      return None;
    body = *optConcise;
    expression = true;
  }

  auto *arrow = new (context_) ESTree::ArrowFunctionExpressionNode(
      nullptr,
      std::move(paramList),
      body,
      typeParams,
      returnType,
      predicate,
      expression,
      isAsync);

<<<<<<< HEAD
  arrow->strictness = ESTree::makeStrictness(isStrictMode());
=======
>>>>>>> 0bac657c
  return setLocation(startLoc, getPrevTokenEndLoc(), arrow);
}

Optional<ESTree::Node *> JSParserImpl::reparseAssignmentPattern(
    ESTree::Node *node,
    bool inDecl) {
  if (!node->getParens()) {
    if (auto *AEN = dyn_cast<ESTree::ArrayExpressionNode>(node)) {
      return reparseArrayAsignmentPattern(AEN, inDecl);
    }
    if (auto *OEN = dyn_cast<ESTree::ObjectExpressionNode>(node)) {
      return reparseObjectAssignmentPattern(OEN, inDecl);
    }
    if (auto *ident = dyn_cast<ESTree::IdentifierNode>(node)) {
      // Validate in this function to avoid validating in each branch of
      // the conditions within the other reparse functions.
      // Validation does not prevent progress of the parse here, so we can
      // return node regardless of whether we failed to validate.
      validateBindingIdentifier(
          Param{},
          ident->getSourceRange(),
          ident->_name,
          TokenKind::identifier);
      return node;
    }
    if (isa<ESTree::PatternNode>(node)) {
      // Pattern nodes validate their binding identifiers when they are
      // initially parsed, no work to do here.
      return node;
    }
#if HERMES_PARSE_FLOW
    if (auto *cover = dyn_cast<ESTree::CoverTypedIdentifierNode>(node)) {
      auto optAssn = reparseAssignmentPattern(cover->_left, inDecl);
      // type may be nullptr, but the patterns may have null typeAnnotation.
      auto *type = cover->_right;
      if (!optAssn)
        return None;
      if (auto *apn = dyn_cast<ESTree::ArrayPatternNode>(*optAssn)) {
        apn->_typeAnnotation = type;
        return setLocation(cover, cover, apn);
      }
      if (auto *opn = dyn_cast<ESTree::ObjectPatternNode>(*optAssn)) {
        opn->_typeAnnotation = type;
        return setLocation(cover, cover, opn);
      }
      if (auto *id = dyn_cast<ESTree::IdentifierNode>(*optAssn)) {
        id->_typeAnnotation = type;
        id->_optional = cover->_optional;
        return setLocation(cover, cover, id);
      }
    }
    if (auto *typecast = dyn_cast<ESTree::TypeCastExpressionNode>(node)) {
      auto optAssn = reparseAssignmentPattern(typecast->_expression, inDecl);
      auto *type = typecast->_typeAnnotation;
      if (!optAssn)
        return None;
      if (auto *apn = dyn_cast<ESTree::ArrayPatternNode>(*optAssn)) {
        apn->_typeAnnotation = type;
        return setLocation(apn, type, apn);
      }
      if (auto *opn = dyn_cast<ESTree::ObjectPatternNode>(*optAssn)) {
        opn->_typeAnnotation = type;
        return setLocation(opn, type, opn);
      }
      if (auto *id = dyn_cast<ESTree::IdentifierNode>(*optAssn)) {
        id->_typeAnnotation = type;
        return setLocation(id, type, id);
      }
    }
#endif
  }

  if (inDecl) {
    error(node->getSourceRange(), "identifier or pattern expected");
    return None;
  }

  return node;
}

Optional<ESTree::Node *> JSParserImpl::reparseArrayAsignmentPattern(
    ESTree::ArrayExpressionNode *AEN,
    bool inDecl) {
  ESTree::NodeList elements{};

  for (auto it = AEN->_elements.begin(), e = AEN->_elements.end(); it != e;) {
    ESTree::Node *elem = &*it++;
    AEN->_elements.remove(*elem);

    // Every element in the array assignment pattern is optional,
    // because we can parse the Elision production.
    if (isa<ESTree::EmptyNode>(elem)) {
      elements.push_back(*elem);
      continue;
    }

    if (auto *spread = dyn_cast<ESTree::SpreadElementNode>(elem)) {
      if (it != e || AEN->_trailingComma) {
        error(spread->getSourceRange(), "rest element must be last");
        continue;
      }

      auto optSubPattern = reparseAssignmentPattern(spread->_argument, inDecl);
      if (!optSubPattern)
        continue;
      elem = setLocation(
          spread,
          spread,
          new (context_) ESTree::RestElementNode(*optSubPattern));
    } else {
      ESTree::AssignmentExpressionNode *asn = nullptr;
      ESTree::Node *init = nullptr;

      // If we encounter an initializer, unpack it.
      if (!elem->getParens()) {
        if ((asn = dyn_cast<ESTree::AssignmentExpressionNode>(elem))) {
          if (asn->_operator == getTokenIdent(TokenKind::equal)) {
            elem = asn->_left;
            init = asn->_right;
          }
        }
      }

      // Reparse {...} or [...]
      auto optSubPattern = reparseAssignmentPattern(elem, inDecl);
      if (!optSubPattern)
        continue;
      elem = *optSubPattern;

      if (init) {
        elem = setLocation(
            asn, asn, new (context_) ESTree::AssignmentPatternNode(elem, init));
      }
    }

    elements.push_back(*elem);
  }

  return setLocation(
      AEN->getStartLoc(),
      AEN->getEndLoc(),
      new (context_) ESTree::ArrayPatternNode(std::move(elements), nullptr));
}

Optional<ESTree::Node *> JSParserImpl::reparseObjectAssignmentPattern(
    ESTree::ObjectExpressionNode *OEN,
    bool inDecl) {
  ESTree::NodeList elements{};

  for (auto it = OEN->_properties.begin(), e = OEN->_properties.end();
       it != e;) {
    auto *node = &*it++;
    OEN->_properties.remove(*node);

    if (auto *spread = dyn_cast<ESTree::SpreadElementNode>(node)) {
      if (it != e) {
        error(spread->getSourceRange(), "rest property must be last");
        continue;
      }

      // NOTE: the spec says that AssignmentRestProperty cannot be another
      // pattern (see
      // https://www.ecma-international.org/ecma-262/9.0/index.html#sec-destructuring-assignment-static-semantics-early-errors)
      // even though it would be logical.
#if 0
      auto optSubPattern = reparseAssignmentPattern(spread->_argument, inDecl);
      if (!optSubPattern)
        continue;
      node = *optSubPattern;
#else
      node = spread->_argument;
      if (inDecl) {
        if (!isa<ESTree::IdentifierNode>(node)) {
          error(
              node->getSourceRange(), "identifier expected in parameter list");
          continue;
        }
      }
#endif
      node = setLocation(
          spread, spread, new (context_) ESTree::RestElementNode(node));
    } else {
      auto *propNode = cast<ESTree::PropertyNode>(node);

      if (propNode->_kind != initIdent_) {
        error(
            SourceErrorManager::combineIntoRange(
                propNode->getStartLoc(), propNode->_key->getStartLoc()),
            "invalid destructuring target");
        continue;
      }

      ESTree::Node *value = propNode->_value;
      ESTree::Node *init = nullptr;
      SMLoc endLoc = value->getEndLoc();

      // If we encounter an initializer, unpack it.
      if (auto *asn = dyn_cast<ESTree::AssignmentExpressionNode>(value)) {
        if (asn->_operator == getTokenIdent(TokenKind::equal)) {
          value = asn->_left;
          init = asn->_right;
        }
      } else if (
          auto *coverInitializer =
              dyn_cast<ESTree::CoverInitializerNode>(value)) {
        assert(
            isa<ESTree::IdentifierNode>(propNode->_key) &&
            "CoverInitializedName must start with an identifier");
        // Clone the key.
        auto *ident = cast<ESTree::IdentifierNode>(propNode->_key);
        value = new (context_) ESTree::IdentifierNode(
            ident->_name, ident->_typeAnnotation, ident->_optional);
        value->copyLocationFrom(propNode->_key);

        init = coverInitializer->_init;
      }

      // Reparse {...} or [...]
      auto optSubPattern = reparseAssignmentPattern(value, inDecl);
      if (!optSubPattern)
        continue;
      value = *optSubPattern;

      // If we have an initializer, create an AssignmentPattern.
      if (init) {
        value = setLocation(
            value,
            endLoc,
            new (context_) ESTree::AssignmentPatternNode(value, init));
      }

      propNode->_value = value;
    }

    elements.push_back(*node);
  }

  auto *OP =
      new (context_) ESTree::ObjectPatternNode(std::move(elements), nullptr);
  OP->copyLocationFrom(OEN);
  return OP;
}

#if HERMES_PARSE_FLOW
Optional<ESTree::Node *> JSParserImpl::tryParseTypedAsyncArrowFunction(
    Param param) {
  assert(context_.getParseFlow());
  assert(check(asyncIdent_));
  JSLexer::SavePoint savePoint{&lexer_};
  SMLoc start = advance().Start;

  ESTree::Node *leftExpr = nullptr;
  ESTree::Node *typeParams = nullptr;
  ESTree::Node *returnType = nullptr;
  ESTree::Node *predicate = nullptr;
  {
    SourceErrorManager::SaveAndSuppressMessages suppress{
        &sm_, Subsystem::Parser};
    if (check(TokenKind::less)) {
      auto optTypeParams = parseTypeParams();
      if (!optTypeParams) {
        savePoint.restore();
        return None;
      }
      typeParams = *optTypeParams;
    }

    if (!check(TokenKind::l_paren)) {
      savePoint.restore();
      return None;
    }

    auto optLeftExpr =
        parseConditionalExpression(param, CoverTypedParameters::Yes);
    if (!optLeftExpr) {
      savePoint.restore();
      return None;
    }
    leftExpr = *optLeftExpr;

    if (check(TokenKind::colon)) {
      SMLoc annotStart = advance(JSLexer::GrammarContext::Flow).Start;
      if (!check(checksIdent_)) {
        auto optType =
            parseTypeAnnotation(annotStart, AllowAnonFunctionType::No);
        if (!optType) {
          savePoint.restore();
          return None;
        }
        returnType = *optType;
      }
      if (check(checksIdent_)) {
        auto optPredicate = parsePredicate();
        if (!optPredicate) {
          savePoint.restore();
          return None;
        }
        predicate = *optPredicate;
      }
    }

    if (!check(TokenKind::equalgreater)) {
      savePoint.restore();
      return None;
    }
  }

  return parseArrowFunctionExpression(
      param,
      leftExpr,
      typeParams,
      returnType,
      predicate,
      start,
      AllowTypedArrowFunction::Yes,
      /* forceAsync */ true);
}
#endif

Optional<ESTree::Node *> JSParserImpl::parseAssignmentExpression(
    Param param,
    AllowTypedArrowFunction allowTypedArrowFunction,
    CoverTypedParameters coverTypedParameters,
    ESTree::Node *typeParams) {
  // Check for yield, which may be lexed as a reserved word, but only in strict
  // mode.
  if (paramYield_ && check(TokenKind::rw_yield, TokenKind::identifier) &&
      tok_->getResWordOrIdentifier() == yieldIdent_) {
    auto optYieldExpr = parseYieldExpression(param.get(ParamIn));
    if (!optYieldExpr)
      return None;
    ESTree::YieldExpressionNode *yieldExpr = *optYieldExpr;
    if (yieldExpr->_argument && !checkEndAssignmentExpression()) {
      error(tok_->getStartLoc(), "unexpected token after yield expression");
      return None;
    }
    return yieldExpr;
  }

  SMLoc startLoc = tok_->getStartLoc();
  bool forceAsync = false;
  if (check(asyncIdent_)) {
    OptValue<TokenKind> optNext = lexer_.lookahead1(TokenKind::identifier);
    if (optNext.hasValue() && *optNext == TokenKind::identifier) {
      forceAsync = true;
    }
#if HERMES_PARSE_FLOW
    if (context_.getParseFlow() && optNext.hasValue() &&
        (*optNext == TokenKind::less || *optNext == TokenKind::l_paren)) {
      auto optAsyncArrow = tryParseTypedAsyncArrowFunction(param);
      if (optAsyncArrow.hasValue()) {
        return *optAsyncArrow;
      }
    }
#endif
  }

#if HERMES_PARSE_FLOW
  if (context_.getParseFlow() &&
      allowTypedArrowFunction == AllowTypedArrowFunction::Yes && !typeParams &&
      check(TokenKind::less)) {
    JSLexer::SavePoint savePoint{&lexer_};
    // Suppress messages from the parser while still displaying lexer
    // messages.
    CollectMessagesRAII collect{&sm_, true};
    // Do as the flow parser does due to JSX ambiguities.
    // First we try and parse as an assignment expression disallowing
    // typed arrow functions. If that fails, then try again while allowing
    // typed arrow functions and attach the type parameters after the fact.
    auto optAssign = parseAssignmentExpression(
        param, AllowTypedArrowFunction::No, CoverTypedParameters::No, nullptr);
    if (optAssign) {
      // That worked, so just return it directly.
      collect.setDiscardMessages(false);
      return *optAssign;
    } else {
      // Consume the type parameters and try again.
      savePoint.restore();
      auto optTypeParams = parseTypeParams();
      // Type parameters must be followed by a '(' to be meaningful.
      if (optTypeParams && check(TokenKind::l_paren)) {
        typeParams = *optTypeParams;
        optAssign = parseAssignmentExpression(
            param,
            AllowTypedArrowFunction::Yes,
            CoverTypedParameters::No,
            typeParams);
        if (optAssign) {
          // We've got the arrow function now, return it directly.
          return *optAssign;
        } else {
          // That's everything we can try.
          error(
              typeParams->getSourceRange(),
              "type parameters must be used in an arrow function expression");
          return None;
        }
      } else {
        // Invalid type params, and also invalid JSX. Bail.
        savePoint.restore();
      }
    }
  }
#endif

  SMLoc leftStartLoc = tok_->getStartLoc();
  auto optLeftExpr = parseConditionalExpression(param, coverTypedParameters);
  if (!optLeftExpr)
    return None;

  ESTree::Node *returnType = nullptr;
  ESTree::Node *predicate = nullptr;
#if HERMES_PARSE_FLOW
  if (context_.getParseFlow()) {
    if (allowTypedArrowFunction == AllowTypedArrowFunction::Yes &&
        ((*optLeftExpr)->getParens() != 0 ||
         isa<ESTree::CoverEmptyArgsNode>(*optLeftExpr)) &&
        check(TokenKind::colon)) {
      JSLexer::SavePoint savePoint{&lexer_};
      // Defer our decision on whether to show or suppress messages for this
      // next section.
      // If we are unsuccessful during the parse, it can mean that we need to
      // start parsing JSX children inside tags, instead of function type
      // parameters. We need to suppress lexer messages because the lexing rules
      // inside JSX are quite different from JS/Flow.
      // For example:
      // x ? (1) : <tag>#{foo}</tag>;
      //         ^
      // and
      // x ? (1) : <tag>"</tag>;
      //         ^
      // must be able to handle the lexer errors that would occur if we lexed
      // the inside of the JSX tags as JS.
      CollectMessagesRAII collect{&sm_, true};
      SMLoc annotStart = advance(JSLexer::GrammarContext::Flow).Start;
      bool startsWithPredicate = check(checksIdent_);
      auto optType = startsWithPredicate
          ? llvh::None
          : parseTypeAnnotation(annotStart, AllowAnonFunctionType::No);
      if (optType)
        returnType = *optType;
      if (optType || startsWithPredicate) {
        if (check(TokenKind::equalgreater)) {
          assert(
              !startsWithPredicate && "no returnType if startsWithPredicate");
          // Done parsing the return type and predicate.
          // Successful parse, show any messages that the lexer emitted.
          collect.setDiscardMessages(false);
        } else if (check(checksIdent_)) {
          auto optPred = parsePredicate();
          if (optPred && check(TokenKind::equalgreater)) {
            // Done parsing the return type and predicate.
            predicate = *optPred;
            // Successful parse, show any messages that the lexer emitted.
            collect.setDiscardMessages(false);
          } else {
            savePoint.restore();
          }
        } else {
          savePoint.restore();
        }
      } else {
        savePoint.restore();
      }
    }
  }
#endif

  // Check for ArrowFunction.
  //   ArrowFunction : ArrowParameters [no line terminator] => ConciseBody.
  //   AsyncArrowFunction :
  //   async [no line terminator] ArrowParameters [no line terminator] =>
  //   ConciseBody.
  if (check(TokenKind::equalgreater) && !lexer_.isNewLineBeforeCurrentToken()) {
    return parseArrowFunctionExpression(
        param,
        *optLeftExpr,
        typeParams,
        returnType,
        predicate,
        typeParams ? typeParams->getStartLoc() : startLoc,
        allowTypedArrowFunction,
        forceAsync);
  }

#if HERMES_PARSE_FLOW
  if (typeParams) {
    errorExpected(
        TokenKind::equalgreater,
        "in generic arrow function",
        "start of function",
        typeParams->getStartLoc());
    return None;
  }
#endif

  if (!checkAssign())
    return *optLeftExpr;

  // Check for destructuring assignment.
  if (check(TokenKind::equal) &&
      (isa<ESTree::ArrayExpressionNode>(*optLeftExpr) ||
       isa<ESTree::ObjectExpressionNode>(*optLeftExpr))) {
    optLeftExpr = reparseAssignmentPattern(*optLeftExpr, false);
    if (!optLeftExpr)
      return None;
  }

  UniqueString *op = getTokenIdent(tok_->getKind());
  auto debugLoc = advance().Start;

  // We are directly recursing on parseAssignmentExpression.
  // That can overflow the stack, so check recursion here.
  CHECK_RECURSION;
  auto optRightExpr = parseAssignmentExpression(
      param, AllowTypedArrowFunction::Yes, CoverTypedParameters::No, nullptr);
  if (!optRightExpr)
    return None;

  if (!checkEndAssignmentExpression()) {
    // Note: We don't assert the valid end of an AssignmentExpression here
    // because we do not know yet whether the entire file is well-formed.
    // This check errors here to ensure that we still catch missing elements
    // in `checkEndAssignmentExpression` while allowing us to avoid actually
    // asserting and crashing.
    error(tok_->getStartLoc(), "unexpected token after assignment expression");
    return None;
  }
  return setLocation(
      leftStartLoc,
      getPrevTokenEndLoc(),
      debugLoc,
      new (context_) ESTree::AssignmentExpressionNode(
          op, optLeftExpr.getValue(), optRightExpr.getValue()));
}

Optional<ESTree::Node *> JSParserImpl::parseExpression(
    Param param,
    CoverTypedParameters coverTypedParameters) {
  SMLoc startLoc = tok_->getStartLoc();
  auto optExpr = parseAssignmentExpression(
      param, AllowTypedArrowFunction::Yes, coverTypedParameters, nullptr);
  if (!optExpr)
    return None;

  if (!check(TokenKind::comma))
    return optExpr.getValue();

  ESTree::NodeList exprList;
  exprList.push_back(*optExpr.getValue());

  while (check(TokenKind::comma)) {
    // Eat the ",".
    auto commaRng = advance();

    // CoverParenthesizedExpressionAndArrowParameterList: (Expression ,)
    if (check(TokenKind::r_paren)) {
      auto *coverNode = setLocation(
          commaRng,
          tok_->getStartLoc(),
          new (context_) ESTree::CoverTrailingCommaNode());
      exprList.push_back(*coverNode);
      break;
    }

    ESTree::Node *expr2;

    if (check(TokenKind::dotdotdot)) {
      auto optRest = parseBindingRestElement(param);
      if (!optRest)
        return None;
      expr2 = setLocation(
          *optRest,
          *optRest,
          new (context_) ESTree::CoverRestElementNode(*optRest));
    } else {
      auto optExpr2 = parseAssignmentExpression(param);
      if (!optExpr2)
        return None;
      expr2 = *optExpr2;
    }

    exprList.push_back(*expr2);
  }

  return setLocation(
      startLoc,
      getPrevTokenEndLoc(),
      new (context_) ESTree::SequenceExpressionNode(std::move(exprList)));
}

Optional<ESTree::StringLiteralNode *> JSParserImpl::parseFromClause() {
  SMLoc startLoc = tok_->getStartLoc();

  if (!checkAndEat(fromIdent_)) {
    error(startLoc, "'from' expected");
    return None;
  }

  if (!need(
          TokenKind::string_literal,
          "after 'from'",
          "location of 'from'",
          startLoc)) {
    return None;
  }

  auto *source = setLocation(
      tok_,
      tok_,
      new (context_) ESTree::StringLiteralNode(tok_->getStringLiteral()));

  advance();
  return source;
}

Optional<ESTree::ImportDeclarationNode *>
JSParserImpl::parseImportDeclaration() {
  assert(
      check(TokenKind::rw_import) &&
      "import declaration must start with 'import'");
  SMLoc startLoc = advance().Start;

  if (check(TokenKind::string_literal)) {
    // import ModuleSpecifier ;
    // If the first token is a string literal, there are no specifiers,
    // so the import clause should not be parsed.
    auto *source = setLocation(
        tok_,
        tok_,
        new (context_) ESTree::StringLiteralNode(tok_->getStringLiteral()));
    advance();
    if (!eatSemi()) {
      return None;
    }
    return setLocation(
        startLoc,
        getPrevTokenEndLoc(),
        new (context_) ESTree::ImportDeclarationNode({}, source, valueIdent_));
  }

  ESTree::NodeList specifiers;
  auto optKind = parseImportClause(specifiers);
  if (!optKind)
    return None;
  UniqueString *kind = *optKind;

  auto optFromClause = parseFromClause();
  if (!optFromClause) {
    return None;
  }

  if (!eatSemi()) {
    return None;
  }

  return setLocation(
      startLoc,
      getPrevTokenEndLoc(),
      new (context_) ESTree::ImportDeclarationNode(
          std::move(specifiers), *optFromClause, kind));
}

Optional<UniqueString *> JSParserImpl::parseImportClause(
    ESTree::NodeList &specifiers) {
  SMLoc startLoc = tok_->getStartLoc();

  UniqueString *kind = valueIdent_;
  SMRange kindRange{};
#if HERMES_PARSE_FLOW
  if (context_.getParseFlow()) {
    if (checkN(typeIdent_, TokenKind::rw_typeof)) {
      kind = tok_->getResWordOrIdentifier();
      kindRange = advance();
    }
  }
#endif

  if (check(TokenKind::identifier)) {
    if (check(fromIdent_) && kind == typeIdent_) {
      // Not actually a type import, just import default with the name 'type'.
      kind = valueIdent_;
      auto *defaultBinding = setLocation(
          kindRange,
          kindRange,
          new (context_) ESTree::IdentifierNode(typeIdent_, nullptr, false));
      specifiers.push_back(*setLocation(
          defaultBinding,
          defaultBinding,
          new (context_) ESTree::ImportDefaultSpecifierNode(defaultBinding)));
    } else {
      // ImportedDefaultBinding
      // ImportedDefaultBinding , NameSpaceImport
      // ImportedDefaultBinding , NamedImports
      auto optDefaultBinding = parseBindingIdentifier(Param{});
      if (!optDefaultBinding) {
        errorExpected(
            TokenKind::identifier,
            "in import clause",
            "start of import clause",
            startLoc);
        return None;
      }
      ESTree::IdentifierNode *defaultBinding = *optDefaultBinding;
      specifiers.push_back(*setLocation(
          defaultBinding,
          defaultBinding,
          new (context_) ESTree::ImportDefaultSpecifierNode(defaultBinding)));
    }
    if (!checkAndEat(TokenKind::comma)) {
      // If there was no comma, there's no more bindings to parse,
      // so return immediately.
      return kind;
    }
  }

  // At this point, either:
  // - the ImportedDefaultBinding was parsed and had a comma after it
  // - there was no ImportedDefaultBinding and we simply continue

  if (check(TokenKind::star)) {
    // NameSpaceImport
    auto optNsImport = parseNameSpaceImport();
    if (!optNsImport) {
      return None;
    }
    specifiers.push_back(*optNsImport.getValue());
    return kind;
  }

  // NamedImports is the only remaining possibility.
  if (!need(
          TokenKind::l_brace,
          "in import specifier clause",
          "location of import specifiers",
          startLoc)) {
    return kind;
  }

  if (!parseNamedImports(specifiers))
    return None;
  return kind;
}

Optional<ESTree::Node *> JSParserImpl::parseNameSpaceImport() {
  assert(check(TokenKind::star) && "import namespace must start with *");

  SMLoc startLoc = advance().Start;
  if (!checkAndEat(asIdent_)) {
    error(tok_->getStartLoc(), "'as' expected");
    return None;
  }

  auto optLocal = parseBindingIdentifier(Param{});
  if (!optLocal) {
    errorExpected(
        TokenKind::identifier,
        "in namespace import",
        "location of namespace import",
        startLoc);
    return None;
  }

  return setLocation(
      startLoc,
      *optLocal,
      new (context_) ESTree::ImportNamespaceSpecifierNode(*optLocal));
}

bool JSParserImpl::parseNamedImports(ESTree::NodeList &specifiers) {
  assert(check(TokenKind::l_brace) && "named imports must start with {");
  SMLoc startLoc = advance().Start;

  // BoundNames to check for duplicate entries in ImportDeclaration.
  // Values are the actual IdentifierNodes, used for error reporting.
  llvh::DenseMap<UniqueString *, ESTree::IdentifierNode *> boundNames{};

  while (!check(TokenKind::r_brace)) {
    auto optSpecifier = parseImportSpecifier(startLoc);
    if (!optSpecifier) {
      return false;
    }

    // Check if the bound name was duplicated.
    ESTree::IdentifierNode *localIdent =
        cast<ESTree::IdentifierNode>(optSpecifier.getValue()->_local);
    auto insertRes = boundNames.try_emplace(localIdent->_name, localIdent);
    if (insertRes.second) {
      specifiers.push_back(*optSpecifier.getValue());
    } else {
      // Report the error but continue parsing to see if there's any others.
      error(
          localIdent->getSourceRange(),
          "Duplicate entry in import declaration list");
      sm_.note(
          insertRes.first->second->getSourceRange(), "first usage of name");
    }

    if (!checkAndEat(TokenKind::comma)) {
      break;
    }
  }
  if (!eat(
          TokenKind::r_brace,
          JSLexer::AllowDiv,
          "at end of named imports",
          "location of '{'",
          startLoc)) {
    return false;
  }

  return true;
}

Optional<ESTree::ImportSpecifierNode *> JSParserImpl::parseImportSpecifier(
    SMLoc importLoc) {
  // ImportSpecifier:
  //   ImportedBinding
  //   IdentifierName as ImportedBinding
  SMLoc startLoc = tok_->getStartLoc();

  UniqueString *kind = valueIdent_;
  ESTree::IdentifierNode *imported = nullptr;
  ESTree::IdentifierNode *local = nullptr;
  TokenKind localKind;

#if HERMES_PARSE_FLOW
  if (context_.getParseFlow() && checkAndEat(TokenKind::rw_typeof)) {
    kind = typeofIdent_;
  }
#endif

  // This isn't wrapped in #if HERMES_PARSE_FLOW, as it is entangled
  // in the rest of the import specifier parsing code and doesn't actually
  // depend on JSParserImpl-flow specific code at all.
  if (HERMES_PARSE_FLOW && context_.getParseFlow() && check(typeIdent_) &&
      kind == valueIdent_) {
    // Consume 'type', but make no assumptions about what it means yet.
    SMRange typeRange = advance();
    if (check(TokenKind::r_brace, TokenKind::comma)) {
      // 'type'
      imported = setLocation(
          typeRange,
          typeRange,
          new (context_) ESTree::IdentifierNode(typeIdent_, nullptr, false));
      local = imported;
      localKind = TokenKind::identifier;
    } else if (check(asIdent_)) {
      SMRange asRange = advance();
      if (check(TokenKind::r_brace, TokenKind::comma)) {
        // 'type' 'as'
        kind = typeIdent_;
        imported = setLocation(
            asRange,
            asRange,
            new (context_) ESTree::IdentifierNode(asIdent_, nullptr, false));
        local = imported;
        localKind = TokenKind::identifier;
        advance();
      } else if (checkAndEat(asIdent_)) {
        // 'type' 'as' 'as' Identifier
        //                  ^
        if (!check(TokenKind::identifier) && !tok_->isResWord()) {
          errorExpected(
              TokenKind::identifier,
              "in import specifier",
              "specifiers start",
              importLoc);
          return None;
        }
        kind = typeIdent_;
        imported = setLocation(
            asRange,
            asRange,
            new (context_) ESTree::IdentifierNode(asIdent_, nullptr, false));
        local = setLocation(
            tok_,
            tok_,
            new (context_) ESTree::IdentifierNode(
                tok_->getResWordOrIdentifier(), nullptr, false));
        localKind = TokenKind::identifier;
        advance();
      } else {
        // 'type' 'as' Identifier
        //             ^
        if (!check(TokenKind::identifier) && !tok_->isResWord()) {
          errorExpected(
              TokenKind::identifier,
              "in import specifier",
              "specifiers start",
              importLoc);
          return None;
        }
        imported = setLocation(
            typeRange,
            typeRange,
            new (context_) ESTree::IdentifierNode(typeIdent_, nullptr, false));
        local = setLocation(
            tok_,
            tok_,
            new (context_) ESTree::IdentifierNode(
                tok_->getResWordOrIdentifier(), nullptr, false));
        localKind = TokenKind::identifier;
        advance();
      }
    } else {
      // 'type' Identifier
      //        ^
      kind = typeIdent_;
      if (!check(TokenKind::identifier) && !tok_->isResWord()) {
        errorExpected(
            TokenKind::identifier,
            "in import specifier",
            "specifiers start",
            importLoc);
        return None;
      }
      imported = setLocation(
          tok_,
          tok_,
          new (context_) ESTree::IdentifierNode(
              tok_->getResWordOrIdentifier(), nullptr, false));
      local = imported;
      localKind = tok_->getKind();
      advance();
      if (checkAndEat(asIdent_)) {
        // type Identifier 'as' Identifier
        //                      ^
        if (!check(TokenKind::identifier) && !tok_->isResWord()) {
          errorExpected(
              TokenKind::identifier,
              "in import specifier",
              "specifiers start",
              importLoc);
          return None;
        }
        local = setLocation(
            tok_,
            tok_,
            new (context_) ESTree::IdentifierNode(
                tok_->getResWordOrIdentifier(), nullptr, false));
        localKind = tok_->getKind();
        advance();
      }
    }
  } else {
    // Not attempting to parse a type identifier.
    if (!check(TokenKind::identifier) && !tok_->isResWord()) {
      errorExpected(
          TokenKind::identifier,
          "in import specifier",
          "specifiers start",
          importLoc);
      return None;
    }
    imported = setLocation(
        tok_,
        tok_,
        new (context_) ESTree::IdentifierNode(
            tok_->getResWordOrIdentifier(), nullptr, false));
    local = imported;
    localKind = tok_->getKind();
    advance();

    if (checkAndEat(asIdent_)) {
      if (!check(TokenKind::identifier) && !tok_->isResWord()) {
        errorExpected(
            TokenKind::identifier,
            "in import specifier",
            "specifiers start",
            importLoc);
        return None;
      }
      local = setLocation(
          tok_,
          tok_,
          new (context_) ESTree::IdentifierNode(
              tok_->getResWordOrIdentifier(), nullptr, false));
      localKind = tok_->getKind();
      advance();
    }
  }

  // Only the local name must be parsed as a binding identifier.
  // We need to check for 'as' before knowing what the local name is.
  // Thus, we need to validate the binding identifier for the local name
  // after the fact.
  if (!validateBindingIdentifier(
          Param{}, local->getSourceRange(), local->_name, localKind)) {
    error(local->getSourceRange(), "Invalid local name for import");
  }

  return setLocation(
      startLoc,
      getPrevTokenEndLoc(),
      new (context_) ESTree::ImportSpecifierNode(imported, local, kind));
}

Optional<ESTree::Node *> JSParserImpl::parseExportDeclaration() {
  assert(
      check(TokenKind::rw_export) &&
      "parseExportDeclaration requires 'export'");
  SMLoc startLoc = advance().Start;

#if HERMES_PARSE_FLOW
  if (context_.getParseFlow() && check(typeIdent_)) {
    return parseExportTypeDeclaration(startLoc);
  }
#endif

  if (checkAndEat(TokenKind::star)) {
    // export * FromClause;
    // export * as IdentifierName FromClause;
    ESTree::Node *exportAs = nullptr;
    if (checkAndEat(asIdent_)) {
      // export * as IdentifierName FromClause;
      //             ^
      if (!check(TokenKind::identifier) && !tok_->isResWord()) {
        errorExpected(
            TokenKind::identifier,
            "in export clause",
            "start of export",
            startLoc);
        return None;
      }
      exportAs = setLocation(
          tok_,
          tok_,
          new (context_) ESTree::IdentifierNode(
              tok_->getResWordOrIdentifier(), nullptr, false));
      advance();
    }
    auto optFromClause = parseFromClause();
    if (!optFromClause) {
      return None;
    }
    if (!eatSemi()) {
      return None;
    }
    if (exportAs) {
      ESTree::NodeList specifiers{};
      specifiers.push_back(*setLocation(
          startLoc,
          getPrevTokenEndLoc(),
          new (context_) ESTree::ExportNamespaceSpecifierNode(exportAs)));
      return setLocation(
          startLoc,
          getPrevTokenEndLoc(),
          new (context_) ESTree::ExportNamedDeclarationNode(
              nullptr, std::move(specifiers), *optFromClause, valueIdent_));
    }
    return setLocation(
        startLoc,
        getPrevTokenEndLoc(),
        new (context_)
            ESTree::ExportAllDeclarationNode(*optFromClause, valueIdent_));
  } else if (checkAndEat(TokenKind::rw_default)) {
    // export default
    if (check(TokenKind::rw_function) ||
        (check(asyncIdent_) && checkAsyncFunction())) {
      // export default HoistableDeclaration
      // Currently, the only hoistable declarations are functions.
      auto optFunDecl = parseFunctionDeclaration(ParamDefault);
      if (!optFunDecl) {
        return None;
      }
      return setLocation(
          startLoc,
          *optFunDecl,
          new (context_) ESTree::ExportDefaultDeclarationNode(*optFunDecl));
    } else if (check(TokenKind::rw_class)) {
      auto optClassDecl = parseClassDeclaration(ParamDefault);
      if (!optClassDecl) {
        return None;
      }
      return setLocation(
          startLoc,
          *optClassDecl,
          new (context_) ESTree::ExportDefaultDeclarationNode(*optClassDecl));
#if HERMES_PARSE_FLOW
    } else if (context_.getParseFlow() && check(TokenKind::rw_enum)) {
      auto optEnum = parseEnumDeclaration();
      if (!optEnum) {
        return None;
      }
      return setLocation(
          startLoc,
          *optEnum,
          new (context_) ESTree::ExportDefaultDeclarationNode(*optEnum));
#endif
    } else {
      // export default AssignmentExpression ;
      auto optExpr = parseAssignmentExpression(ParamIn);
      if (!optExpr) {
        return None;
      }
      if (!eatSemi()) {
        return None;
      }
      return setLocation(
          startLoc,
          getPrevTokenEndLoc(),
          new (context_) ESTree::ExportDefaultDeclarationNode(*optExpr));
    }
  } else if (check(TokenKind::l_brace)) {
    // export ExportClause FromClause ;
    // export ExportClause ;
    ESTree::NodeList specifiers{};
    llvh::SmallVector<SMRange, 2> invalids{};

    auto optExportClause = parseExportClause(specifiers, invalids);
    if (!optExportClause) {
      return None;
    }

    ESTree::Node *source = nullptr;
    if (check(fromIdent_)) {
      // export ExportClause FromClause ;
      auto optFromClause = parseFromClause();
      if (!optFromClause) {
        return None;
      }
      source = *optFromClause;
    } else {
      // export ExportClause ;
      // ES9.0 15.2.3.1
      // When there is no FromClause, any ranges added to invalids are actually
      // invalid, and should be reported as errors.
      for (const SMRange &range : invalids) {
        error(range, "Invalid exported name");
      }
    }

    if (!eatSemi()) {
      return None;
    }

    return setLocation(
        startLoc,
        getPrevTokenEndLoc(),
        new (context_) ESTree::ExportNamedDeclarationNode(
            nullptr, std::move(specifiers), source, valueIdent_));
  } else if (check(TokenKind::rw_var)) {
    // export VariableStatement
    auto optVar = parseVariableStatement(Param{});
    if (!optVar) {
      return None;
    }
    return setLocation(
        startLoc,
        *optVar,
        new (context_) ESTree::ExportNamedDeclarationNode(
            *optVar, {}, nullptr, valueIdent_));
  }

  // export Declaration [~Yield]

  if (!checkDeclaration()) {
    error(tok_->getSourceRange(), "expected declaration in export");
    return None;
  }

  auto optDecl = parseDeclaration(Param{});
  if (!optDecl) {
    return None;
  }
  ESTree::Node *decl = *optDecl;

  UniqueString *kind = valueIdent_;
#if HERMES_PARSE_FLOW
  if (isa<ESTree::TypeAliasNode>(decl) || isa<ESTree::OpaqueTypeNode>(decl) ||
      isa<ESTree::DeclareTypeAliasNode>(decl) ||
      isa<ESTree::InterfaceDeclarationNode>(decl)) {
    kind = typeIdent_;
  }
#endif

  return setLocation(
      startLoc,
      decl,
      new (context_)
          ESTree::ExportNamedDeclarationNode(decl, {}, nullptr, kind));
}

bool JSParserImpl::parseExportClause(
    ESTree::NodeList &specifiers,
    llvh::SmallVectorImpl<SMRange> &invalids) {
  // ExportClause:
  //   { }
  //   { ExportsList }
  //   { ExportsList , '}

  assert(check(TokenKind::l_brace) && "ExportClause requires '{'");
  SMLoc startLoc = advance().Start;

  while (!check(TokenKind::r_brace)) {
    // Read all the elements of the ExportsList.
    auto optSpecifier = parseExportSpecifier(startLoc, invalids);
    if (!optSpecifier) {
      return false;
    }
    specifiers.push_back(*optSpecifier.getValue());

    if (!checkAndEat(TokenKind::comma)) {
      break;
    }
  }

  return eat(
      TokenKind::r_brace,
      JSLexer::AllowDiv,
      "at end of export clause",
      "location of export",
      startLoc);
}

Optional<ESTree::Node *> JSParserImpl::parseExportSpecifier(
    SMLoc exportLoc,
    llvh::SmallVectorImpl<SMRange> &invalids) {
  // ExportSpecifier:
  //   IdentifierName
  //   IdentifierName as IdentifierName

  if (!check(TokenKind::identifier) && !tok_->isResWord()) {
    errorExpected(
        TokenKind::identifier,
        "in export clause",
        "location of export clause",
        exportLoc);
    return None;
  }

  // ES9.0 15.2.3.1 Early errors for ReferencedBindings in ExportClause.
  // Add potentially error-raising identifier ranges to the invalids list here,
  // and the owner of the invalids list will report the ranges as errors if
  // necessary.
  if (tok_->isResWord() || check(implementsIdent_) || check(interfaceIdent_) ||
      check(letIdent_) || check(packageIdent_) || check(privateIdent_) ||
      check(protectedIdent_) || check(publicIdent_) || check(staticIdent_)) {
    invalids.push_back(tok_->getSourceRange());
  }

  auto *local = setLocation(
      tok_,
      tok_,
      new (context_) ESTree::IdentifierNode(
          tok_->getResWordOrIdentifier(), nullptr, false));
  advance();
  ESTree::Node *exported;
  if (checkAndEat(asIdent_)) {
    // IdentifierName as IdentifierName
    if (!check(TokenKind::identifier) && !tok_->isResWord()) {
      errorExpected(
          TokenKind::identifier,
          "in export clause",
          "location of export clause",
          exportLoc);
      return None;
    }
    exported = setLocation(
        tok_,
        tok_,
        new (context_) ESTree::IdentifierNode(
            tok_->getResWordOrIdentifier(), nullptr, false));
    advance();
  } else {
    // IdentifierName
    exported = local;
  }

  return setLocation(
      local,
      exported,
      new (context_) ESTree::ExportSpecifierNode(exported, local));
}

ESTree::ExpressionStatementNode *JSParserImpl::parseDirective() {
  // Is the current token a directive?
  if (!lexer_.isCurrentTokenADirective())
    return nullptr;

  // Allocate a StringLiteralNode for the directive.
  auto *strLit = setLocation(
      tok_,
      tok_,
      new (context_) ESTree::StringLiteralNode(tok_->getStringLiteral()));
  auto endLoc = tok_->getEndLoc();

  // Actually process the directive. Note that we want to do that before we
  // have consumed any more tokens - strictness can affect the interpretation
  // of tokens.
  processDirective(strLit->_value);

  advance(JSLexer::AllowDiv);

  // Consume the optional semicolon.
  if (check(TokenKind::semi))
    endLoc = advance().End;

  // Allocate an ExpressionStatementNode for the directive.
  return setLocation(
      strLit,
      endLoc,
      new (context_) ESTree::ExpressionStatementNode(strLit, strLit->_value));
}

namespace {
/// Upcast an Optional node type to a generic NodePtr, e.g.
/// \p Optional<FunctionExpressionNode> to \p Optional<NodePtr>.
template <typename T>
Optional<ESTree::NodePtr> castNode(Optional<T> node) {
  if (!node.hasValue())
    return None;
  return Optional<ESTree::NodePtr>(node.getValue());
}
} // namespace

bool JSParserImpl::preParseBuffer(
    Context &context,
    uint32_t bufferId,
    bool &useStaticBuiltinDetected) {
  PerfSection preparsing("Pre-Parsing JavaScript");
  AllocationScope scope(context.getAllocator());
  JSParserImpl parser(context, bufferId, PreParse);
  auto result = parser.parse();
  useStaticBuiltinDetected = parser.getUseStaticBuiltin();
  return result.hasValue();
}

Optional<ESTree::NodePtr> JSParserImpl::parseLazyFunction(
    ESTree::NodeKind kind,
    bool paramYield,
    bool paramAwait,
    SMLoc start) {
  seek(start);

  paramYield_ = paramYield;
  paramAwait_ = paramAwait;

  switch (kind) {
    case ESTree::NodeKind::FunctionExpression:
      return castNode(parseFunctionExpression(true));

    case ESTree::NodeKind::FunctionDeclaration:
      return castNode(parseFunctionDeclaration(ParamReturn, true));

    case ESTree::NodeKind::Property: {
      auto node = parsePropertyAssignment(true);
      assert(node && "Reparsing of property assignment failed");
      if (auto *prop = dyn_cast<ESTree::PropertyNode>(*node)) {
        return prop->_value;
      } else {
        // This isn't technically (llvm_)unreachable, since it'll happen if you
        // fudge the source buffer during execution. Assert and fail instead.
        assert(false && "Expected a getter/setter function");
        return None;
      }
    }

    default:
      llvm_unreachable("Asked to parse unexpected node type");
  }
}
} // namespace detail
} // namespace parser
} // namespace hermes<|MERGE_RESOLUTION|>--- conflicted
+++ resolved
@@ -664,8 +664,6 @@
 
       // Emulate parsing the "use strict" directive in parseBlock.
       setStrictMode(functionInfo.strictMode);
-<<<<<<< HEAD
-=======
 
       // PreParse collected directives idents into \c PreParsedFunctionInfo,
       // iterate on them and fabricate directive nodes into the body node so
@@ -678,7 +676,6 @@
             ESTree::ExpressionStatementNode(strLit, strLit->_value);
         stmtList.push_back(*dirStmt);
       }
->>>>>>> 0bac657c
 
       auto *body =
           new (context_) ESTree::BlockStatementNode(std::move(stmtList));
@@ -695,13 +692,8 @@
     return None;
 
   if (pass_ == PreParse) {
-<<<<<<< HEAD
-    preParsed_->functionInfo[(*body)->getStartLoc()] =
-        PreParsedFunctionInfo{(*body)->getEndLoc(), isStrictMode()};
-=======
     preParsed_->functionInfo[(*body)->getStartLoc()] = PreParsedFunctionInfo{
         (*body)->getEndLoc(), isStrictMode(), copySeenDirectives()};
->>>>>>> 0bac657c
   }
 
   return body;
@@ -4885,10 +4877,6 @@
       expression,
       isAsync);
 
-<<<<<<< HEAD
-  arrow->strictness = ESTree::makeStrictness(isStrictMode());
-=======
->>>>>>> 0bac657c
   return setLocation(startLoc, getPrevTokenEndLoc(), arrow);
 }
 
