--- conflicted
+++ resolved
@@ -116,10 +116,7 @@
 
   checksIdent_ = lexer_.getIdentifier("%checks");
   assertsIdent_ = lexer_.getIdentifier("asserts");
-<<<<<<< HEAD
-=======
   impliesIdent_ = lexer_.getIdentifier("implies");
->>>>>>> 1edbe36c
 
   // Flow Component syntax
   componentIdent_ = lexer_.getIdentifier("component");
@@ -138,25 +135,9 @@
 
 #if HERMES_PARSE_FLOW || HERMES_PARSE_TS
   namespaceIdent_ = lexer_.getIdentifier("namespace");
-<<<<<<< HEAD
-  readonlyIdent_ = lexer_.getIdentifier("readonly");
-  neverIdent_ = lexer_.getIdentifier("never");
-  undefinedIdent_ = lexer_.getIdentifier("undefined");
-  unknownIdent_ = lexer_.getIdentifier("unknown");
-
-#endif
-
-#if HERMES_PARSE_FLOW || HERMES_PARSE_TS
-
-=======
->>>>>>> 1edbe36c
   isIdent_ = lexer_.getIdentifier("is");
   inferIdent_ = lexer_.getIdentifier("infer");
   constIdent_ = lexer_.getIdentifier("const");
-#endif
-
-#if HERMES_PARSE_FLOW || HERMES_PARSE_TS
-  inferIdent_ = lexer_.getIdentifier("infer");
 #endif
 
   // Generate the string representation of all tokens.
@@ -4099,8 +4080,6 @@
             new (context_) ESTree::TSAsExpressionNode(left, right));
       } else {
         assert(context_.getParseFlow() && "must be parsing types");
-<<<<<<< HEAD
-=======
         if (auto *gen =
                 llvh::dyn_cast<ESTree::GenericTypeAnnotationNode>(right);
             gen && !gen->_typeParameters && gen->getParens() == 0) {
@@ -4117,7 +4096,6 @@
             }
           }
         }
->>>>>>> 1edbe36c
         return setLocation(
             startLoc,
             endLoc,
