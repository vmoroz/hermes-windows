/*
 * Copyright (c) Meta Platforms, Inc. and affiliates.
 *
 * This source code is licensed under the MIT license found in the
 * LICENSE file in the root directory of this source tree.
 */

#ifndef HERMES_PARSER_JSPARSERIMPL_H
#define HERMES_PARSER_JSPARSERIMPL_H

#include "hermes/AST/Config.h"
#include "hermes/AST/Context.h"
#include "hermes/AST/ESTree.h"
#include "hermes/Parser/JSLexer.h"
#include "hermes/Parser/JSParser.h"
#include "hermes/Parser/PreParser.h"
#include "hermes/Support/Compiler.h"

#include "llvh/ADT/ArrayRef.h"
#include "llvh/ADT/Optional.h"
#include "llvh/ADT/SmallVector.h"
#include "llvh/ADT/StringRef.h"
#include "llvh/Support/DataTypes.h"

#include <utility>

namespace hermes {
namespace parser {
namespace detail {

using llvh::ArrayRef;
using llvh::None;
using llvh::Optional;

/// A convenience class to encapsulate passing multiple boolean parameters
/// between parser functions.
class Param {
  unsigned flags_;

 public:
  constexpr Param() : flags_(0) {}
  constexpr explicit Param(unsigned f) : flags_(f) {}

  constexpr Param operator+(Param b) const {
    return Param{flags_ | b.flags_};
  }
  constexpr Param operator-(Param b) const {
    return Param{flags_ & ~(b.flags_)};
  }

  /// \return true if any of the flags in \p p are set in this instance.
  bool has(Param p) const {
    return flags_ & p.flags_;
  }

  /// \return true if all of the flags in \p p are set in this instance.
  bool hasAll(Param p) const {
    return (flags_ & p.flags_) == p.flags_;
  }

  /// \return \p p if at least on of its bits is set in this instance,
  ///   otherwise returns an empty param.
  constexpr Param get(Param p) const {
    return Param{flags_ & p.flags_};
  }

  template <typename... T>
  constexpr Param get(Param p, T... tail) const {
    return Param{get(p).flags_ | get(tail...).flags_};
  }
};

/// If set, "in" is recognized as a binary operator in RelationalExpression.
static constexpr Param ParamIn{1 << 0};
static constexpr Param ParamReturn{1 << 1};
static constexpr Param ParamDefault{1 << 2};
static constexpr Param ParamTagged{1 << 3};

/// An EcmaScript 5.1 parser.
/// It is a standard recursive descent LL(1) parser with no tricks. The only
/// complication, is the need to communicate information to the lexer whether
/// a regexp is allowed or not.
/// We go to some effort to avoid the need for more than one token lookahead
/// for performance. Some things (like recognizing a label) would have been
/// simplified with larger lookahead.
class JSParserImpl {
 public:
  explicit JSParserImpl(
      Context &context,
      std::unique_ptr<llvh::MemoryBuffer> input);

  explicit JSParserImpl(Context &context, uint32_t bufferId, ParserPass pass);

  JSParserImpl(Context &context, llvh::StringRef input)
      : JSParserImpl(
            context,
            llvh::MemoryBuffer::getMemBuffer(input, "JavaScript")) {}

  JSParserImpl(Context &context, llvh::MemoryBufferRef input)
      : JSParserImpl(context, llvh::MemoryBuffer::getMemBuffer(input)) {}

  Context &getContext() {
    return context_;
  }

  JSLexer &getLexer() {
    return lexer_;
  }

  bool isStrictMode() const {
    return lexer_.isStrictMode();
  }

  void setStrictMode(bool mode) {
    lexer_.setStrictMode(mode);
  }

  llvh::SmallVector<UniqueString *, 1> &getSeenDirectives() {
    return seenDirectives_;
  }

  /// Copy the seen directives from a vector of \c UniqueString* into a vector
  /// of \c SmallString to be stored in \c PreParseFunctionInfo safely.
  llvh::SmallVector<llvh::SmallString<24>, 1> copySeenDirectives() const;

  Optional<ESTree::ProgramNode *> parse();

  void seek(SMLoc startPos) {
    lexer_.seek(startPos);
    tok_ = lexer_.advance();
  }

  /// Parse the given buffer id, indexing all functions and storing them in the
  /// \p Context. On failure returns nullptr.
  /// On success, returns a pointer to the \c JSParserImpl object that can be
  /// queried for various attributes of the just pre-parsed file, e.g. static
  /// builtins or magic URLs.
  static std::shared_ptr<JSParserImpl> preParseBuffer(
      Context &context,
      uint32_t bufferId);

  /// Parse the AST of a specified function type at a given starting point.
  /// This is used for lazy compilation to parse and compile the function on
  /// the first call.
  Optional<ESTree::NodePtr> parseLazyFunction(
      ESTree::NodeKind kind,
      bool paramYield,
      bool paramAwait,
      SMLoc start);

  /// Return true if the parser detected 'use static builtin' directive from the
  /// source.
  bool getUseStaticBuiltin() const {
    return useStaticBuiltin_;
  }

 private:
  /// Called when the parser detects 'use static builtin' directive from the
  /// source.
  void setUseStaticBuiltin() {
    useStaticBuiltin_ = true;
  }

  /// Called during construction to initialize Identifiers used for parsing,
  /// such as "var". The lexer and parser uses these to avoid passing strings
  /// around.
  void initializeIdentifiers();

  /// Current compilation context.
  Context &context_;
  /// Source error and buffer manager.
  SourceErrorManager &sm_;
  /// Source code lexer.
  JSLexer lexer_;
  /// Current token.
  const Token *tok_{};
  /// The current parser mode (see \p ParserPass).
  ParserPass pass_{FullParse};
  /// Function offsets. PreParse mode fills it in, LazyParse mode uses it
  /// to skip spans while parsing.
  PreParsedBufferInfo *preParsed_{nullptr};

  /// Track the parser recursion depth to avoid stack overflow.
  /// We don't have to track it precisely as long as we increment it once in
  /// every possible recursion cycle.
  unsigned recursionDepth_{0};

  /// Self-explanatory: the maximum depth of parser recursion.
  static constexpr unsigned MAX_RECURSION_DEPTH =
#ifdef HERMES_LIMIT_STACK_DEPTH
      128
#elif defined(_MSC_VER) && defined(HERMES_SLOW_DEBUG)
      128
#elif defined(_MSC_VER)
      512
#else
      1024
#endif
      ;

  /// Set when the parser sees the 'use static builtin' directive in any scope.
  bool useStaticBuiltin_{false};

  /// Set when the parser is inside a generator function.
  /// This is used when checking if `yield` is a valid Identifier name.
  bool paramYield_{false};

  /// Set when the parser is inside an async function.
  /// This is used when checking if `await` is a valid Identifier name.
  bool paramAwait_{false};

  /// Appended when the parser has seen an directive being visited in the
  /// current function scope (It's intended to be used with
  /// `SaveStrictModeAndSeenDirectives`).
  /// This is used to store directives for lazy functions in the preParse pass,
  /// so we can recover directive nodes back in the lazyParse pass.
  llvh::SmallVector<UniqueString *, 1> seenDirectives_{};

#if HERMES_PARSE_JSX
  /// Incremented when inside a JSX tag and decremented when leaving it.
  /// Used to know whether to lex JS values or JSX text.
  uint32_t jsxDepth_{0};
#endif

#if HERMES_PARSE_FLOW
  bool allowAnonFunctionType_{false};
  Optional<UniqueString *> parseRenderTypeOperator();
#endif
#if HERMES_PARSE_FLOW || HERMES_PARSE_TS
  bool allowConditionalType_{false};
#endif

  // Certain known identifiers which we need to use when constructing the
  // ESTree or when parsing;
  UniqueString *getIdent_;
  UniqueString *setIdent_;
  UniqueString *initIdent_;
  UniqueString *useStrictIdent_;
  UniqueString *showSourceIdent_;
  UniqueString *hideSourceIdent_;
  UniqueString *sensitiveIdent_;
  UniqueString *useStaticBuiltinIdent_;
  UniqueString *letIdent_;
  UniqueString *ofIdent_;
  UniqueString *fromIdent_;
  UniqueString *asIdent_;
  UniqueString *implementsIdent_;
  UniqueString *interfaceIdent_;
  UniqueString *packageIdent_;
  UniqueString *privateIdent_;
  UniqueString *protectedIdent_;
  UniqueString *publicIdent_;
  UniqueString *staticIdent_;
  UniqueString *methodIdent_;
  UniqueString *constructorIdent_;
  UniqueString *yieldIdent_;
  UniqueString *newIdent_;
  UniqueString *importIdent_;
  UniqueString *targetIdent_;
  UniqueString *metaIdent_;
  UniqueString *valueIdent_;
  UniqueString *typeIdent_;
  UniqueString *asyncIdent_;
  UniqueString *awaitIdent_;
  UniqueString *assertIdent_;

#if HERMES_PARSE_FLOW

  UniqueString *typeofIdent_;
  UniqueString *keyofIdent_;
  UniqueString *declareIdent_;
  UniqueString *protoIdent_;
  UniqueString *opaqueIdent_;
  UniqueString *plusIdent_;
  UniqueString *minusIdent_;
  UniqueString *moduleIdent_;
  UniqueString *exportsIdent_;
  UniqueString *esIdent_;
  UniqueString *commonJSIdent_;
  UniqueString *mixinsIdent_;
  UniqueString *thisIdent_;

  UniqueString *anyIdent_;
  UniqueString *mixedIdent_;
  UniqueString *emptyIdent_;
  UniqueString *booleanIdent_;
  UniqueString *boolIdent_;
  UniqueString *numberIdent_;
  UniqueString *stringIdent_;
  UniqueString *voidIdent_;
  UniqueString *nullIdent_;
  UniqueString *symbolIdent_;
  UniqueString *bigintIdent_;

  UniqueString *mappedTypeOptionalIdent_;
  UniqueString *mappedTypePlusOptionalIdent_;
  UniqueString *mappedTypeMinusOptionalIdent_;
<<<<<<< HEAD

  UniqueString *checksIdent_;
  UniqueString *assertsIdent_;

=======

  UniqueString *checksIdent_;
  UniqueString *assertsIdent_;
  UniqueString *impliesIdent_;

>>>>>>> 1edbe36c
  UniqueString *componentIdent_;
  UniqueString *hookIdent_;
  UniqueString *rendersIdent_;
  UniqueString *rendersMaybeOperator_;
  UniqueString *rendersStarOperator_;
#endif

#if HERMES_PARSE_TS
  UniqueString *readonlyIdent_;
  UniqueString *neverIdent_;
  UniqueString *undefinedIdent_;
  UniqueString *unknownIdent_;
#endif

#if HERMES_PARSE_FLOW || HERMES_PARSE_TS
  UniqueString *namespaceIdent_;
  UniqueString *isIdent_;
  UniqueString *inferIdent_;
<<<<<<< HEAD
=======
  UniqueString *constIdent_;
>>>>>>> 1edbe36c
#endif

  /// String representation of all tokens.
  UniqueString *tokenIdent_[NUM_JS_TOKENS];

  UniqueString *getTokenIdent(TokenKind kind) const {
    return tokenIdent_[(unsigned)kind];
  }

  /// Allocate an ESTree node of a certain type with supplied location and
  /// construction arguments. All nodes are allocated using the supplied
  /// allocator.
  template <class Node, class StartLoc, class EndLoc>
  Node *setLocation(StartLoc start, EndLoc end, Node *node) {
    node->setStartLoc(getStartLoc(start));
    node->setEndLoc(getEndLoc(end));
    node->setDebugLoc(getStartLoc(start));
    return node;
  }

  /// Sets staart, end and debug lcoations of an ast node.
  template <class Node, class StartLoc, class EndLoc, class DebugLoc>
  Node *setLocation(StartLoc start, EndLoc end, DebugLoc debugLoc, Node *node) {
    node->setStartLoc(getStartLoc(start));
    node->setEndLoc(getEndLoc(end));
    node->setDebugLoc(getStartLoc(debugLoc));
    return node;
  }

  // A group of overrides to extract the start and end location of various
  // objects. The purpose is to allow flexibility when passing the location
  // information to setLocation(). We could pass existing nodes, locations,
  // tokens, or a combination of them.

  static SMLoc getStartLoc(const Token *tok) {
    return tok->getStartLoc();
  }
  static SMLoc getStartLoc(const ESTree::Node *from) {
    return from->getStartLoc();
  }
  static SMLoc getStartLoc(SMLoc loc) {
    return loc;
  }
  static SMLoc getStartLoc(const SMRange &rng) {
    return rng.Start;
  }

  static SMLoc getEndLoc(const Token *tok) {
    return tok->getEndLoc();
  }
  static SMLoc getEndLoc(const ESTree::Node *from) {
    return from->getEndLoc();
  }
  static SMLoc getEndLoc(SMLoc loc) {
    return loc;
  }
  static SMLoc getEndLoc(const SMRange &rng) {
    return rng.End;
  }

  SMLoc getPrevTokenEndLoc() const {
    return lexer_.getPrevTokenEndLoc();
  }

  /// Obtain the next token from the lexer and store it in tok_.
  /// \param grammarContext enable recognizing either "/" and "/=", or a regexp.
  /// \return the source location of the just consumed (previous) token.
  SMRange advance(
      JSLexer::GrammarContext grammarContext = JSLexer::AllowRegExp) {
    SMRange loc = tok_->getSourceRange();
    tok_ = lexer_.advance(grammarContext);
    return loc;
  }

  /// Report an error that one of the specified tokens was expected at the
  /// location of the current token.
  /// \param where (optional) If non-null, it is appended to the error message,
  ///           and is intended to explain the context in which these tokens
  ///           were expected (e.g. "after 'if'")
  /// \param what (optional) If not null, showen as an additional hint about the
  ///           error at the location specified by whatLoc. If whatLoc and the
  ///           current token are on the same line, `what` is not displayed but
  ///           the entire region between the location is emphasized.
  void errorExpected(
      ArrayRef<TokenKind> toks,
      const char *where,
      const char *what,
      SMLoc whatLoc);

  /// Convenience wrapper around errorExpected().
  void errorExpected(
      TokenKind k1,
      const char *where,
      const char *what,
      SMLoc whatLoc) {
    errorExpected(ArrayRef<TokenKind>(k1), where, what, whatLoc);
  }

  /// Convenience wrapper around errorExpected().
  void errorExpected(
      TokenKind k1,
      TokenKind k2,
      const char *where,
      const char *what,
      SMLoc whatLoc) {
    TokenKind toks[] = {k1, k2};
    errorExpected(ArrayRef<TokenKind>(toks, 2), where, what, whatLoc);
  };

  /// Check whether the current token is the specified one and report an error
  /// if it isn't. \returns false if it reported an error.
  /// The extra params \p where, \p what and \p whatLoc are optional and are
  /// documented in errorExpected().
  bool need(TokenKind kind, const char *where, const char *what, SMLoc whatLoc);

  /// Report an error to the SourceErrorManager.
  void error(SMLoc loc, const llvh::Twine &message) {
    sm_.error(loc, message, Subsystem::Parser);
  }

  /// Report an error to the SourceErrorManager.
  void error(SMRange range, const llvh::Twine &message) {
    sm_.error(range, message, Subsystem::Parser);
  }

  /// Report an error using the current token's location.
  void error(const llvh::Twine &msg) {
    error(tok_->getSourceRange(), msg);
  }

  /// Emit an error at the specified source location and range. If the maximum
  /// number of errors has been reached, return false and move the scanning
  /// pointer to EOF.
  /// \return false if too many errors have been emitted and we need to abort.
  bool error(SMLoc loc, SMRange range, const llvh::Twine &msg);

  /// Check whether the current token is the specified one and if it is, consume
  /// it, otherwise an report an error. \returns false if it reported an error.
  /// \param grammarContext enable recognizing either "/" and "/=", or a regexp
  ///     when consuming the next token.
  /// The extra params \p where, \p what and \p whatLoc are optional and are
  /// documented in errorExpected().
  bool eat(
      TokenKind kind,
      JSLexer::GrammarContext grammarContext,
      const char *where,
      const char *what,
      SMLoc whatLoc);

  /// Check whether the current token is the specified one and consume it if so.
  /// \returns true if the token matched.
  bool checkAndEat(
      TokenKind kind,
      JSLexer::GrammarContext grammarContext =
          JSLexer::GrammarContext::AllowRegExp);
  /// Check whether the current token is the specified identifier and consume it
  /// if so. \returns true if the token matched.
  bool checkAndEat(
      UniqueString *ident,
      JSLexer::GrammarContext grammarContext =
          JSLexer::GrammarContext::AllowRegExp);
  /// Check whether the current token is the specified one. \returns true if it
  /// is.
  bool check(TokenKind kind) const {
    return tok_->getKind() == kind;
  }
  /// \return true if the current token is the specified identifier.
  bool check(UniqueString *ident) const {
    return tok_->getKind() == TokenKind::identifier &&
        tok_->getIdentifier() == ident;
  }
  /// Check whether the current token is one of the specified ones. \returns
  /// true if it is.
  bool check(TokenKind kind1, TokenKind kind2) const {
    return tok_->getKind() == kind1 || tok_->getKind() == kind2;
  }

  template <typename T>
  inline bool checkN(T t) const {
    return check(t);
  }
  /// Convenience function to compare against more than 2 token kinds. We still
  /// use check() for 2 or 1 kinds because it is more typesafe.
  template <typename Head, typename... Tail>
  inline bool checkN(Head h, Tail... tail) const {
    return check(h) || checkN(tail...);
  }

  /// Check whether the current token is an assignment operator.
  bool checkAssign() const;

  /// Check whether the current token begins a Declaration.
  bool checkDeclaration() {
    if (checkN(
            TokenKind::rw_function, TokenKind::rw_const, TokenKind::rw_class) ||
        (check(asyncIdent_) && checkAsyncFunction())) {
      return true;
    }

    if (check(letIdent_)) {
      if (isStrictMode()) {
        return true;
      }
      // In loose mode, 'let' requires more work to check.
      // let Identifier
      // let [
      // let {
      // are all starts of 'let' declarations.
      // But 'let' can also be an Identifier in loose mode.
      return lexer_.isLetFollowedByDeclStart();
    }

#if HERMES_PARSE_FLOW
    if (context_.getParseFlow()) {
      if (context_.getParseFlowComponentSyntax() &&
          checkComponentDeclarationFlow()) {
        return true;
      }
      if (context_.getParseFlowComponentSyntax() &&
          checkHookDeclarationFlow()) {
        return true;
      }
      if (check(opaqueIdent_)) {
        auto optNext = lexer_.lookahead1(llvh::None);
        return optNext.hasValue() && (*optNext == TokenKind::identifier);
      }
      if (checkN(typeIdent_, interfaceIdent_)) {
        auto optNext = lexer_.lookahead1(llvh::None);
        return optNext.hasValue() && *optNext == TokenKind::identifier;
      }
      if (check(TokenKind::rw_interface)) {
        return true;
      }
      if (check(TokenKind::rw_enum)) {
        return true;
      }
    }
#endif

#if HERMES_PARSE_TS
    if (context_.getParseTS()) {
      if (checkN(typeIdent_, interfaceIdent_, namespaceIdent_)) {
        auto optNext = lexer_.lookahead1(llvh::None);
        return optNext.hasValue() && *optNext == TokenKind::identifier;
      }
      if (check(TokenKind::rw_interface)) {
        return true;
      }
      if (check(TokenKind::rw_enum)) {
        return true;
      }
    }
#endif

    return false;
  }

  bool checkDeclareType() {
#if HERMES_PARSE_FLOW
    if (check(declareIdent_)) {
      auto optNext = lexer_.lookahead1(llvh::None);
      if (!optNext)
        return false;
      TokenKind next = *optNext;
      return next == TokenKind::identifier || next == TokenKind::rw_interface ||
          next == TokenKind::rw_var || next == TokenKind::rw_const ||
          next == TokenKind::rw_function || next == TokenKind::rw_class ||
          next == TokenKind::rw_export || next == TokenKind::rw_enum;
    }
#endif
    return false;
  }

  /// Check whether the current token begins a template literal.
  bool checkTemplateLiteral() const {
    return check(TokenKind::no_substitution_template, TokenKind::template_head);
  }

  /// Whether to include the 'of' identifier when checking the end of an
  /// AssignmentExpression.
  enum class OfEndsAssignment { No, Yes };

  /// Check whether the current token can be the token after the end of an
  /// AssignmentExpression.
  /// \param ofEndsAssignment needed because 'of' isn't reserved and can be used
  /// outside a for loop:
  ///    yield of();
  bool checkEndAssignmentExpression(
      OfEndsAssignment ofEndsAssignment = OfEndsAssignment::Yes) const;

  /// Check whether we match 'async [no LineTerminator here] function'.
  /// \pre the current token is 'async'.
  bool checkAsyncFunction();

  /// Performs automatic semicolon insertion and optionally reports an error
  /// if a semicolon is missing and cannot be inserted.
  /// \param optional if set to true, an error will not be reported.
  /// \return false if a semi was not found and it could not be inserted.
  bool eatSemi(bool optional = false);

  /// Process a directive by updating internal flags appropriately. Currently
  /// we only care about "use strict".
  void processDirective(UniqueString *directive);

  /// Check whether the recursion depth has been exceeded, and if so generate
  /// and error and return true.
  /// If the depth has not been exceeded return false.
  /// NOTE: This is intended to stay inline to avoid a function call unless the
  /// depth was actually exceeded.
  inline bool recursionDepthCheck() {
    if (LLVM_LIKELY(recursionDepth_ < MAX_RECURSION_DEPTH)) {
      return false;
    }
    return recursionDepthExceeded();
  }

  /// Generate an error and return true.
  bool recursionDepthExceeded();

  // Parser functions. All of these correspond more or less directly to grammar
  // productions, except in cases where the grammar is ambiguous, but even then
  // the name should be self-explanatory.

  Optional<ESTree::ProgramNode *> parseProgram();
  /// Parse a function declaration, and optionally force an eager parse.
  /// Otherwise, the function will be skipped in lazy mode and a dummy returned.
  /// \param param [Yield]
  Optional<ESTree::FunctionDeclarationNode *> parseFunctionDeclaration(
      Param param,
      bool forceEagerly = false);

  /// Parse a function declaration or expression, and optionally force an eager
  /// parse. Otherwise, the function will be skipped in lazy mode and a dummy
  /// returned.
  /// \param param [Yield, Default]
  Optional<ESTree::FunctionLikeNode *> parseFunctionHelper(
      Param param,
      bool isDeclaration,
      bool forceEagerly = false);

  /// Parse FormalParameters or UniqueFormalParameters with the leading '(' and
  /// the trailing ')'.
  /// \pre the current token must be '('.
  /// \param[out] paramList populated with the FormalParameters.
  /// \return true on success, false on failure.
  bool parseFormalParameters(Param param, ESTree::NodeList &paramList);

  /// \param param [Yield, Return]
  Optional<ESTree::Node *> parseStatement(Param param);

  enum class AllowImportExport {
    No,
    Yes,
  };

  /// Parse a statement list.
  /// \param param [Yield]
  /// \param until stop parsing when this token is enountered
  /// \param parseDirectives if true, recognize directives in the beginning of
  ///   the block. Specifically, it will recognize "use strict" and enable
  ///   strict mode.
  /// \return a dummy value for consistency.
  template <typename... Tail>
  Optional<bool> parseStatementList(
      Param param,
      TokenKind until,
      bool parseDirectives,
      AllowImportExport allowImportExport,
      ESTree::NodeList &stmtList,
      Tail... otherUntil);

  bool parseStatementListItem(
      Param param,
      AllowImportExport allowImportExport,
      ESTree::NodeList &stmtList);

  /// Parse a statement block.
  /// \param param [Yield, Return]
  /// \param grammarContext context to be used when consuming the closing brace.
  /// \param parseDirectives if true, recognize directives in the beginning of
  ///   the block. Specifically, it will recognize "use strict" and enable
  ///   strict mode.
  Optional<ESTree::BlockStatementNode *> parseBlock(
      Param param,
      JSLexer::GrammarContext grammarContext = JSLexer::AllowRegExp,
      bool parseDirectives = false);

  /// Parse a function body. This is a wrapper around parseBlock for the
  /// purposes of lazy parsing.
  /// \param paramYield the value of paramYield at the start of the function,
  ///   used for lazy compilation.
  /// \param paramAwait the value of paramAwait at the start of the function,
  ///   used for lazy compilation.
  /// \param param [Yield]
  Optional<ESTree::BlockStatementNode *> parseFunctionBody(
      Param param,
      bool eagerly,
      bool paramYield,
      bool paramAwait,
      JSLexer::GrammarContext grammarContext = JSLexer::AllowRegExp,
      bool parseDirectives = false);

  /// Parse a declaration.
  /// \param param [Yield]
  Optional<ESTree::Node *> parseDeclaration(Param param);

  /// Check if the provided string is a valid binding identifier.
  /// Can be used to validate identifiers after we've passed lexing them.
  /// The caller must report any errors if this function returns false.
  /// \param param [Yield]
  /// \param range the source range of the identifier to validate.
  /// \param id the string to be validated.
  /// \param kind the TokenKind provided when the string was lexed.
  /// \return true if \p id is a valid binding identifier.
  bool validateBindingIdentifier(
      Param param,
      SMRange range,
      UniqueString *id,
      TokenKind kind);

  /// ES 2015 12.1
  /// Does not generate an error. It is expected that the caller will do it.
  /// \param param [Yield]
  Optional<ESTree::IdentifierNode *> parseBindingIdentifier(Param param);
  /// Parse a VariableStatement or LexicalDeclaration.
  /// \param param [In, Yield]
  Optional<ESTree::VariableDeclarationNode *> parseLexicalDeclaration(
      Param param);
  /// Parse a VariableStatement or LexicalDeclaration.
  /// \param param [Yield]
  Optional<ESTree::VariableDeclarationNode *> parseVariableStatement(
      Param param);

  /// Parse a PrivateName starting with the '#'.
  Optional<ESTree::PrivateNameNode *> parsePrivateName();

  /// Parse a list of variable declarations. \returns a dummy value but the
  /// optionality still encodes the error condition.
  /// \param param [In, Yield]
  /// \param declLoc is the location of the `rw_var` token and is used for error
  /// display.
  Optional<const char *> parseVariableDeclarationList(
      Param param,
      ESTree::NodeList &declList,
      SMLoc declLoc);

  /// \param param [In, Yield]
  /// \param declLoc is the location of the let/var/const token and is used for
  /// error display.
  Optional<ESTree::VariableDeclaratorNode *> parseVariableDeclaration(
      Param param,
      SMLoc declLoc);

  /// Ensure that all destructuring declarations in the specified declaration
  /// node are initialized and report errors if they are not.
  void ensureDestructuringInitialized(
      ESTree::VariableDeclarationNode *declNode);

  Optional<ESTree::Node *> parseBindingPattern(Param param);
  Optional<ESTree::ArrayPatternNode *> parseArrayBindingPattern(Param param);
  Optional<ESTree::Node *> parseBindingElement(Param param);
  Optional<ESTree::Node *> parseBindingRestElement(Param param);
  /// Parse "'=' Initializer" in a binding pattern.
  Optional<ESTree::AssignmentPatternNode *> parseBindingInitializer(
      Param param,
      ESTree::Node *left);
  Optional<ESTree::ObjectPatternNode *> parseObjectBindingPattern(Param param);
  Optional<ESTree::PropertyNode *> parseBindingProperty(Param param);
  Optional<ESTree::Node *> parseBindingRestProperty(Param param);

  Optional<ESTree::EmptyStatementNode *> parseEmptyStatement();
  /// \param param [Yield, Return]
  Optional<ESTree::Node *> parseExpressionOrLabelledStatement(Param param);
  /// \param param [Yield, Return]
  Optional<ESTree::IfStatementNode *> parseIfStatement(Param param);
  /// \param param [Yield, Return]
  Optional<ESTree::WhileStatementNode *> parseWhileStatement(Param param);
  /// \param param [Yield, Return]
  Optional<ESTree::DoWhileStatementNode *> parseDoWhileStatement(Param param);
  /// \param param [Yield, Return]
  Optional<ESTree::Node *> parseForStatement(Param param);
  Optional<ESTree::ContinueStatementNode *> parseContinueStatement();
  Optional<ESTree::BreakStatementNode *> parseBreakStatement();
  Optional<ESTree::ReturnStatementNode *> parseReturnStatement();
  /// \param param [Yield, Return]
  Optional<ESTree::WithStatementNode *> parseWithStatement(Param param);
  /// \param param [Yield, Return]
  Optional<ESTree::SwitchStatementNode *> parseSwitchStatement(Param param);
  /// \param param [Yield]
  Optional<ESTree::ThrowStatementNode *> parseThrowStatement(Param param);
  /// \param param [Yield, Return]
  Optional<ESTree::TryStatementNode *> parseTryStatement(Param param);
  Optional<ESTree::DebuggerStatementNode *> parseDebuggerStatement();

  Optional<ESTree::Node *> parsePrimaryExpression();
  Optional<ESTree::ArrayExpressionNode *> parseArrayLiteral();
  Optional<ESTree::ObjectExpressionNode *> parseObjectLiteral();
  Optional<ESTree::Node *> parseSpreadElement();
  Optional<ESTree::Node *> parsePropertyAssignment(bool eagerly);

  /// Parse a property key which is a string, number or identifier. If it is
  /// neither, reports an error.
  Optional<ESTree::Node *> parsePropertyName();

  /// Parse a template literal starting at either TemplateHead or
  /// NoSubstitutionTemplate.
  /// \param param [Yield, Tagged]
  Optional<ESTree::Node *> parseTemplateLiteral(Param param);

  Optional<ESTree::FunctionExpressionNode *> parseFunctionExpression(
      bool forceEagerly = false);

  /// Indicates whether certain functions should recognize `?.` as a chaining
  /// operator. `?.` is not allowed in a NewExpression, for example.
  enum class IsConstructorCall { No, Yes };

  /// Parse OptionalExpression except the MemberExpression production starting
  /// with "new".
  Optional<ESTree::Node *> parseOptionalExpressionExceptNew(
      IsConstructorCall isConstructorCall);

  /// The "tail" of \c parseOptionalExpressionExceptNew(). It parses the
  /// optional MemberExpression following the base PrimaryExpression. It is
  /// ordinarily called by \c parseOptionalExpressionExceptNew(), but we need
  /// to call it explicitly after parsing "new.target".
  Optional<ESTree::Node *> parseOptionalExpressionExceptNew_tail(
      IsConstructorCall isConstructorCall,
      SMLoc startLoc,
      ESTree::Node *expr);

  /// Returns a dummy Optional<> just to indicate success or failure like all
  /// other functions.
  Optional<const char *> parseArguments(
      ESTree::NodeList &argList,
      SMLoc &endLoc);

  /// \param startLoc the start location of the expression
  /// \param objectLoc the location of the object part of the expression and is
  ///     used for error display.
  /// \param seenOptionalChain true if there was a ?. leading up to the
  ///     member select (set by parseOptionalExpressionExceptNew)
  Optional<ESTree::Node *> parseMemberSelect(
      SMLoc startLoc,
      SMLoc objectLoc,
      ESTree::NodePtr expr,
      bool seenOptionalChain);

  /// \param startLoc the start location of the expression, used for error
  ///     display.
  /// \param typeArgs the optional type arguments parsed before the '('.
  /// \param seenOptionalChain true when `?.` is used in the chain leading
  ///     to this call expression
  /// \param optional true when `?.` is used immediately prior to the Arguments.
  Optional<ESTree::Node *> parseCallExpression(
      SMLoc startLoc,
      ESTree::NodePtr expr,
      ESTree::NodePtr typeArgs,
      bool seenOptionalChain,
      bool optional);

  /// Parse a \c NewExpression or a \c OptionalExpression.
  /// After we have recognized "new", there is an apparent ambiguity in the
  /// grammar between \c NewExpression and \c MemberExpression:
  ///
  /// \code
  ///     NewExpression:
  ///         MemberExpression
  ///         new NewExpression
  ///
  ///     MemberExpression:
  ///         new MemberExpression Arguments
  /// \endcode
  ///
  /// The difference is that in the first case there are no arguments to the
  /// constructor.
  /// \param isConstructorCall is Yes when we have already recognized a "new".
  ///     This is used because we must disallow the ?. token before the
  ///     arguments to a constructor call only when "new" is used. For example,
  ///     the code `new a?.b()` is not valid.
  Optional<ESTree::Node *> parseNewExpressionOrOptionalExpression(
      IsConstructorCall isConstructorCall);
  Optional<ESTree::Node *> parseLeftHandSideExpression();
  Optional<ESTree::Node *> parsePostfixExpression();
  Optional<ESTree::Node *> parseUnaryExpression();

  /// Convert identifiers to the operator they represent.
  /// Called after each parseUnaryExpression to change identifiers that might be
  /// operators into their corresponding IDENT_OP tokens.
  inline void convertIdentOpIfPossible();

  /// Parse a binary expression using a precedence table, in order to decrease
  /// recursion depth.
  Optional<ESTree::Node *> parseBinaryExpression(Param param);

  /// Whether to allow a typed arrow function in the assignment expression.
  enum class AllowTypedArrowFunction { No, Yes };

  /// Whether to parse CoverTypedIdentifier nodes when seeing a `:`.
  /// These can only be used as typed parameters in certain contexts.
  enum class CoverTypedParameters { No, Yes };

  Optional<ESTree::Node *> parseConditionalExpression(
      Param param = ParamIn,
      CoverTypedParameters coverTypedParameters = CoverTypedParameters::Yes);
  Optional<ESTree::YieldExpressionNode *> parseYieldExpression(
      Param param = ParamIn);

  Optional<ESTree::ClassDeclarationNode *> parseClassDeclaration(Param param);
  Optional<ESTree::ClassExpressionNode *> parseClassExpression();

  enum class ClassParseKind { Declaration, Expression };

  /// Parse the class starting after the name (which is optional).
  /// \param name the name if provided, nullptr if otherwise.
  /// \param if the name is provided, the type params if provided, nullptr
  /// otherwise.
  /// \param kind whether the class is a declaration or expression.
  Optional<ESTree::Node *> parseClassTail(
      SMLoc startLoc,
      ESTree::Node *name,
      ESTree::Node *typeParams,
      ClassParseKind kind);

  Optional<ESTree::ClassBodyNode *> parseClassBody(SMLoc startLoc);

  Optional<ESTree::Node *> parseClassElement(
      bool isStatic,
      SMRange startRange,
      bool declare,
      bool readonly,
      ESTree::NodeLabel accessibility,
      bool eagerly = false);

  /// Reparse the specified node as arrow function parameter list and store the
  /// parameter list in \p paramList. Print an error and return false on error,
  /// otherwise return true.
  /// \param hasNewLine whether the parameters had a newline before them.
  /// \param[in/out] isAsync the arrow function is async. The caller may already
  /// know this prior to calling this function, in which case `true` should be
  /// passed. Otherwise, this function will try to reparse a call expression
  /// into an async arrow function.
  bool reparseArrowParameters(
      ESTree::Node *node,
      bool hasNewLine,
      ESTree::NodeList &paramList,
      bool &isAsync);

  /// \param hasNewLine whether the leftExpr to be reparsed
  ///   has a newline immediately before it.
  /// \param forceAsync set to true when it is already known that the arrow
  ///   function expression is 'async'. This occurs when there are no parens
  ///   around the argument list.
  Optional<ESTree::Node *> parseArrowFunctionExpression(
      Param param,
      ESTree::Node *leftExpr,
      bool hasNewLine,
      ESTree::Node *typeParams,
      ESTree::Node *returnType,
      ESTree::Node *predicate,
      SMLoc startLoc,
      AllowTypedArrowFunction allowTypedArrowFunction,
      bool forceAsync);

#if HERMES_PARSE_FLOW
  Optional<ESTree::Node *> tryParseTypedAsyncArrowFunction(Param param);

  /// Attempt to parse a CoverTypedIdentifierNode which consists of a
  /// node which may be an arrow parameter, a colon, and a type.
  /// \param test the LHS of the potential CoverTypedIdentifierNode.
  /// \param optional whether the potential CoverTypedIdentifierNode is
  /// optional, meaning there was a question mark preceding the type annotation
  /// \return nullptr if there was no error but attempting to parse the
  ///   node is not possible because \p test can't be a formal parameter,
  ///   or there wasn't a colon in the first place, None on error.
  Optional<ESTree::Node *> tryParseCoverTypedIdentifierNode(
      ESTree::Node *test,
      bool optional);
#endif

  /// Reparse an ArrayExpression into an ArrayPattern.
  /// \param inDecl whether this is a declaration context or assignment.
  Optional<ESTree::Node *> reparseArrayAsignmentPattern(
      ESTree::ArrayExpressionNode *AEN,
      bool inDecl);

  /// Reparse an ObjectExpression into an ObjectPattern.
  /// \param inDecl whether this is a declaration context or assignment.
  Optional<ESTree::Node *> reparseObjectAssignmentPattern(
      ESTree::ObjectExpressionNode *OEN,
      bool inDecl);

  /// Reparse an ArrayExpression or ObjectExpression into ArrayPattern or
  /// ObjectPattern.
  /// \param inDecl whether this is a declaration context or assignment.
  Optional<ESTree::Node *> reparseAssignmentPattern(
      ESTree::Node *node,
      bool inDecl);

  Optional<ESTree::Node *> parseAssignmentExpression(
      Param param = ParamIn,
      AllowTypedArrowFunction allowTypedArrowFunction =
          AllowTypedArrowFunction::Yes,
      CoverTypedParameters coverTypedParameters = CoverTypedParameters::Yes,
      ESTree::Node *typeParams = nullptr);

  Optional<ESTree::Node *> parseExpression(
      Param param = ParamIn,
      CoverTypedParameters coverTypedParameters = CoverTypedParameters::Yes);

  /// Parse a FromClause and return the string literal representing the source.
  Optional<ESTree::StringLiteralNode *> parseFromClause();

  bool parseAssertClause(ESTree::NodeList &attributes);

  Optional<ESTree::ImportDeclarationNode *> parseImportDeclaration();

  /// \return the kind of the import.
  Optional<UniqueString *> parseImportClause(ESTree::NodeList &specifiers);

  Optional<ESTree::Node *> parseNameSpaceImport();
  bool parseNamedImports(ESTree::NodeList &specifiers);
  Optional<ESTree::ImportSpecifierNode *> parseImportSpecifier(SMLoc importLoc);

  Optional<ESTree::Node *> parseExportDeclaration();

  /// \param[out] specifiers the list of parsed specifiers.
  /// \param[out] invalids ranges of potentially invalid exported symbols,
  ///             only if the clause is eventually followed by a FromClause.
  bool parseExportClause(
      ESTree::NodeList &specifiers,
      llvh::SmallVectorImpl<SMRange> &invalids);

  /// \param[out] invalids ranges of potentially invalid exported symbols,
  ///             only if the clause is eventually followed by a FromClause.
  ///             Appended to if an exported name may be invalid.
  Optional<ESTree::Node *> parseExportSpecifier(
      SMLoc exportLoc,
      llvh::SmallVectorImpl<SMRange> &invalids);

  /// If the current token can be recognised as a directive (ES5.1 14.1),
  /// process the directive and return the allocated directive statement.
  /// Note that this function never needs to returns an error.
  /// \return the allocated directive statement if this is a directive, or
  ///    null if it isn't.
  ESTree::ExpressionStatementNode *parseDirective();

#if HERMES_PARSE_JSX
  Optional<ESTree::Node *> parseJSX();
  Optional<ESTree::Node *> parseJSXElement(SMLoc start);
  Optional<ESTree::Node *> parseJSXFragment(SMLoc start);

  Optional<ESTree::JSXOpeningElementNode *> parseJSXOpeningElement(SMLoc start);
  Optional<ESTree::Node *> parseJSXSpreadAttribute();
  Optional<ESTree::Node *> parseJSXAttribute();

  /// \param children populated with the JSX children.
  /// \return the JSXClosingElement or JSXClosingFragment.
  Optional<ESTree::Node *> parseJSXChildren(ESTree::NodeList &children);
  Optional<ESTree::Node *> parseJSXChildExpression(SMLoc start);

  /// Parse JSXClosingElement or JSXClosingFragment.
  Optional<ESTree::Node *> parseJSXClosing(SMLoc start);

  enum class AllowJSXMemberExpression { No, Yes };

  /// \param allowMemberExpression whether JSXMemberExpression (foo.bar) is a
  /// valid parse of the JSXElementName.
  Optional<ESTree::Node *> parseJSXElementName(
      AllowJSXMemberExpression allowJSXMemberExpression);
#endif

#if HERMES_PARSE_FLOW || HERMES_PARSE_TS
  enum class AllowAnonFunctionType { No, Yes };

  Optional<ESTree::Node *> parseTypeAnnotation(
      Optional<SMLoc> wrappedStart = None,
      AllowAnonFunctionType allowAnonFunctionType =
          AllowAnonFunctionType::Yes) {
    assert(context_.getParseFlow() || context_.getParseTS());
#if HERMES_PARSE_FLOW
    if (context_.getParseFlow())
      return parseTypeAnnotationFlow(wrappedStart, allowAnonFunctionType);
#endif
#if HERMES_PARSE_TS
    return parseTypeAnnotationTS(wrappedStart);
#endif
  }

  Optional<ESTree::Node *> parseReturnTypeAnnotation(
      Optional<SMLoc> wrappedStart = None,
      AllowAnonFunctionType allowAnonFunctionType =
          AllowAnonFunctionType::Yes) {
    assert(context_.getParseFlow() || context_.getParseTS());
#if HERMES_PARSE_FLOW
    if (context_.getParseFlow())
      return parseReturnTypeAnnotationFlow(wrappedStart, allowAnonFunctionType);
#endif
#if HERMES_PARSE_TS
    return parseTypeAnnotationTS(wrappedStart);
#endif
  }
#endif

#if HERMES_PARSE_FLOW
  /// Allow parsing the initial part of an identifier + type annotation pair.
  /// Used for the following syntax structure:
  ///   IdentifierName: TypeAnnotation
  ///   IdentifierName?: TypeAnnotation
  ///   TypeAnnotation
  ///   ^
  /// This will try parsing as a TypeAnnotation unless a known type ident is
  /// found. In this case it will lookahead to see if a colon is present to
  /// ensure the type annotation does not fail to parse. e.g.
  ///   type T = (component()) => void;
  ///             ^
  ///   type T = (component: component()) => void;
  ///             ^
  /// In the above example the second case would fail when calling
  /// `parseTypeAnnotationFlow` as it is not a valid Flow type annotation,
  /// whereas `parseTypeAnnotationBeforeColonFlow` would lookahead for a colon
  /// to know if a `GenericTypeAnnotation` is valid in this position instead.
  /// \return A type annotation, if its known a colon is the preceding token a
  /// GenericTypeAnnotation will be returned for unwrapping by
  /// reparseTypeAnnotationAsIdentifierFlow.
  Optional<ESTree::Node *> parseTypeAnnotationBeforeColonFlow();
  /// \param wrappedStart if set, the type annotation should be wrapped in a
  /// TypeAnnotationNode starting at this location. If not set, the type
  /// annotation should not be wrapped in a TypeAnnotationNode.
  Optional<ESTree::Node *> parseTypeAnnotationFlow(
      Optional<SMLoc> wrappedStart = None,
      AllowAnonFunctionType allowAnonFunctionType = AllowAnonFunctionType::Yes);
  /// \param wrappedStart if set, the type annotation should be wrapped in a
  /// TypeAnnotationNode starting at this location. If not set, the type
  /// annotation should not be wrapped in a TypeAnnotationNode.
  Optional<ESTree::Node *> parseReturnTypeAnnotationFlow(
      Optional<SMLoc> wrappedStart = None,
      AllowAnonFunctionType allowAnonFunctionType = AllowAnonFunctionType::Yes);

  Optional<ESTree::Node *> parseFlowDeclaration();
  Optional<ESTree::Node *> parseDeclareFLow(SMLoc start);
  bool checkComponentDeclarationFlow();
  Optional<ESTree::Node *> parseComponentDeclarationFlow(
      SMLoc start,
      bool declare);
  bool checkHookDeclarationFlow();
  Optional<ESTree::Node *> parseHookDeclarationFlow(SMLoc start);

  /// This is for parsing the `renders` clause that comes after component
  /// declarations, declared components, and component types, but not for
  /// standalone render types. It assumes that you've already checked that there
  /// is a `renders` clause.
  Optional<ESTree::Node *> parseComponentRenderTypeFlow(bool componentType);

  /// Parse ComponentParameters with the leading '(' and the trailing ')'.
  /// \pre the current token must be '('. \param[out] paramList populated
  /// with the ComponentParameters. \return true on success, false on failure.
  bool parseComponentParametersFlow(Param param, ESTree::NodeList &paramList);
  Optional<ESTree::Node *> parseComponentParameterFlow(Param param);

  Optional<ESTree::Node *> parseComponentTypeAnnotationFlow();
  /// Parse ComponentTypeParameters with the leading '(' and the trailing ')'.
  /// \pre the current token must be '('. \param[out] paramList populated
  /// with the ComponentTypeParameters.
  /// \return the rest parameter if it exists, nullptr otherwise. None still
  /// indicates an error.
  Optional<ESTree::Node *> parseComponentTypeParametersFlow(
      Param param,
      ESTree::NodeList &paramList);
  Optional<ESTree::Node *> parseComponentTypeRestParameterFlow(Param param);
  Optional<ESTree::Node *> parseComponentTypeParameterFlow(Param param);

  enum class TypeAliasKind { None, Declare, Opaque, DeclareOpaque };
  Optional<ESTree::Node *> parseTypeAliasFlow(SMLoc start, TypeAliasKind kind);

  /// \param declareStart if set, parse a DeclareInterfaceNode starting at
  /// this location. If not set, parse an InterfaceDeclarationNode.
  Optional<ESTree::Node *> parseInterfaceDeclarationFlow(
      Optional<SMLoc> declareStart = None);

  /// \pre current token is 'extends' or '{'.
  /// \param[out] extends the super-interfaces for the parsed interface.
  /// \return the body of the interface
  Optional<ESTree::Node *> parseInterfaceTailFlow(
      SMLoc start,
      ESTree::NodeList &extends);
  bool parseInterfaceExtends(SMLoc start, ESTree::NodeList &extends);

  Optional<ESTree::Node *> parseDeclareFunctionFlow(SMLoc start);
  Optional<ESTree::Node *> parseDeclareHookFlow(SMLoc start);
  Optional<ESTree::Node *> parseDeclareFunctionOrHookFlow(
      SMLoc start,
      bool hook);
  Optional<ESTree::Node *> parseDeclareClassFlow(SMLoc start);
  Optional<ESTree::Node *> parseDeclareExportFlow(SMLoc start);
  Optional<ESTree::Node *> parseDeclareModuleFlow(SMLoc start);
  Optional<ESTree::Node *> parseDeclareNamespaceFlow(SMLoc start);

  Optional<ESTree::Node *> parseExportTypeDeclarationFlow(SMLoc start);

  Optional<ESTree::Node *> parseConditionalTypeAnnotationFlow();
  Optional<ESTree::Node *> parseUnionTypeAnnotationFlow();
  Optional<ESTree::Node *> parseIntersectionTypeAnnotationFlow();
  Optional<ESTree::Node *> parseAnonFunctionWithoutParensTypeAnnotationFlow();
  Optional<ESTree::Node *> parsePrefixTypeAnnotationFlow();
  Optional<ESTree::Node *> parsePostfixTypeAnnotationFlow();
  Optional<ESTree::Node *> parsePrimaryTypeAnnotationFlow();
  Optional<ESTree::Node *> parseTypeofTypeAnnotationFlow();
  Optional<ESTree::Node *> parseTupleTypeAnnotationFlow();
<<<<<<< HEAD
  Optional<ESTree::Node *> parseTupleElementFlow();
=======
  // \param startsWithDotDotDot whether the element started with '...'
  Optional<ESTree::Node *> parseTupleElementFlow(
      SMLoc startLoc,
      bool startsWithDotDotDot);
>>>>>>> 1edbe36c
  Optional<ESTree::Node *> parseFunctionTypeAnnotationFlow();
  Optional<ESTree::Node *> parseHookTypeAnnotationFlow();
  Optional<ESTree::Node *> parseFunctionOrHookTypeAnnotationFlow(bool hook);
  Optional<ESTree::Node *> parseFunctionTypeAnnotationWithParamsFlow(
      SMLoc start,
      ESTree::NodeList &&params,
      ESTree::Node *thisConstraint,
      ESTree::Node *rest,
      ESTree::Node *typeParams,
      bool hook);
  Optional<ESTree::Node *> parseFunctionOrGroupTypeAnnotationFlow();

  /// Whether to allow 'proto' properties in an object type annotation.
  enum class AllowProtoProperty { No, Yes };

  /// Whether to allow 'static' properties in an object type annotation.
  enum class AllowStaticProperty { No, Yes };

  /// Whether to allow spread properties in an object type annotation.
  enum class AllowSpreadProperty { No, Yes };

  Optional<ESTree::Node *> parseObjectTypeAnnotationFlow(
      AllowProtoProperty allowProtoProperty,
      AllowStaticProperty allowStaticProperty,
      AllowSpreadProperty allowSpreadProperty);
  bool parseObjectTypePropertiesFlow(
      AllowProtoProperty allowProtoProperty,
      AllowStaticProperty allowStaticProperty,
      AllowSpreadProperty allowSpreadProperty,
      ESTree::NodeList &properties,
      ESTree::NodeList &indexers,
      ESTree::NodeList &callProperties,
      ESTree::NodeList &internalSlots,
      bool &inexact);
  bool parsePropertyTypeAnnotationFlow(
      AllowProtoProperty allowProtoProperty,
      AllowStaticProperty allowStaticProperty,
      ESTree::NodeList &properties,
      ESTree::NodeList &indexers,
      ESTree::NodeList &callProperties,
      ESTree::NodeList &internalSlots);

  /// Current token must be immediately after the left token e.g. '[T'
  Optional<ESTree::Node *> parseTypeMappedTypePropertyFlow(
      SMLoc start,
      ESTree::Node *left,
      ESTree::Node *variance);
  /// Current token must be immediately after the left token e.g. '[T'
  Optional<ESTree::Node *> parseTypeIndexerPropertyFlow(
      SMLoc start,
      ESTree::Node *left,
      ESTree::Node *variance,
      bool isStatic);

  Optional<ESTree::Node *> parseTypePropertyFlow(
      SMLoc start,
      ESTree::Node *variance,
      bool isStatic,
      bool proto,
      ESTree::Node *key);
  Optional<ESTree::Node *>
  parseMethodTypePropertyFlow(SMLoc start, bool isStatic, ESTree::Node *key);
  Optional<ESTree::Node *> parseGetOrSetTypePropertyFlow(
      SMLoc start,
      bool isStatic,
      bool isGetter,
      ESTree::Node *key);

  Optional<ESTree::Node *> parseTypeParamsFlow();
  Optional<ESTree::Node *> parseTypeParamFlow();
  Optional<ESTree::Node *> parseTypeArgsFlow();

  /// \param[out] params the parameters, populated by reference.
  /// \param[out] thisConstraint the type annotation for 'this'.
  /// \return the rest parameter if it exists, nullptr otherwise. None still
  /// indicates an error.
  Optional<ESTree::FunctionTypeParamNode *>
  parseFunctionTypeAnnotationParamsFlow(
      ESTree::NodeList &params,
      ESTree::NodePtr &thisConstraint,
      bool hook);
  Optional<ESTree::FunctionTypeParamNode *> parseHookTypeAnnotationParamFlow();
  Optional<ESTree::FunctionTypeParamNode *>
  parseFunctionTypeAnnotationParamFlow();

  Optional<ESTree::Node *> parseTypeCallPropertyFlow(
      SMLoc start,
      bool isStatic);

  Optional<ESTree::GenericTypeAnnotationNode *> parseGenericTypeFlow();

  Optional<ESTree::ClassImplementsNode *> parseClassImplementsFlow();

  /// Parse a property which looks like a method, starting at the opening '('.
  /// \param typeParams (optional) type params between '<' and '>' before '('.
  Optional<ESTree::FunctionTypeAnnotationNode *>
  parseMethodishTypeAnnotationFlow(SMLoc start, ESTree::Node *typeParams);

  Optional<ESTree::Node *> parsePredicateFlow();

  /// Process a TypeAnnotation node and validate it matches the parsing rules
  /// for an identifier.
  /// \return identifier name equivalent of the passed TypeAnnotation node. None
  /// indicates an error.
  Optional<UniqueString *> reparseTypeAnnotationAsIdFlow(
      ESTree::Node *typeAnnotation);
  /// Process a TypeAnnotation node into a valid Identifier node.
  /// \return identifier name equivalent of the passed TypeAnnotation node. None
  /// indicates an error.
  Optional<ESTree::IdentifierNode *> reparseTypeAnnotationAsIdentifierFlow(
      ESTree::Node *typeAnnotation);

  enum class EnumKind {
    String,
    Number,
    BigInt,
    Boolean,
    Symbol,
  };

  static llvh::StringRef enumKindStrFlow(EnumKind kind) {
    switch (kind) {
      case EnumKind::String:
        return "string";
      case EnumKind::Number:
        return "number";
      case EnumKind::BigInt:
        return "bigint";
      case EnumKind::Boolean:
        return "boolean";
      case EnumKind::Symbol:
        return "symbol";
    }
    llvm_unreachable("No other kind of enum");
  }

  static OptValue<EnumKind> getMemberEnumKindFlow(ESTree::Node *member) {
    switch (member->getKind()) {
      case ESTree::NodeKind::EnumStringMember:
        return EnumKind::String;
      case ESTree::NodeKind::EnumNumberMember:
        return EnumKind::Number;
      case ESTree::NodeKind::EnumBigIntMember:
        return EnumKind::BigInt;
      case ESTree::NodeKind::EnumBooleanMember:
        return EnumKind::Boolean;
      default:
        return None;
    }
  }

  /// \param declare whether this is 'declare enum'
  Optional<ESTree::Node *> parseEnumDeclarationFlow(SMLoc start, bool declare);
  Optional<ESTree::Node *> parseEnumBodyFlow(
      OptValue<EnumKind> optKind,
      Optional<SMLoc> explicitTypeStart);
  Optional<ESTree::Node *> parseEnumMemberFlow();
#endif

#if HERMES_PARSE_TS
  /// Whether a TS function type is a constructor.
  enum class IsConstructorType { No, Yes };

  Optional<ESTree::Node *> parseTypeAnnotationTS(
      Optional<SMLoc> wrappedStart = None);

  Optional<ESTree::Node *> parseTSDeclaration();
  Optional<ESTree::Node *> parseTSTypeAliasDeclaration(SMLoc start);
  Optional<ESTree::Node *> parseTSInterfaceDeclaration();
  Optional<ESTree::Node *> parseTSEnumDeclaration();
  Optional<ESTree::Node *> parseTSEnumMember();
  Optional<ESTree::Node *> parseTSNamespaceDeclaration();

  Optional<ESTree::Node *> parseTSTypeParameters();
  Optional<ESTree::Node *> parseTSTypeParameter();

  Optional<ESTree::Node *> parseTSUnionType();
  Optional<ESTree::Node *> parseTSIntersectionType();
  Optional<ESTree::Node *> parseTSTupleType();
  Optional<ESTree::Node *> parseTSFunctionOrParenthesizedType(
      SMLoc start,
      ESTree::Node *typeParams,
      IsConstructorType isConstructorType);
  bool parseTSFunctionTypeParams(SMLoc start, ESTree::NodeList &params);
  Optional<ESTree::Node *> parseTSFunctionTypeParam();

  Optional<ESTree::Node *> parseTSObjectType();
  Optional<ESTree::Node *> parseTSObjectTypeMember();
  Optional<ESTree::Node *> parseTSIndexSignature(SMLoc start);

  Optional<ESTree::Node *> parseTSPostfixType();
  Optional<ESTree::Node *> parseTSPrimaryType();
  Optional<ESTree::TSTypeReferenceNode *> parseTSTypeReference();
  Optional<ESTree::Node *> parseTSQualifiedName();
  Optional<ESTree::Node *> parseTSTypeQuery();
  Optional<ESTree::Node *> parseTSTypeArguments();

  ESTree::Node *reparseIdentifierAsTSTypeAnnotation(
      ESTree::IdentifierNode *ident);

  /// Check if the given token kind may come right after a modifier.
  /// It is often called with a lookahead token to decide whether the current
  /// token is a modifier or not based on the context.
  ///
  /// \param optTokenKind an optional TokenKind value.
  /// \return true if the given token kind is one of the modifier or identifier
  /// kinds. false otherwise.
  static bool canFollowModifierTS(OptValue<TokenKind> optTokenKind) {
    if (!optTokenKind.hasValue()) {
      return false;
    }
    switch (*optTokenKind) {
      case TokenKind::identifier:
      case TokenKind::private_identifier:
      case TokenKind::rw_private:
      case TokenKind::rw_protected:
      case TokenKind::rw_public:
      case TokenKind::rw_static:
        return true;
      default:
        return false;
    }
  }
#endif

  /// RAII to save and restore the current setting of "strict mode" and
  /// "seen directives".
  class SaveStrictModeAndSeenDirectives {
    JSParserImpl *const parser_;
    const bool oldStrictMode_;
    const unsigned oldSeenDirectiveSize_;

   public:
    explicit SaveStrictModeAndSeenDirectives(JSParserImpl *parser)
        : parser_(parser),
          oldStrictMode_(parser->isStrictMode()),
          oldSeenDirectiveSize_(parser->getSeenDirectives().size()) {}
    ~SaveStrictModeAndSeenDirectives() {
      parser_->setStrictMode(oldStrictMode_);
      parser_->getSeenDirectives().resize(oldSeenDirectiveSize_);
    }
  };

  /// RAII to track the recursion depth.
  class TrackRecursion {
    JSParserImpl *const parser_;

   public:
    TrackRecursion(JSParserImpl *parser) : parser_(parser) {
      ++parser_->recursionDepth_;
    }
    ~TrackRecursion() {
      --parser_->recursionDepth_;
    }
  };

/// Declare a RAII recursion tracker. Check whether the recursion limit has
/// been exceeded, and if so generate an error and return an empty
/// llvh::Optional<>.
/// The macro only works from inside JSParserImpl methods.
#define CHECK_RECURSION                \
  TrackRecursion trackRecursion{this}; \
  if (recursionDepthCheck())           \
    return llvh::None;
};

} // namespace detail
} // namespace parser
} // namespace hermes

#endif // HERMES_PARSER_JSPARSERIMPL_H<|MERGE_RESOLUTION|>--- conflicted
+++ resolved
@@ -295,18 +295,11 @@
   UniqueString *mappedTypeOptionalIdent_;
   UniqueString *mappedTypePlusOptionalIdent_;
   UniqueString *mappedTypeMinusOptionalIdent_;
-<<<<<<< HEAD
-
-  UniqueString *checksIdent_;
-  UniqueString *assertsIdent_;
-
-=======
 
   UniqueString *checksIdent_;
   UniqueString *assertsIdent_;
   UniqueString *impliesIdent_;
 
->>>>>>> 1edbe36c
   UniqueString *componentIdent_;
   UniqueString *hookIdent_;
   UniqueString *rendersIdent_;
@@ -325,10 +318,7 @@
   UniqueString *namespaceIdent_;
   UniqueString *isIdent_;
   UniqueString *inferIdent_;
-<<<<<<< HEAD
-=======
   UniqueString *constIdent_;
->>>>>>> 1edbe36c
 #endif
 
   /// String representation of all tokens.
@@ -1237,14 +1227,10 @@
   Optional<ESTree::Node *> parsePrimaryTypeAnnotationFlow();
   Optional<ESTree::Node *> parseTypeofTypeAnnotationFlow();
   Optional<ESTree::Node *> parseTupleTypeAnnotationFlow();
-<<<<<<< HEAD
-  Optional<ESTree::Node *> parseTupleElementFlow();
-=======
   // \param startsWithDotDotDot whether the element started with '...'
   Optional<ESTree::Node *> parseTupleElementFlow(
       SMLoc startLoc,
       bool startsWithDotDotDot);
->>>>>>> 1edbe36c
   Optional<ESTree::Node *> parseFunctionTypeAnnotationFlow();
   Optional<ESTree::Node *> parseHookTypeAnnotationFlow();
   Optional<ESTree::Node *> parseFunctionOrHookTypeAnnotationFlow(bool hook);
