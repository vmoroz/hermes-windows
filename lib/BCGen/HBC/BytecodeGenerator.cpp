/*
 * Copyright (c) Facebook, Inc. and its affiliates.
 *
 * This source code is licensed under the MIT license found in the
 * LICENSE file in the root directory of this source tree.
 */

#include "hermes/BCGen/HBC/BytecodeGenerator.h"

#include "hermes/BCGen/HBC/ConsecutiveStringStorage.h"
#include "hermes/FrontEndDefs/Builtins.h"
#include "hermes/Support/OSCompat.h"
#include "hermes/Support/UTF8.h"

#include "llvh/ADT/SmallString.h"
#include "llvh/Support/Format.h"
#include "llvh/Support/raw_ostream.h"

#include <locale>
#include <unordered_map>

using hermes::oscompat::to_string;

namespace hermes {
namespace hbc {

unsigned BytecodeFunctionGenerator::getStringID(LiteralString *value) const {
  return BMGen_.getStringID(value->getValue().str());
}

unsigned BytecodeFunctionGenerator::getIdentifierID(
    LiteralString *value) const {
  return BMGen_.getIdentifierID(value->getValue().str());
}

uint32_t BytecodeFunctionGenerator::addRegExp(CompiledRegExp regexp) {
  assert(
      !complete_ &&
      "Cannot modify BytecodeFunction after call to bytecodeGenerationComplete.");
  return BMGen_.addRegExp(std::move(regexp));
}

uint32_t BytecodeFunctionGenerator::addFilename(StringRef filename) {
  assert(
      !complete_ &&
      "Cannot modify BytecodeFunction after call to bytecodeGenerationComplete.");
  return BMGen_.addFilename(filename);
}

void BytecodeFunctionGenerator::addExceptionHandler(
    HBCExceptionHandlerInfo info) {
  assert(
      !complete_ &&
      "Cannot modify BytecodeFunction after call to bytecodeGenerationComplete.");
  exceptionHandlers_.push_back(info);
}

void BytecodeFunctionGenerator::addDebugSourceLocation(
    const DebugSourceLocation &info) {
  assert(
      !complete_ &&
      "Cannot modify BytecodeFunction after call to bytecodeGenerationComplete.");
  // If an address is repeated, it means no actual bytecode was emitted for the
  // previous source location.
  if (!debugLocations_.empty() &&
      debugLocations_.back().address == info.address) {
    debugLocations_.back() = info;
  } else {
    debugLocations_.push_back(info);
  }
}

void BytecodeFunctionGenerator::setJumpTable(
    std::vector<uint32_t> &&jumpTable) {
  assert(
      !complete_ &&
      "Cannot modify BytecodeFunction after call to bytecodeGenerationComplete.");
  assert(!jumpTable.empty() && "invoked with no jump table");

  jumpTable_ = std::move(jumpTable);
}

uint32_t BytecodeModuleGenerator::addArrayBuffer(ArrayRef<Literal *> elements) {
  return literalGenerator_.serializeBuffer(elements, arrayBuffer_, false);
}

std::pair<uint32_t, uint32_t> BytecodeModuleGenerator::addObjectBuffer(
    ArrayRef<Literal *> keys,
    ArrayRef<Literal *> vals) {
  return std::pair<uint32_t, uint32_t>{
      literalGenerator_.serializeBuffer(keys, objKeyBuffer_, true),
      literalGenerator_.serializeBuffer(vals, objValBuffer_, false)};
}

std::unique_ptr<BytecodeFunction>
BytecodeFunctionGenerator::generateBytecodeFunction(
    Function::DefinitionKind definitionKind,
    ValueKind valueKind,
    bool strictMode,
    uint32_t paramCount,
    uint32_t environmentSize,
    uint32_t nameID) {
  if (!complete_) {
    bytecodeGenerationComplete();
  }
  return std::unique_ptr<BytecodeFunction>(new BytecodeFunction(
      std::move(opcodes_),
      definitionKind,
      valueKind,
      strictMode,
      FunctionHeader(
          bytecodeSize_,
          paramCount,
          frameSize_,
          environmentSize,
          nameID,
          highestReadCacheIndex_,
          highestWriteCacheIndex_),
      std::move(exceptionHandlers_)));
}

unsigned BytecodeFunctionGenerator::getFunctionID(Function *F) {
  return BMGen_.addFunction(F);
}

void BytecodeFunctionGenerator::shrinkJump(offset_t loc) {
  // We are shrinking a long jump into a short jump.
  // The size of operand reduces from 4 bytes to 1 byte, a delta of 3.
  const static int ShrinkOffset = 3;
  std::rotate(
      opcodes_.begin() + loc,
      opcodes_.begin() + loc + ShrinkOffset,
      opcodes_.end());
  opcodes_.resize(opcodes_.size() - ShrinkOffset);

  // Change this instruction from long jump to short jump.
  longToShortJump(loc - 1);
}

void BytecodeFunctionGenerator::updateJumpTarget(
    offset_t loc,
    int newVal,
    int bytes) {
  // The jump target is encoded in little-endian. Update it correctly
  // regardless of host byte order.
  for (; bytes; --bytes, ++loc) {
    opcodes_[loc] = (opcode_atom_t)(newVal);
    newVal >>= 8;
  }
}

void BytecodeFunctionGenerator::updateJumpTableOffset(
    offset_t loc,
    uint32_t jumpTableOffset,
    uint32_t instLoc) {
  assert(opcodes_.size() > instLoc && "invalid switchimm offset");

  // The offset is not aligned, but will be aligned when read in the
  // interpreter.
  updateJumpTarget(
      loc,
      opcodes_.size() + jumpTableOffset * sizeof(uint32_t) - instLoc,
      sizeof(uint32_t));
}

void BytecodeFunctionGenerator::bytecodeGenerationComplete() {
  assert(!complete_ && "Can only call bytecodeGenerationComplete once");
  complete_ = true;
  bytecodeSize_ = opcodes_.size();

  // Add the jump tables inline with the opcodes, as a 4-byte aligned section at
  // the end of the opcode array.
  if (!jumpTable_.empty()) {
    uint32_t alignedOpcodes = llvh::alignTo<sizeof(uint32_t)>(bytecodeSize_);
    uint32_t jumpTableBytes = jumpTable_.size() * sizeof(uint32_t);
    opcodes_.reserve(alignedOpcodes + jumpTableBytes);
    opcodes_.resize(alignedOpcodes, 0);
    const opcode_atom_t *jumpTableStart =
        reinterpret_cast<opcode_atom_t *>(jumpTable_.data());
    opcodes_.insert(
        opcodes_.end(), jumpTableStart, jumpTableStart + jumpTableBytes);
  }
}

unsigned BytecodeModuleGenerator::addFunction(Function *F) {
  lazyFunctions_ |= F->isLazy();
  asyncFunctions_ |= llvh::isa<AsyncFunction>(F);
  return functionIDMap_.allocate(F);
}

void BytecodeModuleGenerator::setFunctionGenerator(
    Function *F,
    unique_ptr<BytecodeFunctionGenerator> BFG) {
  assert(
      functionGenerators_.find(F) == functionGenerators_.end() &&
      "Adding same function twice.");
  functionGenerators_[F] = std::move(BFG);
}

unsigned BytecodeModuleGenerator::getStringID(StringRef str) const {
  return stringTable_.getStringID(str);
}

unsigned BytecodeModuleGenerator::getIdentifierID(StringRef str) const {
  return stringTable_.getIdentifierID(str);
}

void BytecodeModuleGenerator::initializeStringTable(
    StringLiteralTable stringTable) {
  assert(stringTable_.empty() && "String table must be empty");
  stringTable_ = std::move(stringTable);
}

uint32_t BytecodeModuleGenerator::addRegExp(CompiledRegExp regexp) {
  return regExpTable_.addRegExp(std::move(regexp));
}

uint32_t BytecodeModuleGenerator::addFilename(StringRef filename) {
  return filenameTable_.addFilename(filename);
}

void BytecodeModuleGenerator::addCJSModule(
    uint32_t functionID,
    uint32_t nameID) {
  assert(
      cjsModulesStatic_.empty() &&
      "Statically resolved modules must be in cjsModulesStatic_");
  cjsModules_.push_back({nameID, functionID});
}

void BytecodeModuleGenerator::addCJSModuleStatic(
    uint32_t moduleID,
    uint32_t functionID) {
  assert(cjsModules_.empty() && "Unresolved modules must be in cjsModules_");
  cjsModulesStatic_.push_back({moduleID, functionID});
<<<<<<< HEAD
=======
}

void BytecodeModuleGenerator::addFunctionSource(
    uint32_t functionID,
    uint32_t stringID) {
  functionSourceTable_.push_back({functionID, stringID});
>>>>>>> 0bac657c
}

std::unique_ptr<BytecodeModule> BytecodeModuleGenerator::generate() {
  assert(
      valid_ &&
      "BytecodeModuleGenerator::generate() cannot be called more than once");
  valid_ = false;

  assert(
      functionIDMap_.getElements().size() == functionGenerators_.size() &&
      "Missing functions.");

  auto kinds = stringTable_.getStringKinds();
  auto hashes = stringTable_.getIdentifierHashes();

  BytecodeOptions bytecodeOptions;
  bytecodeOptions.hasAsync = asyncFunctions_;
  bytecodeOptions.staticBuiltins = options_.staticBuiltinsEnabled;
  bytecodeOptions.cjsModulesStaticallyResolved = !cjsModulesStatic_.empty();
  std::unique_ptr<BytecodeModule> BM{new BytecodeModule(
      functionGenerators_.size(),
      std::move(kinds),
      std::move(hashes),
      stringTable_.acquireStringTable(),
      stringTable_.acquireStringStorage(),
      regExpTable_.getEntryList(),
      regExpTable_.getBytecodeBuffer(),
      entryPointIndex_,
      std::move(arrayBuffer_),
      std::move(objKeyBuffer_),
      std::move(objValBuffer_),
      segmentID_,
      std::move(cjsModules_),
      std::move(cjsModulesStatic_),
      std::move(functionSourceTable_),
      bytecodeOptions)};

  DebugInfoGenerator debugInfoGen{std::move(filenameTable_)};

  const uint32_t strippedFunctionNameId =
      options_.stripFunctionNames ? getStringID(kStrippedFunctionName) : 0;
  auto functions = functionIDMap_.getElements();
  for (unsigned i = 0, e = functions.size(); i < e; ++i) {
    auto *F = functions[i];
    auto &BFG = *functionGenerators_[F];

    uint32_t functionNameId = options_.stripFunctionNames
        ? strippedFunctionNameId
        : getStringID(functions[i]->getOriginalOrInferredName().str());

    std::unique_ptr<BytecodeFunction> func = BFG.generateBytecodeFunction(
        F->getDefinitionKind(),
        F->getKind(),
        F->isStrictMode(),
        F->getExpectedParamCountIncludingThis(),
        F->getFunctionScope()->getVariables().size(),
        functionNameId);

    if (F->isLazy()) {
#ifdef HERMESVM_LEAN
      llvm_unreachable("Lazy support compiled out");
#else
      auto lazyData = std::make_unique<LazyCompilationData>();
<<<<<<< HEAD
=======
      lazyData->context = F->getParent()->shareContext();
>>>>>>> 0bac657c
      lazyData->parentScope = F->getLazyScope();
      lazyData->span = F->getLazySource().functionRange;
      lazyData->nodeKind = F->getLazySource().nodeKind;
      lazyData->paramYield = F->getLazySource().paramYield;
      lazyData->paramAwait = F->getLazySource().paramAwait;
      lazyData->bufferId = F->getLazySource().bufferId;
      lazyData->originalName = F->getOriginalOrInferredName();
      lazyData->closureAlias = F->getLazyClosureAlias()
          ? F->getLazyClosureAlias()->getName()
          : Identifier();
      lazyData->strictMode = F->isStrictMode();
      func->setLazyCompilationData(std::move(lazyData));
#endif
    }

    if (BFG.hasDebugInfo()) {
      uint32_t sourceLocOffset = debugInfoGen.appendSourceLocations(
          BFG.getSourceLocation(), i, BFG.getDebugLocations());
      uint32_t lexicalDataOffset = debugInfoGen.appendLexicalData(
          BFG.getLexicalParentID(), BFG.getDebugVariableNames());
      func->setDebugOffsets({sourceLocOffset, lexicalDataOffset});
    }
    BM->setFunction(i, std::move(func));
  }

  BM->setDebugInfo(debugInfoGen.serializeWithMove());
  return BM;
}

} // namespace hbc
} // namespace hermes<|MERGE_RESOLUTION|>--- conflicted
+++ resolved
@@ -233,15 +233,12 @@
     uint32_t functionID) {
   assert(cjsModules_.empty() && "Unresolved modules must be in cjsModules_");
   cjsModulesStatic_.push_back({moduleID, functionID});
-<<<<<<< HEAD
-=======
 }
 
 void BytecodeModuleGenerator::addFunctionSource(
     uint32_t functionID,
     uint32_t stringID) {
   functionSourceTable_.push_back({functionID, stringID});
->>>>>>> 0bac657c
 }
 
 std::unique_ptr<BytecodeModule> BytecodeModuleGenerator::generate() {
@@ -305,10 +302,7 @@
       llvm_unreachable("Lazy support compiled out");
 #else
       auto lazyData = std::make_unique<LazyCompilationData>();
-<<<<<<< HEAD
-=======
       lazyData->context = F->getParent()->shareContext();
->>>>>>> 0bac657c
       lazyData->parentScope = F->getLazyScope();
       lazyData->span = F->getLazySource().functionRange;
       lazyData->nodeKind = F->getLazySource().nodeKind;
