--- conflicted
+++ resolved
@@ -35,10 +35,7 @@
       BM.getObjectValueBufferSize(),
       BM.getSegmentID(),
       cjsModuleCount,
-<<<<<<< HEAD
-=======
       static_cast<uint32_t>(BM.getFunctionSourceTable().size()),
->>>>>>> 0bac657c
       debugInfoOffset_,
       BM.getBytecodeOptions()};
   writeBinary(header);
