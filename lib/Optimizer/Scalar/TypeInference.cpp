--- conflicted
+++ resolved
@@ -117,14 +117,9 @@
     case OpKind::DecKind: // --
     // https://tc39.es/ecma262/#sec-unary-minus-operator
     case OpKind::MinusKind: // -
-<<<<<<< HEAD
-    case OpKind::IncKind: // ++
-    case OpKind::DecKind: // --
-=======
       return inferUnaryArithDefault(UOI);
     // https://tc39.es/ecma262/#sec-unary-plus-operator
     case OpKind::PlusKind: // +
->>>>>>> b21aafbc
       UOI->setType(Type::createNumber());
       return true;
     // https://tc39.es/ecma262/#sec-bitwise-not-operator
