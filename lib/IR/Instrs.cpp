/*
 * Copyright (c) Meta Platforms, Inc. and affiliates.
 *
 * This source code is licensed under the MIT license found in the
 * LICENSE file in the root directory of this source tree.
 */

#include "llvh/ADT/Hashing.h"
#include "llvh/ADT/SmallString.h"
#include "llvh/Support/Casting.h"
#include "llvh/Support/ErrorHandling.h"

#include "hermes/IR/CFG.h"
#include "hermes/IR/IR.h"
#include "hermes/IR/IRVisitor.h"
#include "hermes/IR/Instrs.h"

#define INCLUDE_ALL_INSTRS

using namespace hermes;

unsigned TerminatorInst::getNumSuccessors() const {
#undef TERMINATOR
#define TERMINATOR(CLASS, PARENT)           \
  if (auto I = llvh::dyn_cast<CLASS>(this)) \
    return I->getNumSuccessors();
#include "hermes/IR/Instrs.def"

  llvm_unreachable("not a terminator?!");
}

BasicBlock *TerminatorInst::getSuccessor(unsigned idx) const {
#undef TERMINATOR
#define TERMINATOR(CLASS, PARENT)           \
  if (auto I = llvh::dyn_cast<CLASS>(this)) \
    return I->getSuccessor(idx);
#include "hermes/IR/Instrs.def"

  llvm_unreachable("not a terminator?!");
}

void TerminatorInst::setSuccessor(unsigned idx, BasicBlock *B) {
#undef TERMINATOR
#define TERMINATOR(CLASS, PARENT)           \
  if (auto I = llvh::dyn_cast<CLASS>(this)) \
    return I->setSuccessor(idx, B);
#include "hermes/IR/Instrs.def"

  llvm_unreachable("not a terminator?!");
}

bool hermes::isSideEffectFree(Type T) {
  return T.isPrimitive();
}

const char *UnaryOperatorInst::opStringRepr[] =
    {"delete", "void", "typeof", "+", "-", "~", "!", "++", "--"};

const char *BinaryOperatorInst::opStringRepr[] = {
    "",   "==", "!=",  "===", "!==", "<", "<=", ">",         ">=",
    "<<", ">>", ">>>", "+",   "-",   "*", "/",  "%",         "|",
    "^",  "&",  "**",  "",    "",    "",  "in", "instanceof"};

const char *BinaryOperatorInst::assignmentOpStringRepr[] = {
    "=",   "",    "",     "",    "",    "",      "",   "",   "",
    "<<=", ">>=", ">>>=", "+=",  "-=",  "*=",    "/=", "%=", "|=",
    "^=",  "&=",  "**=",  "||=", "&&=", "\?\?=", "",   ""};

UnaryOperatorInst::OpKind UnaryOperatorInst::parseOperator(llvh::StringRef op) {
  for (int i = 0; i < static_cast<int>(BinaryOperatorInst::OpKind::LAST_OPCODE);
       i++) {
    if (op == UnaryOperatorInst::opStringRepr[i]) {
      return static_cast<UnaryOperatorInst::OpKind>(i);
    }
  }

  llvm_unreachable("invalid operator string");
}

SideEffectKind UnaryOperatorInst::getSideEffect() {
  if (getOperatorKind() == OpKind::DeleteKind) {
    return SideEffectKind::Unknown;
  }

  if (isSideEffectFree(getSingleOperand()->getType())) {
    return SideEffectKind::None;
  }

  switch (getOperatorKind()) {
    case OpKind::VoidKind: // void
    case OpKind::TypeofKind: // typeof
      return SideEffectKind::None;

    default:
      break;
  }

  return SideEffectKind::Unknown;
}

static BinaryOperatorInst::OpKind parseOperator_impl(
    llvh::StringRef op,
    const char **lookup_table) {
  for (int i = 0; i < static_cast<int>(BinaryOperatorInst::OpKind::LAST_OPCODE);
       i++) {
    if (op == lookup_table[i]) {
      return static_cast<BinaryOperatorInst::OpKind>(i);
    }
  }

  llvm_unreachable("invalid operator string");
}

BinaryOperatorInst::OpKind BinaryOperatorInst::parseOperator(
    llvh::StringRef op) {
  return parseOperator_impl(op, opStringRepr);
}

BinaryOperatorInst::OpKind BinaryOperatorInst::parseAssignmentOperator(
    llvh::StringRef op) {
  return parseOperator_impl(op, assignmentOpStringRepr);
}

llvh::Optional<BinaryOperatorInst::OpKind>
BinaryOperatorInst::tryGetReverseOperator(BinaryOperatorInst::OpKind op) {
  switch (op) {
    // Commutative operators
    case OpKind::EqualKind:
    case OpKind::NotEqualKind:
    case OpKind::StrictlyEqualKind:
    case OpKind::StrictlyNotEqualKind:
    case OpKind::AddKind:
    case OpKind::MultiplyKind:
    case OpKind::OrKind:
    case OpKind::XorKind:
    case OpKind::AndKind:
      return op;

    // Rewritable operators
    case OpKind::LessThanKind:
      return OpKind::GreaterThanKind;
    case OpKind::LessThanOrEqualKind:
      return OpKind::GreaterThanOrEqualKind;
    case OpKind::GreaterThanKind:
      return OpKind::LessThanKind;
    case OpKind::GreaterThanOrEqualKind:
      return OpKind::LessThanOrEqualKind;

    default:
      return llvh::None;
  }
}

SideEffectKind
BinaryOperatorInst::getBinarySideEffect(Type leftTy, Type rightTy, OpKind op) {
  switch (op) {
    // The 'in' and 'instanceof' operators may execute arbitrary code, or throw
    // when given primitive types:
    case OpKind::InKind:
    case OpKind::InstanceOfKind:
      return SideEffectKind::Unknown;

    // Strict equality does not throw or have other side effects (per
    // ES5 11.9.6).
    case OpKind::StrictlyNotEqualKind:
    case OpKind::StrictlyEqualKind:
      return SideEffectKind::None;

    case OpKind::EqualKind:
    case OpKind::NotEqualKind:
    case OpKind::LessThanKind:
    case OpKind::LessThanOrEqualKind:
    case OpKind::GreaterThanKind:
    case OpKind::GreaterThanOrEqualKind:
      // This instruction does not read/write memory if the LHS and RHS types
      // are known to be primitive.
      if (leftTy.isPrimitive() && rightTy.isPrimitive())
        return SideEffectKind::None;
      break;

    case OpKind::UnsignedRightShiftKind:
    case OpKind::DivideKind:
    case OpKind::ModuloKind:
<<<<<<< HEAD
=======
    case OpKind::ExponentiationKind:
>>>>>>> 1edbe36c
      // We can only reason about primitive types.
      if (!leftTy.isPrimitive() || !rightTy.isPrimitive())
        break;
      // if either of the operands can be a BigInt, this instruction may throw
      // for one of the following reasons:
      // - BigInt doesn't have unsigned right shift.
      // - BigInt division by zero.
<<<<<<< HEAD
=======
      // - BigInt as exponent can't be negative
>>>>>>> 1edbe36c
      if (leftTy.canBeBigInt() || rightTy.canBeBigInt())
        return SideEffectKind::Unknown;
      // We have primitive operands that are not BigInt.
      return SideEffectKind::None;

    case OpKind::AddKind:
      // We can only reason about primitive types.
      if (!leftTy.isPrimitive() || !rightTy.isPrimitive())
        break;
      // If one of the operands is a string, it is side effect free.
      if (leftTy.isStringType() || rightTy.isStringType())
        return SideEffectKind::None;
      [[fallthrough]];

    case OpKind::LeftShiftKind:
    case OpKind::RightShiftKind:
    case OpKind::SubtractKind:
    case OpKind::MultiplyKind:
    case OpKind::OrKind:
    case OpKind::XorKind:
    case OpKind::AndKind:
<<<<<<< HEAD
    case OpKind::ExponentiationKind:
=======
>>>>>>> 1edbe36c
      // We can only reason about primitive types.
      if (!leftTy.isPrimitive() || !rightTy.isPrimitive())
        break;
      // If both operands are BigInt, it is side effect free.
      if (leftTy.isBigIntType() && rightTy.isBigIntType())
        return SideEffectKind::None;
      // However BigInt arithmetic operands don't mix with any other type.
      if (leftTy.canBeBigInt() || rightTy.canBeBigInt())
        return SideEffectKind::Unknown;
      // We have primitive operands that are not BigInt.
      return SideEffectKind::None;

    default:
      hermes_fatal("Invalid binary operator");
  }

  // This binary operation may execute arbitrary code.
  return SideEffectKind::Unknown;
}

SwitchInst::SwitchInst(
    Value *input,
    BasicBlock *defaultBlock,
    const ValueListType &values,
    const BasicBlockListType &blocks)
    : TerminatorInst(ValueKind::SwitchInstKind) {
  pushOperand(input);
  pushOperand(defaultBlock);

  assert(blocks.size() && "Empty switch statement (no cases?)");
  assert(values.size() == blocks.size() && "Block-value pairs mismatch");

  // Push the switch targets.
  for (int i = 0, e = values.size(); i < e; ++i) {
    pushOperand(values[i]);
    pushOperand(blocks[i]);
  }
}

unsigned SwitchInst::getNumCasePair() const {
  // The number of cases is computed as the total number of operands, minus
  // the input value and the default basic block. Take this number and divide
  // it in two, because we are counting pairs.
  return (getNumOperands() - FirstCaseIdx) / 2;
}

std::pair<Literal *, BasicBlock *> SwitchInst::getCasePair(unsigned i) const {
  // The values and lables are twined together. Find the index of the pair
  // that we are fetching and return the two values.
  unsigned base = i * 2 + FirstCaseIdx;
  return std::make_pair(
      cast<Literal>(getOperand(base)), cast<BasicBlock>(getOperand(base + 1)));
}

BasicBlock *SwitchInst::getSuccessor(unsigned idx) const {
  assert(idx < getNumSuccessors() && "getSuccessor out of bound!");
  if (idx == 0)
    return getDefaultDestination();
  return getCasePair(idx - 1).second;
}

void SwitchInst::setSuccessor(unsigned idx, BasicBlock *B) {
  assert(idx < getNumSuccessors() && "setSuccessor out of bound!");
  if (idx == 0) {
    setOperand(B, DefaultBlockIdx);
    return;
  }
  setOperand(B, FirstCaseIdx + (idx - 1) * 2 + 1);
}

BasicBlock *SwitchInst::getDefaultDestination() const {
  return cast<BasicBlock>(getOperand(DefaultBlockIdx));
}

Value *SwitchInst::getInputValue() const {
  return getOperand(InputIdx);
}

PhiInst::PhiInst(const ValueListType &values, const BasicBlockListType &blocks)
    : Instruction(ValueKind::PhiInstKind) {
  assert(values.size() == blocks.size() && "Block-value pairs mismatch");
  // Push the incoming values.
  for (int i = 0, e = values.size(); i < e; ++i) {
    pushOperand(values[i]);
    pushOperand(blocks[i]);
  }
}

unsigned PhiInst::getNumEntries() const {
  // The PHI operands are just pairs of values and basic blocks.
  return getNumOperands() / 2;
}

/// Returns the index of the first operand for phi entry pair.
static unsigned indexOfPhiEntry(unsigned index) {
  return index * 2;
}

std::pair<Value *, BasicBlock *> PhiInst::getEntry(unsigned i) const {
  return std::make_pair(
      getOperand(indexOfPhiEntry(i)),
      cast<BasicBlock>(getOperand(indexOfPhiEntry(i) + 1)));
}

void PhiInst::updateEntry(unsigned i, Value *val, BasicBlock *BB) {
  setOperand(val, indexOfPhiEntry(i));
  setOperand(BB, indexOfPhiEntry(i) + 1);
}

void PhiInst::addEntry(Value *val, BasicBlock *BB) {
  pushOperand(val);
  pushOperand(BB);
}

void PhiInst::removeEntry(unsigned index) {
  // Remove the pair at the right offset. See calculation of getEntry above.
  unsigned startIdx = indexOfPhiEntry(index);
  // Remove the value:
  removeOperand(startIdx);
  // Remove the basic block. Notice that we use the same index because the
  // list is shifted.
  removeOperand(startIdx);
}

void PhiInst::removeEntry(BasicBlock *BB) {
  unsigned i = 0;
  // For each one of the entries:
  while (i < getNumEntries()) {
    // If this entry is from the BB we want to remove, then remove it.
    if (getEntry(i).second == BB) {
      removeEntry(i);
      // keep the current iteration index.
      continue;
    }
    // Else, move to the next entry.
    i++;
  }
}

GetPNamesInst::GetPNamesInst(
    BasicBlock *parent,
    Value *iteratorAddr,
    Value *baseAddr,
    Value *indexAddr,
    Value *sizeAddr,
    BasicBlock *onEmpty,
    BasicBlock *onSome)
    : TerminatorInst(ValueKind::GetPNamesInstKind) {
  pushOperand(iteratorAddr);
  pushOperand(baseAddr);
  pushOperand(indexAddr);
  pushOperand(sizeAddr);
  pushOperand(onEmpty);
  pushOperand(onSome);
}

GetNextPNameInst::GetNextPNameInst(
    BasicBlock *parent,
    Value *propertyAddr,
    Value *baseAddr,
    Value *indexAddr,
    Value *sizeAddr,
    Value *iteratorAddr,
    BasicBlock *onLast,
    BasicBlock *onSome)
    : TerminatorInst(ValueKind::GetNextPNameInstKind) {
  pushOperand(propertyAddr);
  pushOperand(baseAddr);
  pushOperand(indexAddr);
  pushOperand(sizeAddr);
  pushOperand(iteratorAddr);
  pushOperand(onLast);
  pushOperand(onSome);
}

SwitchImmInst::SwitchImmInst(
    Value *input,
    BasicBlock *defaultBlock,
    LiteralNumber *minValue,
    LiteralNumber *size,
    const ValueListType &values,
    const BasicBlockListType &blocks)
    : TerminatorInst(ValueKind::SwitchImmInstKind) {
  pushOperand(input);
  pushOperand(defaultBlock);

  assert(minValue->isUInt32Representible() && "minValue must be uint32_t");
  pushOperand(minValue);
  assert(size->isUInt32Representible() && "size must be uint32_t");
  pushOperand(size);
  assert(
      minValue->asUInt32() + size->asUInt32() >= minValue->asUInt32() &&
      "minValue + size must not overflow");

  assert(blocks.size() && "Empty switch statement (no cases?)");
  assert(values.size() == blocks.size() && "Block-value pairs mismatch");

  // Push the switch targets.
  for (size_t i = 0, e = values.size(); i < e; ++i) {
    assert(values[i]->isUInt32Representible() && "case value must be uint32_t");
    pushOperand(values[i]);
    pushOperand(blocks[i]);
  }
}

BasicBlock *SwitchImmInst::getSuccessor(unsigned idx) const {
  assert(idx < getNumSuccessors() && "getSuccessor out of bound!");
  if (idx == 0)
    return getDefaultDestination();
  return getCasePair(idx - 1).second;
}

void SwitchImmInst::setSuccessor(unsigned idx, BasicBlock *B) {
  assert(idx < getNumSuccessors() && "setSuccessor out of bound!");
  if (idx == 0) {
    setOperand(B, DefaultBlockIdx);
    return;
  }
  setOperand(B, FirstCaseIdx + (idx - 1) * 2 + 1);
}

Instruction::Variety Instruction::getVariety() const {
  const ValueKind kind = getKind();

  // Get the operator kind, if the instruction has one.
  unsigned operatorKind;
  switch (kind) {
    case ValueKind::BinaryOperatorInstKind:
      operatorKind = static_cast<unsigned>(
          cast<BinaryOperatorInst>(this)->getOperatorKind());
      break;

    case ValueKind::UnaryOperatorInstKind:
      operatorKind = static_cast<unsigned>(
          cast<UnaryOperatorInst>(this)->getOperatorKind());
      break;

    case ValueKind::CompareBranchInstKind:
      operatorKind = static_cast<unsigned>(
          cast<CompareBranchInst>(this)->getOperatorKind());
      break;

    default:
      operatorKind = 0;
      break;
  }

  // Combine the two kinds into a single value.
  return Variety(std::make_pair(static_cast<unsigned>(kind), operatorKind));
}

bool Instruction::isIdenticalTo(const Instruction *RHS) const {
  // Check if both instructions have the same variety and number of operands.
  // This should filter out most cases.
  if (getVariety() != RHS->getVariety() ||
      getNumOperands() != RHS->getNumOperands())
    return false;

  // Check operands.
  for (unsigned i = 0, e = getNumOperands(); i != e; ++i)
    if (getOperand(i) != RHS->getOperand(i))
      return false;

  return true;
}

namespace {
/// Return the hash code of the visited instruction.
class InstructionHashConstructor
    : public InstructionVisitor<InstructionHashConstructor, llvh::hash_code> {
 public:
  /// Return default hash code.
  llvh::hash_code visitInstruction(const Instruction &V) {
    return llvh::hash_code();
  }

  /// IMPLEMENT anything that needs special handling here. visitInstruction will
  /// be called for Instructions we do not know how to handle speically.
};
} // namespace

llvh::hash_code Instruction::getHashCode() const {
  llvh::hash_code hc = llvh::hash_combine(getVariety(), getNumOperands());

  // Check operands.
  for (unsigned i = 0, e = getNumOperands(); i != e; ++i)
    hc = llvh::hash_combine(hc, getOperand(i));

  // Hash in any special attributes for an instruction.
  return llvh::hash_combine(hc, InstructionHashConstructor().visit(*this));
}<|MERGE_RESOLUTION|>--- conflicted
+++ resolved
@@ -181,10 +181,7 @@
     case OpKind::UnsignedRightShiftKind:
     case OpKind::DivideKind:
     case OpKind::ModuloKind:
-<<<<<<< HEAD
-=======
     case OpKind::ExponentiationKind:
->>>>>>> 1edbe36c
       // We can only reason about primitive types.
       if (!leftTy.isPrimitive() || !rightTy.isPrimitive())
         break;
@@ -192,10 +189,7 @@
       // for one of the following reasons:
       // - BigInt doesn't have unsigned right shift.
       // - BigInt division by zero.
-<<<<<<< HEAD
-=======
       // - BigInt as exponent can't be negative
->>>>>>> 1edbe36c
       if (leftTy.canBeBigInt() || rightTy.canBeBigInt())
         return SideEffectKind::Unknown;
       // We have primitive operands that are not BigInt.
@@ -217,10 +211,6 @@
     case OpKind::OrKind:
     case OpKind::XorKind:
     case OpKind::AndKind:
-<<<<<<< HEAD
-    case OpKind::ExponentiationKind:
-=======
->>>>>>> 1edbe36c
       // We can only reason about primitive types.
       if (!leftTy.isPrimitive() || !rightTy.isPrimitive())
         break;
