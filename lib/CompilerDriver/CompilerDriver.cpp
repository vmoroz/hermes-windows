--- conflicted
+++ resolved
@@ -516,8 +516,6 @@
     init(false),
     Hidden,
     cat(CompilerCategory));
-<<<<<<< HEAD
-=======
 
 static opt<bool> ParseFlowMatch(
     "Xparse-flow-match",
@@ -525,7 +523,6 @@
     init(false),
     Hidden,
     cat(CompilerCategory));
->>>>>>> 388376f0
 #endif
 
 #if HERMES_PARSE_TS
@@ -1220,10 +1217,7 @@
     context->setParseFlow(ParseFlowSetting::ALL);
   }
   context->setParseFlowComponentSyntax(cl::ParseFlowComponentSyntax);
-<<<<<<< HEAD
-=======
   context->setParseFlowMatch(cl::ParseFlowMatch);
->>>>>>> 388376f0
 #endif
 
 #if HERMES_PARSE_TS
