--- conflicted
+++ resolved
@@ -85,19 +85,6 @@
   /// erroring on features which we parse but don't compile and transforming
   /// the AST. False if we just want to validate the AST.
   bool compile_;
-<<<<<<< HEAD
-
-#ifndef NDEBUG
-  /// Our parser detects strictness and initializes the flag in every node,
-  /// but if we are reading an external AST, we must look for "use strict" and
-  /// initialize the flag ourselves here.
-  /// For consistency we always perform the detection, but in debug mode we also
-  /// want to ensure that our results match what the parser generated. This
-  /// flag indicates whether strictness is preset or not.
-  bool strictnessIsPreset_{false};
-#endif
-=======
->>>>>>> 0bac657c
 
   /// The maximum AST nesting level. Once we reach it, we report an error and
   /// stop.
