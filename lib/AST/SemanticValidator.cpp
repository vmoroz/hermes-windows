/*
 * Copyright (c) Meta Platforms, Inc. and affiliates.
 *
 * This source code is licensed under the MIT license found in the
 * LICENSE file in the root directory of this source tree.
 */

#include "SemanticValidator.h"

#include "hermes/AST/ESTree.h"
#include "hermes/Regex/RegexSerialization.h"

#include "llvh/ADT/ScopeExit.h"
#include "llvh/ADT/SmallSet.h"
#include "llvh/Support/SaveAndRestore.h"

using llvh::cast_or_null;
using llvh::dyn_cast;
using llvh::isa;
using llvh::SaveAndRestore;

namespace hermes {
namespace sem {

//===----------------------------------------------------------------------===//
// Keywords

Keywords::Keywords(Context &astContext)
    : identArguments(
          astContext.getIdentifier("arguments").getUnderlyingPointer()),
      identEval(astContext.getIdentifier("eval").getUnderlyingPointer()),
      identDelete(astContext.getIdentifier("delete").getUnderlyingPointer()),
      identThis(astContext.getIdentifier("this").getUnderlyingPointer()),
      identUseStrict(
          astContext.getIdentifier("use strict").getUnderlyingPointer()),
      identShowSource(
          astContext.getIdentifier("show source").getUnderlyingPointer()),
      identHideSource(
          astContext.getIdentifier("hide source").getUnderlyingPointer()),
      identSensitive(
          astContext.getIdentifier("sensitive").getUnderlyingPointer()),
      identVar(astContext.getIdentifier("var").getUnderlyingPointer()),
      identLet(astContext.getIdentifier("let").getUnderlyingPointer()),
      identConst(astContext.getIdentifier("const").getUnderlyingPointer()),
      identPlus(astContext.getIdentifier("+").getUnderlyingPointer()),
      identMinus(astContext.getIdentifier("-").getUnderlyingPointer()),
      identAssign(astContext.getIdentifier("=").getUnderlyingPointer()) {}

//===----------------------------------------------------------------------===//
// SemanticValidator

SemanticValidator::SemanticValidator(
    Context &astContext,
    sem::SemContext &semCtx,
    bool compile)
    : astContext_(astContext),
      sm_(astContext.getSourceErrorManager()),
      bufferMessages_{&sm_},
      semCtx_(semCtx),
      initialErrorCount_(sm_.getErrorCount()),
      kw_(astContext),
      compile_(compile) {}

bool SemanticValidator::doIt(Node *rootNode) {
  visitESTreeNode(*this, rootNode);
  return sm_.getErrorCount() == initialErrorCount_;
}

bool SemanticValidator::doFunction(Node *function, bool strict) {
  // Create a wrapper context since a function always assumes there is an
  // existing context.
  FunctionContext wrapperContext(this, strict, nullptr, nullptr);

  assert(
      wrapperContext.scopedClosures == nullptr &&
      "current context doesnt have a body, so it shouldn't have closures.");

  // Create a dummy closures array that will contain the closure for \p
  // function.
  FunctionInfo::BlockClosures dummyClosures;
  wrapperContext.scopedClosures = &dummyClosures;
  FunctionInfo::BlockDecls dummyDecls;
  wrapperContext.scopedDecls = &dummyDecls;

  visitESTreeNode(*this, function);
  return sm_.getErrorCount() == initialErrorCount_;
}

void SemanticValidator::visit(ProgramNode *node) {
  FunctionContext newFuncCtx{this, astContext_.isStrictMode(), node, node};

  scanDirectivePrologue(node->_body);
  setDirectiveDerivedInfo(node);

  visitESTreeChildren(*this, node);
}

void SemanticValidator::visit(VariableDeclaratorNode *varDecl, Node *parent) {
  auto *declaration = cast<VariableDeclarationNode>(parent);

  FunctionInfo::VarDecl::Kind declKind;
  if (declaration->_kind == kw_.identLet)
    declKind = FunctionInfo::VarDecl::Kind::Let;
  else if (declaration->_kind == kw_.identConst)
    declKind = FunctionInfo::VarDecl::Kind::Const;
  else {
    assert(declaration->_kind == kw_.identVar);
    declKind = FunctionInfo::VarDecl::Kind::Var;
  }

  validateDeclarationNames(
      declKind,
      varDecl->_id,
      curFunction()->varDecls,
      curFunction()->scopedDecls);
  visitESTreeChildren(*this, varDecl);
}

void SemanticValidator::visit(MetaPropertyNode *metaProp) {
  auto *meta = cast<IdentifierNode>(metaProp->_meta);
  auto *property = cast<IdentifierNode>(metaProp->_property);

  if (meta->_name->str() == "new" && property->_name->str() == "target") {
    if (curFunction()->isGlobalScope()) {
      // ES9.0 15.1.1:
      // It is a Syntax Error if StatementList Contains NewTarget unless the
      // source code containing NewTarget is eval code that is being processed
      // by a direct eval.
      // Hermes does not support local eval, so we assume that this is not
      // inside a local eval call.
      sm_.error(metaProp->getSourceRange(), "'new.target' not in a function");
    }
    return;
  }

  if (meta->_name->str() == "import" && property->_name->str() == "meta") {
    if (compile_) {
      sm_.error(
          metaProp->getSourceRange(), "'import.meta' is currently unsupported");
    }
    return;
  }

  sm_.error(
      metaProp->getSourceRange(),
      "invalid meta property " + meta->_name->str() + "." +
          property->_name->str());
}

void SemanticValidator::visit(IdentifierNode *identifier) {
  if (identifier->_name == kw_.identEval && !astContext_.getEnableEval())
    sm_.error(identifier->getSourceRange(), "'eval' is disabled");

  if (identifier->_name == kw_.identArguments) {
    if (forbidArguments_)
      sm_.error(identifier->getSourceRange(), "invalid use of 'arguments'");
    curFunction()->semInfo->usesArguments = true;
  }
}

/// Process a function declaration by creating a new FunctionContext.
void SemanticValidator::visit(FunctionDeclarationNode *funcDecl) {
  curFunction()->addHoistingCandidate(funcDecl);
  visitFunction(funcDecl, funcDecl->_id, funcDecl->_params, funcDecl->_body);
}

/// Process a function expression by creating a new FunctionContext.
void SemanticValidator::visit(FunctionExpressionNode *funcExpr) {
  visitFunction(funcExpr, funcExpr->_id, funcExpr->_params, funcExpr->_body);
}

void SemanticValidator::visit(ArrowFunctionExpressionNode *arrowFunc) {
  // Convert expression functions to a full-body to simplify IRGen.
  if (compile_ && arrowFunc->_expression) {
    auto *retStmt = new (astContext_) ReturnStatementNode(arrowFunc->_body);
    retStmt->copyLocationFrom(arrowFunc->_body);

    ESTree::NodeList stmtList;
    stmtList.push_back(*retStmt);

    auto *blockStmt = new (astContext_) BlockStatementNode(std::move(stmtList));
    blockStmt->copyLocationFrom(arrowFunc->_body);

    arrowFunc->_body = blockStmt;
    arrowFunc->_expression = false;
  }

  visitFunction(arrowFunc, nullptr, arrowFunc->_params, arrowFunc->_body);

  curFunction()->semInfo->containsArrowFunctions = true;
  curFunction()->semInfo->containsArrowFunctionsUsingArguments =
      curFunction()->semInfo->containsArrowFunctionsUsingArguments ||
      arrowFunc->getSemInfo()->containsArrowFunctionsUsingArguments ||
      arrowFunc->getSemInfo()->usesArguments;
}

#if HERMES_PARSE_FLOW
/// Process a component declaration by creating a new FunctionContext.
void SemanticValidator::visit(ComponentDeclarationNode *componentDecl) {
  visitFunction(
      componentDecl,
      componentDecl->_id,
      componentDecl->_params,
      componentDecl->_body);
}
/// Process a hook declaration by creating a new FunctionContext.
void SemanticValidator::visit(HookDeclarationNode *hookDecl) {
  visitFunction(hookDecl, hookDecl->_id, hookDecl->_params, hookDecl->_body);
}
#endif

/// Ensure that the left side of for-in is an l-value.
void SemanticValidator::visit(ForInStatementNode *forIn) {
  visitForInOf(forIn, forIn->_left);
}
void SemanticValidator::visit(ForOfStatementNode *forOf) {
  if (compile_ && forOf->_await)
    sm_.error(
        forOf->getSourceRange(),
        "for await..of loops are currently unsupported");

  visitForInOf(forOf, forOf->_left);
}

void SemanticValidator::visitForInOf(LoopStatementNode *loopNode, Node *left) {
  loopNode->setLabelIndex(curFunction()->allocateLabel());

  SaveAndRestore<LoopStatementNode *> saveLoop(
      curFunction()->activeLoop, loopNode);
  SaveAndRestore<StatementNode *> saveSwitch(
      curFunction()->activeSwitchOrLoop, loopNode);

  if (auto *VD = dyn_cast<VariableDeclarationNode>(left)) {
    assert(
        VD->_declarations.size() == 1 &&
        "for-in/for-of must have a single binding");

    auto *declarator =
        cast<ESTree::VariableDeclaratorNode>(&VD->_declarations.front());

    if (declarator->_init) {
      if (isa<ESTree::PatternNode>(declarator->_id)) {
        sm_.error(
            declarator->_init->getSourceRange(),
            "destructuring declaration cannot be initialized in for-in/for-of loop");
      } else if (!(isa<ForInStatementNode>(loopNode) &&
                   !curFunction()->strictMode && VD->_kind == kw_.identVar)) {
        sm_.error(
            declarator->_init->getSourceRange(),
            "for-in/for-of variable declaration may not be initialized");
      }
    }
  } else {
    validateAssignmentTarget(left);
  }
  visitESTreeChildren(*this, loopNode);
}

void SemanticValidator::visit(BinaryExpressionNode *bin) {
  // Handle nested +/- non-recursively.
  if (bin->_operator == kw_.identPlus || bin->_operator == kw_.identMinus) {
    auto list = linearizeLeft(bin, {"+", "-"});
    if (list.size() > MAX_NESTED_BINARY) {
      recursionDepthExceeded(bin);
      return;
    }

    visitESTreeNode(*this, list[0]->_left, list[0]);
    for (auto *e : list) {
      visitESTreeNode(*this, e->_right, e);
    }
    return;
  }

  visitESTreeChildren(*this, bin);
}

/// Ensure that the left side of assgnments is an l-value.
void SemanticValidator::visit(AssignmentExpressionNode *assignment) {
  // Handle nested "=" non-recursively.
  if (assignment->_operator == kw_.identAssign) {
    auto list = linearizeRight(assignment, {"="});
    if (list.size() > MAX_NESTED_ASSIGNMENTS) {
      recursionDepthExceeded(assignment);
      return;
    }

    for (auto *e : list) {
      validateAssignmentTarget(e->_left);
      visitESTreeNode(*this, e->_left, e);
    }
    visitESTreeNode(*this, list.back()->_right, list.back());
    return;
  }

  validateAssignmentTarget(assignment->_left);
  visitESTreeChildren(*this, assignment);
}

/// Ensure that the operand of ++/-- is an l-value.
void SemanticValidator::visit(UpdateExpressionNode *update) {
  // Check if the left-hand side is valid.
  if (!isLValue(update->_argument)) {
    sm_.error(
        update->_argument->getSourceRange(),
        "invalid operand in update operation");
  }
  visitESTreeChildren(*this, update);
}

/// Declare named labels, checking for duplicates, etc.
void SemanticValidator::visit(LabeledStatementNode *labelStmt) {
  auto id = cast<IdentifierNode>(labelStmt->_label);

  labelStmt->setLabelIndex(curFunction()->allocateLabel());

  // Determine the target statement. We need to check if it directly encloses
  // a loop or another label enclosing a loop.
  StatementNode *targetStmt = labelStmt;
  {
    LabeledStatementNode *curStmt = labelStmt;
    do {
      if (auto *LS = dyn_cast<LoopStatementNode>(curStmt->_body)) {
        targetStmt = LS;
        break;
      }
    } while ((curStmt = dyn_cast<LabeledStatementNode>(curStmt->_body)));
  }

  // Define the new label, checking for a previous definition.
  auto insertRes =
      curFunction()->labelMap.insert({id->_name, {id, targetStmt}});
  if (!insertRes.second) {
    sm_.error(
        id->getSourceRange(),
        llvh::Twine("label '") + id->_name->str() + "' is already defined");
    sm_.note(
        insertRes.first->second.declarationNode->getSourceRange(),
        "previous definition");
  }
  // Auto-erase the label on exit, if we inserted it.
  const auto &deleter = llvh::make_scope_exit([=]() {
    if (insertRes.second)
      curFunction()->labelMap.erase(id->_name);
  });
  (void)deleter;

  visitESTreeChildren(*this, labelStmt);
}

/// Check RegExp syntax.
void SemanticValidator::visit(RegExpLiteralNode *regexp) {
  llvh::StringRef regexpError;
  if (compile_) {
    if (auto compiled = CompiledRegExp::tryCompile(
            regexp->_pattern->str(), regexp->_flags->str(), &regexpError)) {
      astContext_.addCompiledRegExp(
          regexp->_pattern, regexp->_flags, std::move(*compiled));
    } else {
      sm_.error(
          regexp->getSourceRange(),
          "Invalid regular expression: " + Twine(regexpError));
    }
  }
  visitESTreeChildren(*this, regexp);
}

void SemanticValidator::validateCatchClause(const Node *catchClause) {
  // The catch clause is optional, so bail early if it doesn't exist.
  if (!catchClause) {
    return;
  }
  auto *castedCatch = llvh::dyn_cast<ESTree::CatchClauseNode>(catchClause);
  if (!castedCatch) {
    return;
  }
  // Bail early if there is no identifier in the parameter of the catch.
  if (!castedCatch->_param ||
      !llvh::isa<ESTree::IdentifierNode>(castedCatch->_param)) {
    return;
  }
  auto *idNode = cast<ESTree::IdentifierNode>(castedCatch->_param);
  if (!isValidDeclarationName(idNode)) {
    sm_.error(
        idNode->getSourceRange(),
        "cannot bind to " + idNode->_name->str() +
            " in the catch clause in strict mode");
  }
}

void SemanticValidator::visit(TryStatementNode *tryStatement) {
  if (curFunction()->strictMode) {
    validateCatchClause(tryStatement->_handler);
  }
  // The catch parameter cannot bind to 'eval' or 'arguments' in strict mode.
  // A try statement with both catch and finally handlers is technically
  // two nested try statements. Transform:
  //
  //    try {
  //      tryBody;
  //    } catch {
  //      catchBody;
  //    } finally {
  //      finallyBody;
  //    }
  //
  // into
  //
  //    try {
  //      try {
  //        tryBody;
  //      } catch {
  //        catchBody;
  //      }
  //    } finally {
  //      finallyBody;
  //    }
  if (compile_ && tryStatement->_handler && tryStatement->_finalizer) {
    auto *nestedTry = new (astContext_)
        TryStatementNode(tryStatement->_block, tryStatement->_handler, nullptr);
    nestedTry->copyLocationFrom(tryStatement);
    nestedTry->setEndLoc(nestedTry->_handler->getEndLoc());

    ESTree::NodeList stmtList;
    stmtList.push_back(*nestedTry);
    tryStatement->_block =
        new (astContext_) BlockStatementNode(std::move(stmtList));
    tryStatement->_block->copyLocationFrom(nestedTry);
    tryStatement->_handler = nullptr;
  }

  visitESTreeNode(*this, tryStatement->_block, tryStatement);
  if (!blockScopingEnabled()) {
    visitESTreeNode(*this, tryStatement->_handler, tryStatement);
  } else {
    visitTryHandler(tryStatement);
  }

  visitESTreeNode(*this, tryStatement->_finalizer, tryStatement);
}

void SemanticValidator::visitTryHandler(TryStatementNode *tryStatement) {
  if (auto *handler =
          llvh::dyn_cast_or_null<CatchClauseNode>(tryStatement->_handler)) {
    auto *param = llvh::dyn_cast_or_null<IdentifierNode>(handler->_param);

    BlockContext blockScope(this, curFunction(), handler);

    if (auto *block = llvh::dyn_cast<BlockStatementNode>(handler->_body)) {
      for (auto &stmt : block->_body) {
        visitESTreeNode(*this, &stmt, block);
      }
    } else {
      visitESTreeNode(*this, tryStatement->_handler, tryStatement);
    }

    blockScope.ensureScopedNamesAreUnique(
        BlockContext::IsFunctionBody::No, param);

    // Delay adding the catch param until now to prevent Syntax Errors if the
    // handler has a var that with the same ID as the catch param (as specified
    // in ES2023 B.3.4).
    validateDeclarationNames(
        FunctionInfo::VarDecl::Kind::Let,
        param,
        curFunction()->varDecls,
        curFunction()->scopedDecls);
  }
}

void SemanticValidator::visit(BlockStatementNode *block) {
  BlockContext blockScope(this, curFunction(), block);
  visitESTreeChildren(*this, block);

  blockScope.ensureScopedNamesAreUnique(BlockContext::IsFunctionBody::No);
}

void SemanticValidator::visit(DoWhileStatementNode *loop) {
  loop->setLabelIndex(curFunction()->allocateLabel());

  SaveAndRestore<LoopStatementNode *> saveLoop(curFunction()->activeLoop, loop);
  SaveAndRestore<StatementNode *> saveSwitch(
      curFunction()->activeSwitchOrLoop, loop);

  visitESTreeChildren(*this, loop);
}
void SemanticValidator::visit(ForStatementNode *loop) {
  loop->setLabelIndex(curFunction()->allocateLabel());

  SaveAndRestore<LoopStatementNode *> saveLoop(curFunction()->activeLoop, loop);
  SaveAndRestore<StatementNode *> saveSwitch(
      curFunction()->activeSwitchOrLoop, loop);

  visitESTreeChildren(*this, loop);
}
void SemanticValidator::visit(WhileStatementNode *loop) {
  loop->setLabelIndex(curFunction()->allocateLabel());

  SaveAndRestore<LoopStatementNode *> saveLoop(curFunction()->activeLoop, loop);
  SaveAndRestore<StatementNode *> saveSwitch(
      curFunction()->activeSwitchOrLoop, loop);

  visitESTreeChildren(*this, loop);
}
void SemanticValidator::visit(SwitchStatementNode *switchStmt) {
  switchStmt->setLabelIndex(curFunction()->allocateLabel());

  BlockContext switchContext(this, curFunction(), switchStmt);

  SaveAndRestore<StatementNode *> saveSwitch(
      curFunction()->activeSwitchOrLoop, switchStmt);

  visitESTreeChildren(*this, switchStmt);

  switchContext.ensureScopedNamesAreUnique(BlockContext::IsFunctionBody::No);
}

void SemanticValidator::visit(BreakStatementNode *breakStmt) {
  if (auto id = cast_or_null<IdentifierNode>(breakStmt->_label)) {
    // A labeled break.
    // Find the label in the label map.
    auto labelIt = curFunction()->labelMap.find(id->_name);
    if (labelIt != curFunction()->labelMap.end()) {
      auto labelIndex = getLabelDecorationBase(labelIt->second.targetStatement)
                            ->getLabelIndex();
      breakStmt->setLabelIndex(labelIndex);
    } else {
      sm_.error(
          id->getSourceRange(),
          Twine("label '") + id->_name->str() + "' is not defined");
    }
  } else {
    // Anonymous break.
    if (curFunction()->activeSwitchOrLoop) {
      auto labelIndex =
          getLabelDecorationBase(curFunction()->activeSwitchOrLoop)
              ->getLabelIndex();
      breakStmt->setLabelIndex(labelIndex);
    } else {
      sm_.error(
          breakStmt->getSourceRange(), "'break' not within a loop or a switch");
    }
  }

  visitESTreeChildren(*this, breakStmt);
}

void SemanticValidator::visit(ContinueStatementNode *continueStmt) {
  if (auto id = cast_or_null<IdentifierNode>(continueStmt->_label)) {
    // A labeled continue.
    // Find the label in the label map.
    auto labelIt = curFunction()->labelMap.find(id->_name);
    if (labelIt != curFunction()->labelMap.end()) {
      if (isa<LoopStatementNode>(labelIt->second.targetStatement)) {
        auto labelIndex =
            getLabelDecorationBase(labelIt->second.targetStatement)
                ->getLabelIndex();
        continueStmt->setLabelIndex(labelIndex);
      } else {
        sm_.error(
            id->getSourceRange(),
            llvh::Twine("continue label '") + id->_name->str() +
                "' is not a loop label");
        sm_.note(
            labelIt->second.declarationNode->getSourceRange(),
            "label defined here");
      }
    } else {
      sm_.error(
          id->getSourceRange(),
          Twine("label '") + id->_name->str() + "' is not defined");
    }
  } else {
    // Anonymous continue.
    if (curFunction()->activeLoop) {
      auto labelIndex = curFunction()->activeLoop->getLabelIndex();
      continueStmt->setLabelIndex(labelIndex);
    } else {
      sm_.error(continueStmt->getSourceRange(), "'continue' not within a loop");
    }
  }
  visitESTreeChildren(*this, continueStmt);
}

void SemanticValidator::visit(ReturnStatementNode *returnStmt) {
  if (curFunction()->isGlobalScope() &&
      !astContext_.allowReturnOutsideFunction())
    sm_.error(returnStmt->getSourceRange(), "'return' not in a function");
  visitESTreeChildren(*this, returnStmt);
}

void SemanticValidator::visit(YieldExpressionNode *yieldExpr) {
  if (curFunction()->isGlobalScope() ||
      (curFunction()->node && !ESTree::isGenerator(curFunction()->node)))
    sm_.error(
        yieldExpr->getSourceRange(), "'yield' not in a generator function");

  if (isFormalParams_) {
    // For generators functions (the only time YieldExpression is parsed):
    // It is a Syntax Error if UniqueFormalParameters Contains YieldExpression
    // is true.
    sm_.error(
        yieldExpr->getSourceRange(),
        "'yield' not allowed in a formal parameter");
  }

  visitESTreeChildren(*this, yieldExpr);
}

void SemanticValidator::visit(AwaitExpressionNode *awaitExpr) {
  if (forbidAwaitExpression_)
    sm_.error(awaitExpr->getSourceRange(), "'await' not in an async function");

  visitESTreeChildren(*this, awaitExpr);
}

void SemanticValidator::visit(UnaryExpressionNode *unaryExpr) {
  // Check for unqualified delete in strict mode.
  if (unaryExpr->_operator == kw_.identDelete) {
    if (curFunction()->strictMode &&
        isa<IdentifierNode>(unaryExpr->_argument)) {
      sm_.error(
          unaryExpr->getSourceRange(),
          "'delete' of a variable is not allowed in strict mode");
    }
  }
  visitESTreeChildren(*this, unaryExpr);
}

void SemanticValidator::visit(ArrayPatternNode *AP) {
  visitESTreeChildren(*this, AP);
}

void SemanticValidator::visit(SpreadElementNode *S, Node *parent) {
  if (!isa<ESTree::ObjectExpressionNode>(parent) &&
      !isa<ESTree::ArrayExpressionNode>(parent) &&
      !isa<ESTree::CallExpressionNode>(parent) &&
      !isa<ESTree::OptionalCallExpressionNode>(parent) &&
      !isa<ESTree::NewExpressionNode>(parent))
    sm_.error(S->getSourceRange(), "spread operator is not supported");
  visitESTreeChildren(*this, S);
}

void SemanticValidator::visit(ClassExpressionNode *node) {
  SaveAndRestore<bool> oldStrictMode{curFunction()->strictMode, true};
  visitESTreeChildren(*this, node);
}

void SemanticValidator::visit(ClassDeclarationNode *node) {
  SaveAndRestore<bool> oldStrictMode{curFunction()->strictMode, true};
  visitESTreeChildren(*this, node);
}

void SemanticValidator::visit(PrivateNameNode *node) {
  if (compile_)
    sm_.error(node->getSourceRange(), "private properties are not supported");
  visitESTreeChildren(*this, node);
}

void SemanticValidator::visit(ClassPrivatePropertyNode *node) {
  if (compile_)
    sm_.error(node->getSourceRange(), "private properties are not supported");
  visitESTreeNode(*this, node->_key);
  {
    SaveAndRestore<bool> oldForbidAwait{forbidAwaitExpression_, true};
    // ES14.0 15.7.1
    // It is a Syntax Error if Initializer is present and ContainsArguments of
    // Initializer is true.
    SaveAndRestore<bool> oldForbidArguments{forbidArguments_, true};
    visitESTreeNode(*this, node->_value);
  }
}

void SemanticValidator::visit(ClassPropertyNode *node) {
  visitESTreeNode(*this, node->_key);
  {
    SaveAndRestore<bool> oldForbidAwait{forbidAwaitExpression_, true};
    // ES14.0 15.7.1
    // It is a Syntax Error if Initializer is present and ContainsArguments of
    // Initializer is true.
    SaveAndRestore<bool> oldForbidArguments{forbidArguments_, true};
    visitESTreeNode(*this, node->_value);
  }
}

void SemanticValidator::visit(StaticBlockNode *node) {
  if (compile_)
    sm_.error(node->getSourceRange(), "class static blocks are not supported");
  // ES14.0 15.7.1
  // It is a Syntax Error if ClassStaticBlockStatementList Contains await is
  // true.
  llvh::SaveAndRestore<bool> oldForbidAwait{forbidAwaitExpression_, true};
  visitESTreeChildren(*this, node);
}

void SemanticValidator::visit(ImportDeclarationNode *importDecl) {
  // Like variable declarations, imported names must be hoisted.
  if (!astContext_.getTransformCJSModules()) {
    sm_.error(
        importDecl->getSourceRange(),
        "'import' statement requires module mode");
  }

  if (compile_ && !importDecl->_assertions.empty()) {
    sm_.error(
        importDecl->getSourceRange(), "import assertions are not supported");
  }

  curFunction()->semInfo->imports.push_back(importDecl);
  visitESTreeChildren(*this, importDecl);
}

void SemanticValidator::visit(ImportDefaultSpecifierNode *importDecl) {
  // import defaultProperty from 'file.js';
  validateDeclarationNames(
      FunctionInfo::VarDecl::Kind::Var,
      importDecl->_local,
      curFunction()->varDecls,
      curFunction()->scopedDecls);
  visitESTreeChildren(*this, importDecl);
}

void SemanticValidator::visit(ImportNamespaceSpecifierNode *importDecl) {
  // import * as File from 'file.js';
  validateDeclarationNames(
      FunctionInfo::VarDecl::Kind::Var,
      importDecl->_local,
      curFunction()->varDecls,
      curFunction()->scopedDecls);
  visitESTreeChildren(*this, importDecl);
}

void SemanticValidator::visit(ImportSpecifierNode *importDecl) {
  // import {x as y} as File from 'file.js';
  // import {x} as File from 'file.js';
  validateDeclarationNames(
      FunctionInfo::VarDecl::Kind::Var,
      importDecl->_local,
      curFunction()->varDecls,
      curFunction()->scopedDecls);
  visitESTreeChildren(*this, importDecl);
}

void SemanticValidator::visit(ExportNamedDeclarationNode *exportDecl) {
  if (!astContext_.getTransformCJSModules()) {
    sm_.error(
        exportDecl->getSourceRange(),
        "'export' statement requires module mode");
  }

  visitESTreeChildren(*this, exportDecl);
}

void SemanticValidator::visit(ExportDefaultDeclarationNode *exportDecl) {
  if (!astContext_.getTransformCJSModules() &&
      !astContext_.getTransformCJSModules()) {
    sm_.error(
        exportDecl->getSourceRange(),
        "'export' statement requires module mode");
  }

  if (auto *funcDecl =
          dyn_cast<ESTree::FunctionDeclarationNode>(exportDecl->_declaration)) {
    if (compile_ && !funcDecl->_id) {
      // If the default function declaration has no name, then change it to a
      // FunctionExpression node for cleaner IRGen.
      auto *funcExpr = new (astContext_) ESTree::FunctionExpressionNode(
          funcDecl->_id,
          std::move(funcDecl->_params),
          funcDecl->_body,
          funcDecl->_typeParameters,
          funcDecl->_returnType,
          funcDecl->_predicate,
          funcDecl->_generator,
          /* async */ false);
      funcExpr->strictness = funcDecl->strictness;
      funcExpr->copyLocationFrom(funcDecl);

      exportDecl->_declaration = funcExpr;
    }
  }

  visitESTreeChildren(*this, exportDecl);
}

void SemanticValidator::visit(ExportAllDeclarationNode *exportDecl) {
  if (!astContext_.getTransformCJSModules()) {
    sm_.error(
        exportDecl->getSourceRange(),
        "'export' statement requires CommonJS module mode");
  }
  visitESTreeChildren(*this, exportDecl);
}

void SemanticValidator::visit(CoverEmptyArgsNode *CEA) {
  sm_.error(CEA->getSourceRange(), "invalid empty parentheses '( )'");
}

void SemanticValidator::visit(CoverTrailingCommaNode *CTC) {
  sm_.error(CTC->getSourceRange(), "expression expected after ','");
}

void SemanticValidator::visit(CoverInitializerNode *CI) {
  sm_.error(CI->getStartLoc(), "':' expected in property initialization");
}

void SemanticValidator::visit(CoverRestElementNode *R) {
  sm_.error(R->getSourceRange(), "'...' not allowed in this context");
}

#if HERMES_PARSE_FLOW
void SemanticValidator::visit(CoverTypedIdentifierNode *CTI) {
  sm_.error(CTI->getSourceRange(), "typecast not allowed in this context");
}
#endif

void SemanticValidator::visitFunction(
    FunctionLikeNode *node,
    Node *id,
    NodeList &params,
    Node *body) {
  FunctionContext newFuncCtx{
      this,
      haveActiveContext() && curFunction()->strictMode,
      node,
      body,
      haveActiveContext() ? curFunction()->sourceVisibility
                          : SourceVisibility::Default};

  if (compile_ && ESTree::isAsync(node) && ESTree::isGenerator(node)) {
    sm_.error(node->getSourceRange(), "async generators are unsupported");
  }

  // It is a Syntax Error if UniqueFormalParameters Contains YieldExpression
  // is true.
  // NOTE: isFormalParams_ is reset to false on encountering a new function,
  // because the semantics for "x Contains y" always return `false` when "x" is
  // a function definition.
  llvh::SaveAndRestore<bool> oldIsFormalParamsFn{isFormalParams_, false};

  Node *useStrictNode = nullptr;

  // Note that body might me empty (for lazy functions) or an expression (for
  // arrow functions).
  if (auto *bodyNode = dyn_cast<ESTree::BlockStatementNode>(body)) {
    if (bodyNode->isLazyFunctionBody) {
      // If it is a lazy function body, then the directive nodes in the body are
      // fabricated without location, so don't set useStrictNode.
      scanDirectivePrologue(bodyNode->_body);
    } else {
      useStrictNode = scanDirectivePrologue(bodyNode->_body);
    }
    setDirectiveDerivedInfo(node);
  }

  if (id)
    validateDeclarationNames(
        FunctionInfo::VarDecl::Kind::Var, id, nullptr, nullptr);

#if HERMES_PARSE_FLOW
  if (astContext_.getParseFlow() && !params.empty()) {
    // Skip 'this' parameter annotation, and error if it's an arrow parameter,
    // because arrow functions inherit 'this'.
    if (auto *ident = dyn_cast<ESTree::IdentifierNode>(&params.front())) {
      if (ident->_name == kw_.identThis) {
        if (isa<ArrowFunctionExpressionNode>(node)) {
          sm_.error(
              ident->getSourceRange(), "'this' not allowed as parameter name");
        }
        if (compile_) {
          // Delete the node because it cannot be compiled.
          params.erase(params.begin());
        }
      }
    }
  }
#endif

  for (auto &param : params) {
#if HERMES_PARSE_FLOW
    if (isa<ComponentParameterNode>(param)) {
      validateDeclarationNames(
          FunctionInfo::VarDecl::Kind::Var,
          dyn_cast<ComponentParameterNode>(&param)->_local,
          &newFuncCtx.semInfo->paramNames,
          nullptr);
      continue;
    }
#endif
    validateDeclarationNames(
        FunctionInfo::VarDecl::Kind::Var,
        &param,
        &newFuncCtx.semInfo->paramNames,
        nullptr);
  }

  bool simpleParameterList = ESTree::hasSimpleParams(node);
  if (!simpleParameterList && useStrictNode) {
    sm_.error(
        useStrictNode->getSourceRange(),
        "'use strict' not allowed inside function with non-simple parameter list");
  }

  // Check repeated parameter names when they are supposed to be unique.
  if (!simpleParameterList || curFunction()->strictMode ||
      isa<ArrowFunctionExpressionNode>(node)) {
    llvh::SmallSet<NodeLabel, 8> paramNameSet;
    for (const auto &curIdNode : newFuncCtx.semInfo->paramNames) {
      auto insert_result = paramNameSet.insert(curIdNode.identifier->_name);
      if (insert_result.second == false) {
        sm_.error(
            curIdNode.identifier->getSourceRange(),
            "cannot declare two parameters with the same name '" +
                curIdNode.identifier->_name->str() + "'");
      }
    }
  }

  // 'await' forbidden outside async functions.
  llvh::SaveAndRestore<bool> oldForbidAwait{
      forbidAwaitExpression_, !ESTree::isAsync(node)};
  // Forbidden-ness of 'arguments' passes through arrow functions because they
  // use the same 'arguments'.
  llvh::SaveAndRestore<bool> oldForbidArguments{
      forbidArguments_,
      llvh::isa<ESTree::ArrowFunctionExpressionNode>(node) ? forbidArguments_
                                                           : false};

  visitParamsAndBody(node);
}

void SemanticValidator::visitParamsAndBody(FunctionLikeNode *node) {
  switch (node->getKind()) {
    case NodeKind::FunctionExpression: {
      auto *fe = cast<ESTree::FunctionExpressionNode>(node);
      visitESTreeNode(*this, fe->_id, fe);
      for (auto &param : fe->_params) {
        llvh::SaveAndRestore<bool> oldIsFormalParams{isFormalParams_, true};
        visitESTreeNode(*this, &param, fe);
      }
      visitBody(fe->_body, fe);
      break;
    }
    case NodeKind::ArrowFunctionExpression: {
      auto *fe = cast<ESTree::ArrowFunctionExpressionNode>(node);
      visitESTreeNode(*this, fe->_id, fe);
      for (auto &param : fe->_params) {
        llvh::SaveAndRestore<bool> oldIsFormalParams{isFormalParams_, true};
        visitESTreeNode(*this, &param, fe);
      }
      visitBody(fe->_body, fe);
      break;
    }
    case NodeKind::FunctionDeclaration: {
      auto *fe = cast<ESTree::FunctionDeclarationNode>(node);
      visitESTreeNode(*this, fe->_id, fe);
      for (auto &param : fe->_params) {
        llvh::SaveAndRestore<bool> oldIsFormalParams{isFormalParams_, true};
        visitESTreeNode(*this, &param, fe);
      }
      visitBody(fe->_body, fe);
<<<<<<< HEAD
      visitESTreeNode(*this, fe->_returnType, fe);
      break;
    }
#if HERMES_PARSE_FLOW
    case NodeKind::ComponentDeclaration: {
      auto *fe = cast<ESTree::ComponentDeclarationNode>(node);
      visitESTreeNode(*this, fe->_id, fe);
      for (auto &param : fe->_params) {
        llvh::SaveAndRestore<bool> oldIsFormalParams{isFormalParams_, true};
        visitESTreeNode(*this, &param, fe);
      }
      visitBody(fe->_body, fe);
      visitESTreeNode(*this, fe->_rendersType, fe);
      break;
    }
    case NodeKind::HookDeclaration: {
      auto *fe = cast<ESTree::HookDeclarationNode>(node);
      visitESTreeNode(*this, fe->_id, fe);
      for (auto &param : fe->_params) {
        llvh::SaveAndRestore<bool> oldIsFormalParams{isFormalParams_, true};
        visitESTreeNode(*this, &param, fe);
      }
      visitBody(fe->_body, fe);
      visitESTreeNode(*this, fe->_returnType, fe);
      break;
    }
=======
      visitESTreeNode(*this, fe->_returnType, fe);
      break;
    }
#if HERMES_PARSE_FLOW
    case NodeKind::ComponentDeclaration: {
      auto *fe = cast<ESTree::ComponentDeclarationNode>(node);
      visitESTreeNode(*this, fe->_id, fe);
      for (auto &param : fe->_params) {
        llvh::SaveAndRestore<bool> oldIsFormalParams{isFormalParams_, true};
        visitESTreeNode(*this, &param, fe);
      }
      visitBody(fe->_body, fe);
      visitESTreeNode(*this, fe->_rendersType, fe);
      break;
    }
    case NodeKind::HookDeclaration: {
      auto *fe = cast<ESTree::HookDeclarationNode>(node);
      visitESTreeNode(*this, fe->_id, fe);
      for (auto &param : fe->_params) {
        llvh::SaveAndRestore<bool> oldIsFormalParams{isFormalParams_, true};
        visitESTreeNode(*this, &param, fe);
      }
      visitBody(fe->_body, fe);
      visitESTreeNode(*this, fe->_returnType, fe);
      break;
    }
>>>>>>> 388376f0
#endif
    default:
      visitESTreeChildren(*this, node);
  }
}

void SemanticValidator::visitBody(Node *body, FunctionLikeNode *func) {
  if (auto *block = dyn_cast<ESTree::BlockStatementNode>(body)) {
    // Avoid creating yet another block scope for function declarations like
    //
    // (function func() { ... })
    //                  ^ BlockStatementNode
    //
    // In those cases, the scope for the BlockStatementNode is the same as
    // func's.
    for (auto &stmt : block->_body) {
      visitESTreeNode(*this, &stmt, block);
    }
    return;
  }

  visitESTreeNode(*this, body, func);
}

void SemanticValidator::tryOverrideSourceVisibility(
    SourceVisibility newSourceVisibility) {
  if (newSourceVisibility > curFunction()->sourceVisibility) {
    curFunction()->sourceVisibility = newSourceVisibility;
  }
}

Node *SemanticValidator::scanDirectivePrologue(NodeList &body) {
  Node *result = nullptr;
  for (auto &nodeRef : body) {
    auto *exprSt = dyn_cast<ESTree::ExpressionStatementNode>(&nodeRef);
    if (!exprSt || !exprSt->_directive)
      break;

    auto *directive = exprSt->_directive;

    if (directive == kw_.identUseStrict) {
      curFunction()->strictMode = true;
      if (!result)
        result = &nodeRef;
    }
    if (directive == kw_.identShowSource) {
      tryOverrideSourceVisibility(SourceVisibility::ShowSource);
    }
    if (directive == kw_.identHideSource) {
      tryOverrideSourceVisibility(SourceVisibility::HideSource);
    }
    if (directive == kw_.identSensitive) {
      tryOverrideSourceVisibility(SourceVisibility::Sensitive);
    }
  }

  return result;
}

bool SemanticValidator::isLValue(const Node *node) const {
  if (isa<MemberExpressionNode>(node))
    return true;
  if (!isa<IdentifierNode>(node))
    return false;

  auto *idNode = cast<IdentifierNode>(node);

  /// 'arguments' cannot be modified in strict mode, but we also don't
  /// support modifying it in non-strict mode yet.
  if (idNode->_name == kw_.identArguments)
    return false;

  // 'eval' cannot be used as a variable in strict mode. If it is disabled we
  // we don't report an error because it will be reported separately.
  if (idNode->_name == kw_.identEval && curFunction()->strictMode &&
      astContext_.getEnableEval())
    return false;

  return true;
}

bool SemanticValidator::isValidDeclarationName(
    const IdentifierNode *idNode) const {
  // 'arguments' cannot be redeclared in strict mode.
  if (idNode->_name == kw_.identArguments && curFunction()->strictMode)
    return false;

  // 'eval' cannot be redeclared in strict mode. If it is disabled we
  // we don't report an error because it will be reported separately.
  if (idNode->_name == kw_.identEval && curFunction()->strictMode &&
      astContext_.getEnableEval())
    return false;

  return true;
}

void SemanticValidator::validateDeclarationNames(
    FunctionInfo::VarDecl::Kind declKind,
    Node *node,
    FunctionInfo::BlockDecls *varIdents,
    FunctionInfo::BlockDecls *scopedIdents) {
  assert(
      (varIdents || !scopedIdents) &&
      "Variable scope must always be provided if a scoped scope is provided.");
  // The identifier is sometimes optional, in which case it is valid.
  if (!node)
    return;

  if (auto *idNode = dyn_cast<IdentifierNode>(node)) {
    if (!blockScopingEnabled()) {
      // Block scoping is disabled, so short-circuit both BlockDecls to use the
      // var environment.
      scopedIdents = varIdents;
    }
    if (varIdents) {
      if (declKind == FunctionInfo::VarDecl::Kind::Var) {
        varIdents->emplace_back(FunctionInfo::VarDecl{declKind, idNode});
      } else {
        assert(
            scopedIdents &&
            "const/let declaration, but no scopedIdents array.");
        scopedIdents->emplace_back(FunctionInfo::VarDecl{declKind, idNode});
      }
    }
    if (!isValidDeclarationName(idNode)) {
      sm_.error(
          node->getSourceRange(),
          "cannot declare '" + cast<IdentifierNode>(node)->_name->str() + "'");
    }

    if (declKind != FunctionInfo::VarDecl::Kind::Var &&
        idNode->_name == kw_.identLet) {
      // ES9.0 13.3.1.1
      // LexicalDeclaration : LetOrConst BindingList
      // It is a Syntax Error if the BoundNames of BindingList
      // contains "let".
      sm_.error(
          node->getSourceRange(),
          "'let' is disallowed as a lexically bound name");
    }

    return;
  }

  if (isa<EmptyNode>(node))
    return;

  if (auto *assign = dyn_cast<AssignmentPatternNode>(node))
    return validateDeclarationNames(
        declKind, assign->_left, varIdents, scopedIdents);

  if (auto *array = dyn_cast<ArrayPatternNode>(node)) {
    for (auto &elem : array->_elements) {
      validateDeclarationNames(declKind, &elem, varIdents, scopedIdents);
    }
    return;
  }

  if (auto *restElem = dyn_cast<RestElementNode>(node)) {
    return validateDeclarationNames(
        declKind, restElem->_argument, varIdents, scopedIdents);
  }

  if (auto *obj = dyn_cast<ObjectPatternNode>(node)) {
    for (auto &propNode : obj->_properties) {
      if (auto *prop = dyn_cast<PropertyNode>(&propNode)) {
        validateDeclarationNames(
            declKind, prop->_value, varIdents, scopedIdents);
      } else {
        auto *rest = cast<RestElementNode>(&propNode);
        validateDeclarationNames(
            declKind, rest->_argument, varIdents, scopedIdents);
      }
    }
    return;
  }

  sm_.error(node->getSourceRange(), "invalid destructuring target");
}

void SemanticValidator::validateAssignmentTarget(const Node *node) {
  if (isa<EmptyNode>(node) || isLValue(node)) {
    return;
  }

  if (auto *assign = dyn_cast<AssignmentPatternNode>(node)) {
    return validateAssignmentTarget(assign->_left);
  }

  if (auto *APN = dyn_cast<ArrayPatternNode>(node)) {
    for (auto &elem : APN->_elements) {
      validateAssignmentTarget(&elem);
    }
    return;
  }

  if (auto *RP = dyn_cast<RestElementNode>(node)) {
    return validateAssignmentTarget(RP->_argument);
  }

  if (auto *obj = dyn_cast<ObjectPatternNode>(node)) {
    for (auto &propNode : obj->_properties) {
      if (auto *prop = dyn_cast<PropertyNode>(&propNode)) {
        assert(
            prop->_kind->str() == "init" &&
            "getters and setters must have been reported by the parser");
        validateAssignmentTarget(prop->_value);
      } else {
        auto *rest = cast<RestElementNode>(&propNode);
        validateAssignmentTarget(rest->_argument);
      }
    }
    return;
  }

  sm_.error(node->getSourceRange(), "invalid assignment left-hand side");
}

void SemanticValidator::setDirectiveDerivedInfo(FunctionLikeNode *node) {
  node->strictness = ESTree::makeStrictness(curFunction()->strictMode);
  node->sourceVisibility = curFunction()->sourceVisibility;
}

LabelDecorationBase *SemanticValidator::getLabelDecorationBase(
    StatementNode *node) {
  if (auto *LS = dyn_cast<LoopStatementNode>(node))
    return LS;
  if (auto *SS = dyn_cast<SwitchStatementNode>(node))
    return SS;
  if (auto *BS = dyn_cast<BreakStatementNode>(node))
    return BS;
  if (auto *CS = dyn_cast<ContinueStatementNode>(node))
    return CS;
  if (auto *LabS = dyn_cast<LabeledStatementNode>(node))
    return LabS;
  llvm_unreachable("invalid node type");
  return nullptr;
}

void SemanticValidator::recursionDepthExceeded(Node *n) {
  sm_.error(
      n->getEndLoc(), "Too many nested expressions/statements/declarations");
}

void SemanticValidator::reportRedeclaredIdentifier(
    const IdentifierNode &id1,
    const IdentifierNode &id2) {
  // The redeclared ID is the one that appears later in the source code.
  const IdentifierNode &redeclaredId = id1.getSourceRange().Start.getPointer() <
          id2.getSourceRange().Start.getPointer()
      ? id2
      : id1;
  // The original ID is the one that appears first in the source code.
  const IdentifierNode &originalId = &redeclaredId == &id2 ? id1 : id2;

  sm_.error(
      redeclaredId.getSourceRange(),
      "Identifier '" + redeclaredId._name->str() +
          "' has already been declared");
  sm_.note(
      originalId.getSourceRange(),
      "'" + redeclaredId._name->str() + "' previously defined here.");
  return;
}

//===----------------------------------------------------------------------===//
// BlockContext

/// Helper function that ensures the given \p ptr is not nullptr. If it is,
/// \p ptr will be initialized to a new \p T. \return \p ptr.
template <typename T>
std::unique_ptr<T> &initializeIfNull(std::unique_ptr<T> &ptr) {
  if (!ptr) {
    ptr.reset(new T);
  }
  return ptr;
}

BlockContext::BlockContext(
    SemanticValidator *validator,
    FunctionContext *curFunction,
    Node *nextScopeNode)
    : validator_(validator),
      curFunction_(curFunction),
      previousScopedDecls_(curFunction_->scopedDecls),
      previousScopedClosures_(curFunction_->scopedClosures),
      varDeclaredBegin_(curFunction_->semInfo->varScoped.size()) {
  if (nextScopeNode) {
    // nextScopeNode is nullptr for lazy compilation's wrapper context -- in
    // which case there is no need for setting up the block environment.

    if (!validator->blockScopingEnabled()) {
      // Block scope is disabled, so short-circuit nextScopeNode to be the
      // function body (or the Program node if the semantic validator is
      // currently traversing the global scope). This means all declarations
      // will be placed in the top-level function/global scope.
      nextScopeNode = curFunction->body;
    }

    // Now set up curFunction_'s scopedDecls and scopedClosures pointer. Note
    // that this will either create new containers (when block scoping is
    // enabled), or reuse the existing containers for the function's top-level
    // scope
    curFunction_->scopedDecls =
        initializeIfNull(curFunction_->semInfo->lexicallyScoped[nextScopeNode])
            .get();
    curFunction_->scopedClosures =
        initializeIfNull(curFunction_->semInfo->closures[nextScopeNode]).get();
  }
}

BlockContext::~BlockContext() {
  curFunction_->scopedDecls = previousScopedDecls_;
  curFunction_->scopedClosures = previousScopedClosures_;
}

void BlockContext::stopHoisting(IdentifierNode *id) {
  // The hoisting candidates are stored in a map of name to list of all known
  // functions with that name. Therefore, if name is in hoistingCandidates_,
  // clearing the list is all that's needed to stop function hoisting. Note
  // that the code __clears__ the list instead of removing it from the map, thus
  // preserving any memory allocated by the list (so, in case the same
  // identifier appears again the compiler won't incur in (possibly) heap
  // allocating memory).
  auto it = curFunction_->hoistingCandidates_.find(id->_name);
  if (it != curFunction_->hoistingCandidates_.end()) {
    curFunction_->hoistingCandidates_.erase(it);
  }
}

void BlockContext::ensureScopedNamesAreUnique(
    IsFunctionBody isFunctionBody,
    IdentifierNode *catchParam) {
  if (!validator_->blockScopingEnabled()) {
    return;
  }

  if (isFunctionBody == IsFunctionBody::Yes) {
    if (!curFunction_->scopedClosures) {
      // This happens during semantic validation for lazy compilation.
      return;
    }
  }

  llvh::SmallDenseMap<UniqueString *, IdentifierNode *, 8>
      lexicallyDeclaredNames;

  // It is a Syntax Error if the LexicallyDeclaredNames of StatementList
  // contains any duplicate entries. LexicallyDeclaredNames includes let/const
  // declarations. Function identifiers are not considered
  // LexicallyDeclaredNames in function scopes.
  if (isFunctionBody != IsFunctionBody::Yes) {
    // Keep track of all scopedClosures that are not regular functions (i.e.,
    // generators and async functions).
    llvh::SmallDenseSet<UniqueString *, 8> generatorOrAsync;
    for (FunctionDeclarationNode *scopedClosure :
         *curFunction_->scopedClosures) {
      auto *funName =
          llvh::dyn_cast_or_null<IdentifierNode>(scopedClosure->_id);

      if (!funName) {
        // Anonymous function names are always unique.
        assert(
            !scopedClosure->_id &&
            "FunctionLikeNode's _id is not an IdentifierNode");
        continue;
      }

      // ES2023 B.3.2.4 requires that duplicate identifiers within
      // FunctionDeclarations is not an error in non-strict mode. Thus, keep
      // track of the closures that are not regular function declarations so the
      // error can be reported. N.B.: adding the name here ensures that, should
      // the check for duplicate below fail, an error would still be reported
      // even if all previous instances of the duplicate symbol were
      // FunctionDeclarations and scopedClosure was not.
      if (ESTree::isAsync(scopedClosure) || scopedClosure->_generator) {
        generatorOrAsync.insert(funName->_name);
      }

      auto res = lexicallyDeclaredNames.insert(
          std::make_pair(funName->_name, funName));
      if (!res.second) {
        // ES2023 B.3.2.4 Changes to Block Static Semantics: Early Errors
        //
        // Block: {StatementList}
        //     It is a Syntax Error if the LexicallyDeclaredNames of
        //     StatementList contains any duplicate entries, **unless the
        //     source code matching this production is not strict mode code
        //     and the duplicate entries are only bound by
        //     FunctionDeclarations**.
        if (ESTree::isStrict(scopedClosure->strictness) ||
            generatorOrAsync.count(funName->_name)) {
          validator_->reportRedeclaredIdentifier(*res.first->second, *funName);
          return;
        }

        // Keep the ID that was declared earliest in the JS source. This is fine
        // since the validation stops on the first duplicate ID found.
        if (funName->getSourceRange().Start.getPointer() <
            res.first->second->getSourceRange().Start.getPointer()) {
          res.first->second = funName;
        }
      }
    }
  }

  // Nothing special for const/let declarations -- thus, just iterate over them,
  // and complain about duplicates.
  for (const FunctionInfo::VarDecl &scopedDecl : *curFunction_->scopedDecls) {
    // According to ES2023 B.3.2.1 and ES2023 B.3.2.2 functions should not be
    // hoisted if doing so would cause early errors. Therefore, any functions
    // that share its ID with scopedDecl cannot possibly be hoisted past this
    // scope.
    stopHoisting(scopedDecl.identifier);

    auto res = lexicallyDeclaredNames.insert(
        std::make_pair(scopedDecl.identifier->_name, scopedDecl.identifier));
    if (!res.second) {
      validator_->reportRedeclaredIdentifier(
          *res.first->second, *scopedDecl.identifier);
      return;
    }
  }

  if (catchParam) {
    auto it = lexicallyDeclaredNames.find(catchParam->_name);
    if (it != lexicallyDeclaredNames.end()) {
      validator_->reportRedeclaredIdentifier(*it->second, *catchParam);
      return;
    }
  }

  // Now ensure that the var decls in this scope don't clash with its
  // LexicallyDeclaredNames.
  for (auto it = curFunction_->semInfo->varScoped.begin() + varDeclaredBegin_,
            end = curFunction_->semInfo->varScoped.end();
       it != end;
       ++it) {
    IdentifierNode *name = it->identifier;
    auto pos = lexicallyDeclaredNames.find(name->_name);
    if (pos != lexicallyDeclaredNames.end()) {
      validator_->reportRedeclaredIdentifier(*pos->second, *name);
      return;
    }
  }
}

//===----------------------------------------------------------------------===//
// FunctionContext

FunctionContext::FunctionContext(
    SemanticValidator *validator,
    bool strictMode,
    FunctionLikeNode *node,
    Node *body,
    SourceVisibility sourceVisibility)
    : validator_(validator),
      oldContextValue_(validator->funcCtx_),
      node(node),
      body(body),
      semInfo(validator->semCtx_.createFunction()),
      varDecls(&semInfo->varScoped),
      strictMode(strictMode),
      sourceVisibility(sourceVisibility),
      functionScope_(validator, this, body) {
  validator->funcCtx_ = this;

  if (node)
    node->setSemInfo(semInfo);
}

FunctionContext::~FunctionContext() {
  functionScope_.ensureScopedNamesAreUnique(BlockContext::IsFunctionBody::Yes);
  validator_->funcCtx_ = oldContextValue_;
  finalizeHoisting();
}

void FunctionContext::addHoistingCandidate(FunctionDeclarationNode *funDecl) {
  auto *funDeclId = llvh::cast<IdentifierNode>(funDecl->_id);

  if (functionHoistingEnabled()) {
    hoistingCandidates_[funDeclId->_name].emplace_back(funDecl);
  }

  scopedClosures->emplace_back(funDecl);
}

void FunctionContext::finalizeHoisting() {
  assert(
      (functionHoistingEnabled() || hoistingCandidates_.size() == 0) &&
      "should not have hoisting candidates in strict mode.");

  if (node && !ESTree::isStrict(node->strictness)) {
    // Hoisting only happens in non-strict mode per ES2023 B.3.2.1 and
    // ES2023 B.3.2.2;
    for (const auto &[name, nodes] : hoistingCandidates_) {
      assert(
          !nodes.empty() && "empty vectors should be removed by stopHoisting");

      // Add a new var declaration to this function's varDecls. Only one
      // declaration per identifier is needed regardless of how many
      // functions with that id are hoisted.
      FunctionDeclarationNode *first = nodes[0];
      varDecls->emplace_back(FunctionInfo::VarDecl::withoutInitializer(
          FunctionInfo::VarDecl::Kind::Var,
          cast<ESTree::IdentifierNode>(first->_id)));

      // Now mark all functions as hoisted, which prevents creation of the
      // binding identifier below.
      for (FunctionDeclarationNode *fdn : nodes) {
        fdn->getSemInfo()->hoisted = true;
      }
    }
  }

  // Now add a scoped var decl (in the proper scope) for all functions that
  // weren't hoisted.
  assert(
      (validator_->astContext_.getCodeGenerationSettings().enableBlockScoping ||
       semInfo->closures.size() <= 1) &&
      "All closures should be added to the same container when block scoping "
      "is disabled");
  for (auto &[containingNode, containingNodeClosures] : semInfo->closures) {
    if (containingNodeClosures->empty()) {
      continue;
    }

    // For nested functions at the top level of an enclosing function,
    // the nested function is added to the enclosing function's
    // var list.  For nested functions in blocks in an enclosing
    // function, the nested function is added to the scope's
    // list.  For functions in the global scope, the function
    // is added to the global scope var list.  For functions
    // in a scope nested in the global scope, the function is added
    // to the scope's list.
    FunctionInfo::BlockDecls *decls =
        (containingNode == body && functionHoistingEnabled())
        ? &semInfo->varScoped
        : semInfo->lexicallyScoped[containingNode].get();

    for (auto it = containingNodeClosures->begin(),
              end = containingNodeClosures->end();
         it < end;
         ++it) {
      if (!(*it)->getSemInfo()->hoisted) {
        decls->emplace_back(FunctionInfo::VarDecl::withoutInitializer(
            FunctionInfo::VarDecl::Kind::Var,
            cast<ESTree::IdentifierNode>((*it)->_id)));
      }
    }
  }
}
} // namespace sem
} // namespace hermes<|MERGE_RESOLUTION|>--- conflicted
+++ resolved
@@ -959,7 +959,6 @@
         visitESTreeNode(*this, &param, fe);
       }
       visitBody(fe->_body, fe);
-<<<<<<< HEAD
       visitESTreeNode(*this, fe->_returnType, fe);
       break;
     }
@@ -986,34 +985,6 @@
       visitESTreeNode(*this, fe->_returnType, fe);
       break;
     }
-=======
-      visitESTreeNode(*this, fe->_returnType, fe);
-      break;
-    }
-#if HERMES_PARSE_FLOW
-    case NodeKind::ComponentDeclaration: {
-      auto *fe = cast<ESTree::ComponentDeclarationNode>(node);
-      visitESTreeNode(*this, fe->_id, fe);
-      for (auto &param : fe->_params) {
-        llvh::SaveAndRestore<bool> oldIsFormalParams{isFormalParams_, true};
-        visitESTreeNode(*this, &param, fe);
-      }
-      visitBody(fe->_body, fe);
-      visitESTreeNode(*this, fe->_rendersType, fe);
-      break;
-    }
-    case NodeKind::HookDeclaration: {
-      auto *fe = cast<ESTree::HookDeclarationNode>(node);
-      visitESTreeNode(*this, fe->_id, fe);
-      for (auto &param : fe->_params) {
-        llvh::SaveAndRestore<bool> oldIsFormalParams{isFormalParams_, true};
-        visitESTreeNode(*this, &param, fe);
-      }
-      visitBody(fe->_body, fe);
-      visitESTreeNode(*this, fe->_returnType, fe);
-      break;
-    }
->>>>>>> 388376f0
 #endif
     default:
       visitESTreeChildren(*this, node);
