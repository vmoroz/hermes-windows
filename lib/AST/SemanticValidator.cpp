--- conflicted
+++ resolved
@@ -639,16 +639,6 @@
   // arrow functions).
   if (auto *bodyNode = dyn_cast<ESTree::BlockStatementNode>(body)) {
     if (bodyNode->isLazyFunctionBody) {
-<<<<<<< HEAD
-      // If it is a lazy function body, then scanning the directive prologue
-      // won't accomplish anything. Set the strictness directly via the
-      // stored strictness (which was populated based on preparsing data).
-      curFunction()->strictMode = ESTree::isStrict(node->strictness);
-    } else {
-      useStrictNode = scanDirectivePrologue(bodyNode->_body);
-    }
-    updateNodeStrictness(node);
-=======
       // If it is a lazy function body, then the directive nodes in the body are
       // fabricated without location, so don't set useStrictNode.
       scanDirectivePrologue(bodyNode->_body);
@@ -656,7 +646,6 @@
       useStrictNode = scanDirectivePrologue(bodyNode->_body);
     }
     setDirectiveDerivedInfo(node);
->>>>>>> 0bac657c
   }
 
   if (id)
