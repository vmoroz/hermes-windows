--- conflicted
+++ resolved
@@ -28,10 +28,7 @@
 
 namespace detail {
 
-<<<<<<< HEAD
-=======
 #ifdef HERMES_MEMORY_INSTRUMENTATION
->>>>>>> 299cc8f4
 void TransitionMap::snapshotAddNodes(GC &gc, HeapSnapshot &snap) {
   if (!isLarge()) {
     return;
@@ -65,24 +62,7 @@
     gc.getIDTracker().untrackNative(large());
   }
 }
-<<<<<<< HEAD
-
-void TransitionMap::insertUnsafe(
-    Runtime &runtime,
-    const Transition &key,
-    WeakRefSlot *ptr) {
-  if (isClean()) {
-    smallKey_ = key;
-    smallValue() = WeakRef<HiddenClass>(ptr);
-    return;
-  }
-  if (!isLarge())
-    uncleanMakeLarge(runtime);
-  large()->insertUnsafe(key, ptr);
-}
-=======
 #endif
->>>>>>> 299cc8f4
 
 size_t TransitionMap::getMemorySize() const {
   // Inline slot is not counted here (it counts as part of the HiddenClass).
@@ -94,13 +74,8 @@
   assert(!isLarge() && "must not yet be large");
   auto large = new WeakValueMap<Transition, HiddenClass>();
   // Move any valid entry into the allocated map.
-<<<<<<< HEAD
-  if (auto handle = smallValue().get(runtime))
-    large->insertNewLocked(runtime, smallKey_, handle.getValue());
-=======
   if (auto value = smallValue().get(runtime))
     large->insertNewLocked(runtime, smallKey_, runtime.makeHandle(value));
->>>>>>> 299cc8f4
   u.large_ = large;
   smallKey_.symbolID = SymbolID::deleted();
   assert(isLarge());
@@ -153,10 +128,7 @@
   return self->transitionMap_.getMemorySize();
 }
 
-<<<<<<< HEAD
-=======
 #ifdef HERMES_MEMORY_INSTRUMENTATION
->>>>>>> 299cc8f4
 std::string HiddenClass::_snapshotNameImpl(GCCell *cell, GC &gc) {
   auto *const self = vmcast<HiddenClass>(cell);
   std::string name{cell->getVT()->snapshotMetaData.defaultNameForNode(self)};
@@ -302,21 +274,12 @@
       Transition t{name, expectedFlags};
       if (self->transitionMap_.containsKey(t, runtime.getHeap())) {
         LLVM_DEBUG(
-<<<<<<< HEAD
-            dbgs() << "Property " << runtime.formatSymbolID(name)
-                   << " NOT FOUND in Class:" << self->getDebugAllocationId()
-                   << " due to existing transition to Class:"
-                   << (*self->transitionMap_.lookup(runtime, t))
-                          ->getDebugAllocationId()
-                   << "\n");
-=======
             dbgs()
             << "Property " << runtime.formatSymbolID(name)
             << " NOT FOUND in Class:" << self->getDebugAllocationId()
             << " due to existing transition to Class:"
             << self->transitionMap_.lookup(runtime, t)->getDebugAllocationId()
             << "\n");
->>>>>>> 299cc8f4
         return llvh::None;
       }
     }
@@ -416,18 +379,11 @@
   assert(propertyFlags.isValid() && "propertyFlags must be valid");
 
   if (LLVM_UNLIKELY(selfHandle->isDictionary())) {
-<<<<<<< HEAD
-    if (toArrayIndex(
-            runtime.getIdentifierTable().getStringView(runtime, name))) {
-      selfHandle->flags_.hasIndexLikeProperties = true;
-    }
-=======
     auto isIndexLike =
         toArrayIndex(runtime.getIdentifierTable().getStringView(runtime, name))
             .hasValue();
     selfHandle->flags_ =
         computeFlags(selfHandle->flags_, propertyFlags, isIndexLike);
->>>>>>> 299cc8f4
 
     // Allocate a new slot.
     // TODO: this changes the property map, so if we want to support OOM
@@ -453,16 +409,10 @@
   }
 
   // Do we already have a transition for that property+flags pair?
-<<<<<<< HEAD
-  auto optChildHandle =
-      selfHandle->transitionMap_.lookup(runtime, {name, propertyFlags});
-  if (LLVM_LIKELY(optChildHandle)) {
-=======
   auto existingChild =
       selfHandle->transitionMap_.lookup(runtime, {name, propertyFlags});
   if (LLVM_LIKELY(existingChild)) {
     auto childHandle = runtime.makeHandle(existingChild);
->>>>>>> 299cc8f4
     // If the child doesn't have a property map, but we do, update our map and
     // move it to the child.
     if (!childHandle->propertyMap_ && selfHandle->propertyMap_) {
@@ -482,11 +432,7 @@
               ExecutionStatus::EXCEPTION)) {
         return ExecutionStatus::EXCEPTION;
       }
-<<<<<<< HEAD
-      optChildHandle.getValue()->propertyMap_.set(
-=======
       childHandle->propertyMap_.set(
->>>>>>> 299cc8f4
           runtime, selfHandle->propertyMap_, runtime.getHeap());
     } else {
       LLVM_DEBUG(
@@ -507,18 +453,11 @@
     // Do it.
     auto childHandle = copyToNewDictionary(selfHandle, runtime);
 
-<<<<<<< HEAD
-    if (toArrayIndex(
-            runtime.getIdentifierTable().getStringView(runtime, name))) {
-      childHandle->flags_.hasIndexLikeProperties = true;
-    }
-=======
     auto isIndexLike =
         toArrayIndex(runtime.getIdentifierTable().getStringView(runtime, name))
             .hasValue();
     childHandle->flags_ =
         computeFlags(childHandle->flags_, propertyFlags, isIndexLike);
->>>>>>> 299cc8f4
 
     // Add the property to the child.
     if (LLVM_UNLIKELY(
@@ -557,13 +496,6 @@
       inserted &&
       "transition already exists when adding a new property to hidden class");
 
-<<<<<<< HEAD
-  if (toArrayIndex(runtime.getIdentifierTable().getStringView(runtime, name))) {
-    childHandle->flags_.hasIndexLikeProperties = true;
-  }
-
-=======
->>>>>>> 299cc8f4
   if (selfHandle->propertyMap_) {
     assert(
         !DictPropertyMap::find(selfHandle->propertyMap_.get(runtime), name) &&
@@ -640,15 +572,9 @@
   transitionFlags.flagsTransition = 1;
 
   // Do we already have a transition for that property+flags pair?
-<<<<<<< HEAD
-  auto optChildHandle =
-      selfHandle->transitionMap_.lookup(runtime, {name, transitionFlags});
-  if (LLVM_LIKELY(optChildHandle)) {
-=======
   auto existingChild =
       selfHandle->transitionMap_.lookup(runtime, {name, transitionFlags});
   if (LLVM_LIKELY(existingChild)) {
->>>>>>> 299cc8f4
     // If the child doesn't have a property map, but we do, update our map and
     // move it to the child.
     if (!existingChild->propertyMap_) {
@@ -659,11 +585,7 @@
                  << existingChild->getDebugAllocationId() << "\n");
 
       descPair->second.flags = newFlags;
-<<<<<<< HEAD
-      optChildHandle.getValue()->propertyMap_.set(
-=======
       existingChild->propertyMap_.set(
->>>>>>> 299cc8f4
           runtime, selfHandle->propertyMap_, runtime.getHeap());
     } else {
       LLVM_DEBUG(
@@ -718,12 +640,6 @@
 Handle<HiddenClass> HiddenClass::makeAllNonConfigurable(
     Handle<HiddenClass> selfHandle,
     Runtime &runtime) {
-<<<<<<< HEAD
-  if (selfHandle->flags_.allNonConfigurable)
-    return selfHandle;
-
-=======
->>>>>>> 299cc8f4
   if (!selfHandle->propertyMap_)
     initializeMissingPropertyMap(selfHandle, runtime);
 
@@ -763,12 +679,6 @@
 Handle<HiddenClass> HiddenClass::makeAllReadOnly(
     Handle<HiddenClass> selfHandle,
     Runtime &runtime) {
-<<<<<<< HEAD
-  if (selfHandle->flags_.allReadOnly)
-    return selfHandle;
-
-=======
->>>>>>> 299cc8f4
   if (!selfHandle->propertyMap_)
     initializeMissingPropertyMap(selfHandle, runtime);
 
@@ -875,53 +785,17 @@
 bool HiddenClass::areAllNonConfigurable(
     Handle<HiddenClass> selfHandle,
     Runtime &runtime) {
-<<<<<<< HEAD
-  if (selfHandle->flags_.allNonConfigurable)
-    return true;
-
-  if (!forEachPropertyWhile(
-          selfHandle,
-          runtime,
-          [](Runtime &, SymbolID, NamedPropertyDescriptor desc) {
-            return !desc.flags.configurable;
-          })) {
-    return false;
-  }
-
-  selfHandle->flags_.allNonConfigurable = true;
-  return true;
-=======
   return forEachPropertyWhile(
       selfHandle,
       runtime,
       [](Runtime &, SymbolID, NamedPropertyDescriptor desc) {
         return !desc.flags.configurable;
       });
->>>>>>> 299cc8f4
 }
 
 bool HiddenClass::areAllReadOnly(
     Handle<HiddenClass> selfHandle,
     Runtime &runtime) {
-<<<<<<< HEAD
-  if (selfHandle->flags_.allReadOnly)
-    return true;
-
-  if (!forEachPropertyWhile(
-          selfHandle,
-          runtime,
-          [](Runtime &, SymbolID, NamedPropertyDescriptor desc) {
-            if (!desc.flags.accessor && desc.flags.writable)
-              return false;
-            return !desc.flags.configurable;
-          })) {
-    return false;
-  }
-
-  selfHandle->flags_.allNonConfigurable = true;
-  selfHandle->flags_.allReadOnly = true;
-  return true;
-=======
   return forEachPropertyWhile(
       selfHandle,
       runtime,
@@ -930,7 +804,6 @@
           return false;
         return !desc.flags.configurable;
       });
->>>>>>> 299cc8f4
 }
 
 ExecutionStatus HiddenClass::addToPropertyMap(
