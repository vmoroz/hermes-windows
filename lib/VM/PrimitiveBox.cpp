--- conflicted
+++ resolved
@@ -113,14 +113,6 @@
   return {0, str->getStringLength()};
 }
 
-<<<<<<< HEAD
-HermesValue
-JSString::_getOwnIndexedImpl(JSObject *self, Runtime &runtime, uint32_t index) {
-  auto *str = getPrimitiveString(vmcast<JSString>(self), runtime);
-  return LLVM_LIKELY(index < str->getStringLength())
-      ? runtime.getCharacterString(str->at(index)).getHermesValue()
-      : HermesValue::encodeEmptyValue();
-=======
 HermesValue JSString::_getOwnIndexedImpl(
     PseudoHandle<JSObject> self,
     Runtime &runtime,
@@ -136,7 +128,6 @@
   }
 
   return HermesValue::encodeEmptyValue();
->>>>>>> 299cc8f4
 }
 
 CallResult<bool> JSString::_setOwnIndexedImpl(
