--- conflicted
+++ resolved
@@ -14,10 +14,7 @@
 
 std::array<const VTable *, kNumCellKinds> VTable::vtableArray;
 
-<<<<<<< HEAD
-=======
 #ifdef HERMES_MEMORY_INSTRUMENTATION
->>>>>>> b21aafbc
 std::string VTable::HeapSnapshotMetadata::nameForNode(GCCell *cell, GC &gc)
     const {
   std::string name;
