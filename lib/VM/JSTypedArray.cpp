--- conflicted
+++ resolved
@@ -430,12 +430,6 @@
     Handle<JSObject> parent,
     Handle<HiddenClass> clazz)
     : JSTypedArrayBase(runtime, parent, clazz) {}
-<<<<<<< HEAD
-
-template <typename T, CellKind C>
-HermesValue JSTypedArray<T, C>::_getOwnIndexedImpl(
-    JSObject *selfObj,
-=======
 
 template <>
 int64_t JSTypedArray<int64_t, CellKind::BigInt64ArrayKind>::toDestType(
@@ -489,7 +483,6 @@
 template <typename T, CellKind C>
 HermesValue JSTypedArray<T, C>::_getOwnIndexedImpl(
     PseudoHandle<JSObject> selfObj,
->>>>>>> 299cc8f4
     Runtime &runtime,
     uint32_t index) {
   NoAllocScope noAllocs{runtime};
