/*
 * Copyright (c) Meta Platforms, Inc. and affiliates.
 *
 * This source code is licensed under the MIT license found in the
 * LICENSE file in the root directory of this source tree.
 */

#include "hermes/VM/JSArray.h"

#include "hermes/VM/BuildMetadata.h"
#include "hermes/VM/Callable.h"
#include "hermes/VM/JSTypedArray.h"
#include "hermes/VM/Operations.h"
#include "hermes/VM/PropertyAccessor.h"

namespace hermes {
namespace vm {

//===----------------------------------------------------------------------===//
// class ArrayImpl

void ArrayImplBuildMeta(const GCCell *cell, Metadata::Builder &mb) {
  mb.addJSObjectOverlapSlots(JSObject::numOverlapSlots<ArrayImpl>());
  JSObjectBuildMeta(cell, mb);
  const auto *self = static_cast<const ArrayImpl *>(cell);
  // This edge has to be called "elements" in order for Chrome to attribute
  // the size of the indexed storage as part of total usage of "JS Arrays".
  mb.addField("elements", &self->indexedStorage_);
}

#ifdef HERMES_MEMORY_INSTRUMENTATION
void ArrayImpl::_snapshotAddEdgesImpl(
    GCCell *cell,
    GC &gc,
    HeapSnapshot &snap) {
  auto *const self = vmcast<ArrayImpl>(cell);
  // Add the super type's edges too.
  JSObject::_snapshotAddEdgesImpl(self, gc, snap);
  if (!self->getIndexedStorage(gc.getPointerBase())) {
    return;
  }

  // This edge has to be called "elements" in order for Chrome to attribute
  // the size of the indexed storage as part of total usage of "JS Arrays".
  snap.addNamedEdge(
      HeapSnapshot::EdgeType::Internal,
      "elements",
      gc.getObjectID(self->getIndexedStorage(gc.getPointerBase())));
  auto *const indexedStorage = self->getIndexedStorage(gc.getPointerBase());
  const auto beginIndex = self->beginIndex_;
  const auto endIndex = self->endIndex_;
  for (uint32_t i = beginIndex; i < endIndex; i++) {
    const auto &elem = indexedStorage->at(gc.getPointerBase(), i - beginIndex);
    const llvh::Optional<HeapSnapshot::NodeID> elemID =
        gc.getSnapshotID(elem.toHV(gc.getPointerBase()));
    if (!elemID) {
      continue;
    }
    snap.addIndexedEdge(HeapSnapshot::EdgeType::Element, i, elemID.getValue());
  }
}
#endif

bool ArrayImpl::_haveOwnIndexedImpl(
    JSObject *selfObj,
    Runtime &runtime,
    uint32_t index) {
  auto *self = vmcast<ArrayImpl>(selfObj);

  // Check whether the index is within the storage.
  if (index >= self->beginIndex_ && index < self->endIndex_)
    return !self->getIndexedStorage(runtime)
                ->at(runtime, index - self->beginIndex_)
                .isEmpty();

  return false;
}

OptValue<PropertyFlags> ArrayImpl::_getOwnIndexedPropertyFlagsImpl(
    JSObject *selfObj,
    Runtime &runtime,
    uint32_t index) {
  auto *self = vmcast<ArrayImpl>(selfObj);

  // Check whether the index is within the storage.
  if (index >= self->beginIndex_ && index < self->endIndex_ &&
      !self->getIndexedStorage(runtime)
           ->at(runtime, index - self->beginIndex_)
           .isEmpty()) {
    PropertyFlags indexedElementFlags{};
    indexedElementFlags.enumerable = 1;
    indexedElementFlags.writable = 1;
    indexedElementFlags.configurable = 1;

    if (LLVM_UNLIKELY(self->flags_.sealed)) {
      indexedElementFlags.configurable = 0;
      if (LLVM_UNLIKELY(self->flags_.frozen))
        indexedElementFlags.writable = 0;
    }

    return indexedElementFlags;
  }

  return llvh::None;
}

std::pair<uint32_t, uint32_t> ArrayImpl::_getOwnIndexedRangeImpl(
    JSObject *selfObj,
    Runtime &runtime) {
  auto *self = vmcast<ArrayImpl>(selfObj);
  return {self->beginIndex_, self->endIndex_};
}

HermesValue ArrayImpl::_getOwnIndexedImpl(
<<<<<<< HEAD
    JSObject *selfObj,
    Runtime &runtime,
    uint32_t index) {
  return vmcast<ArrayImpl>(selfObj)->at(runtime, index).unboxToHV(runtime);
=======
    PseudoHandle<JSObject> selfObj,
    Runtime &runtime,
    uint32_t index) {
  NoAllocScope noAllocs{runtime};

  return vmcast<ArrayImpl>(selfObj.get())
      ->at(runtime, index)
      .unboxToHV(runtime);
>>>>>>> b21aafbc
}

ExecutionStatus ArrayImpl::setStorageEndIndex(
    Handle<ArrayImpl> selfHandle,
    Runtime &runtime,
    uint32_t newLength) {
  auto *self = selfHandle.get();

  if (LLVM_UNLIKELY(
          newLength > self->beginIndex_ &&
          newLength - self->beginIndex_ > StorageType::maxElements())) {
    return runtime.raiseRangeError("Out of memory for array elements");
  }

  // If indexedStorage hasn't even been allocated.
  if (LLVM_UNLIKELY(!self->getIndexedStorage(runtime))) {
    if (newLength == 0) {
      return ExecutionStatus::RETURNED;
    }
    auto arrRes = StorageType::create(runtime, newLength, newLength);
    if (LLVM_UNLIKELY(arrRes == ExecutionStatus::EXCEPTION)) {
      return ExecutionStatus::EXCEPTION;
    }
    auto newStorage = runtime.makeHandle<StorageType>(std::move(*arrRes));
    selfHandle->setIndexedStorage(runtime, newStorage.get(), runtime.getHeap());
    selfHandle->beginIndex_ = 0;
    selfHandle->endIndex_ = newLength;
    return ExecutionStatus::RETURNED;
  }

  auto beginIndex = self->beginIndex_;

  {
    NoAllocScope scope{runtime};
    auto *const indexedStorage = self->getIndexedStorage(runtime);

    if (newLength <= beginIndex) {
      // the new length is prior to beginIndex, clearing the storage.
      selfHandle->endIndex_ = beginIndex;
      // Remove the storage. If this array grows again it can be re-allocated.
      self->setIndexedStorage(runtime, nullptr, runtime.getHeap());
      return ExecutionStatus::RETURNED;
    } else if (newLength - beginIndex <= indexedStorage->capacity()) {
      selfHandle->endIndex_ = newLength;
      StorageType::resizeWithinCapacity(
          indexedStorage, runtime, newLength - beginIndex);
      return ExecutionStatus::RETURNED;
    }
  }

  auto indexedStorage =
      runtime.makeMutableHandle(selfHandle->getIndexedStorage(runtime));

  if (StorageType::resize(indexedStorage, runtime, newLength - beginIndex) ==
      ExecutionStatus::EXCEPTION) {
    return ExecutionStatus::EXCEPTION;
  }
  selfHandle->endIndex_ = newLength;
  selfHandle->setIndexedStorage(
      runtime, indexedStorage.get(), runtime.getHeap());
  return ExecutionStatus::RETURNED;
}

CallResult<bool> ArrayImpl::_setOwnIndexedImpl(
    Handle<JSObject> selfHandle,
    Runtime &runtime,
    uint32_t index,
    Handle<> value) {
  auto *self = vmcast<ArrayImpl>(selfHandle.get());
  auto beginIndex = self->beginIndex_;
  auto endIndex = self->endIndex_;

  if (LLVM_UNLIKELY(self->flags_.frozen))
    return false;

  // Check whether the index is within the storage.
  if (LLVM_LIKELY(index >= beginIndex && index < endIndex)) {
    const auto shv = SmallHermesValue::encodeHermesValue(*value, runtime);
    Handle<ArrayImpl>::vmcast(selfHandle)
        ->getIndexedStorage(runtime)
        ->set(runtime, index - beginIndex, shv);
    return true;
  }

  // If indexedStorage hasn't even been allocated.
  if (LLVM_UNLIKELY(!self->getIndexedStorage(runtime))) {
    // Allocate storage with capacity for 4 elements and length 1.
    auto arrRes = StorageType::create(runtime, 4, 1);
    if (LLVM_UNLIKELY(arrRes == ExecutionStatus::EXCEPTION)) {
      return ExecutionStatus::EXCEPTION;
    }
    auto newStorage = runtime.makeHandle<StorageType>(std::move(*arrRes));
    const auto shv = SmallHermesValue::encodeHermesValue(*value, runtime);
    self = vmcast<ArrayImpl>(selfHandle.get());

    self->setIndexedStorage(runtime, newStorage.get(), runtime.getHeap());
    self->beginIndex_ = index;
    self->endIndex_ = index + 1;
    newStorage->set(runtime, 0, shv);
    return true;
  }

  {
    const auto shv = SmallHermesValue::encodeHermesValue(*value, runtime);
    NoAllocScope scope{runtime};
    self = vmcast<ArrayImpl>(selfHandle.get());
    auto *const indexedStorage = self->getIndexedStorage(runtime);

    // Can we do it without reallocation for sure?
    if (index >= endIndex && index - beginIndex < indexedStorage->capacity()) {
      self->endIndex_ = index + 1;
      StorageType::resizeWithinCapacity(
          indexedStorage, runtime, index - beginIndex + 1);
      // self shouldn't have moved since there haven't been any allocations.
      indexedStorage->set(runtime, index - beginIndex, shv);
      return true;
    }
  }

  auto indexedStorageHandle =
      runtime.makeMutableHandle(self->getIndexedStorage(runtime));
  // We only shift an array if the shift amount is within the limit.
  constexpr uint32_t shiftLimit = (1 << 20);

  // Is the array empty?
  if (LLVM_UNLIKELY(endIndex == beginIndex)) {
    if (StorageType::resize(indexedStorageHandle, runtime, 1) ==
        ExecutionStatus::EXCEPTION) {
      return ExecutionStatus::EXCEPTION;
    }
    const auto shv = SmallHermesValue::encodeHermesValue(*value, runtime);
    indexedStorageHandle->set(runtime, 0, shv);
    self = vmcast<ArrayImpl>(selfHandle.get());
    self->beginIndex_ = index;
    self->endIndex_ = index + 1;
  } else if (LLVM_UNLIKELY(
                 (index > endIndex && index - endIndex > shiftLimit) ||
                 (index < beginIndex && beginIndex - index > shiftLimit))) {
    // The new index is too far away from the current index range.
    // Shifting will lead to a very large allocation.
    // This is likely a misuse of the array (e.g. use array as an object).
    // In this case, we should just treat the index access as
    // a property access.
    auto vr = valueToSymbolID(
        runtime, runtime.makeHandle(HermesValue::encodeNumberValue(index)));
    assert(
        vr != ExecutionStatus::EXCEPTION &&
        "valueToIdentifier() failed for uint32_t value");

    if (LLVM_UNLIKELY(
            JSObject::defineNewOwnProperty(
                selfHandle,
                runtime,
                **vr,
                PropertyFlags::defaultNewNamedPropertyFlags(),
                value) == ExecutionStatus::EXCEPTION)) {
      return ExecutionStatus::EXCEPTION;
    }
    // self->indexedStorage_ is unmodified, we should return directly.
    return true;
  } else if (index >= endIndex) {
    // Extending to the right.
    if (StorageType::resize(
            indexedStorageHandle, runtime, index - beginIndex + 1) ==
        ExecutionStatus::EXCEPTION) {
      return ExecutionStatus::EXCEPTION;
    }
    const auto shv = SmallHermesValue::encodeHermesValue(*value, runtime);
    self = vmcast<ArrayImpl>(selfHandle.get());
    self->endIndex_ = index + 1;
    indexedStorageHandle->set(runtime, index - beginIndex, shv);
  } else {
    // Extending to the left. 'index' will become the new 'beginIndex'.
    assert(index < beginIndex);

    if (StorageType::resizeLeft(
            indexedStorageHandle,
            runtime,
            indexedStorageHandle->size(runtime) + beginIndex - index) ==
        ExecutionStatus::EXCEPTION) {
      return ExecutionStatus::EXCEPTION;
    }
    const auto shv = SmallHermesValue::encodeHermesValue(*value, runtime);
    self = vmcast<ArrayImpl>(selfHandle.get());
    self->beginIndex_ = index;
    indexedStorageHandle->set(runtime, 0, shv);
  }

  // Update the potentially changed pointer.
  self->setIndexedStorage(
      runtime, indexedStorageHandle.get(), runtime.getHeap());
  return true;
}

bool ArrayImpl::_deleteOwnIndexedImpl(
    Handle<JSObject> selfHandle,
    Runtime &runtime,
    uint32_t index) {
  auto *self = vmcast<ArrayImpl>(selfHandle.get());
  NoAllocScope noAlloc{runtime};
  if (index >= self->beginIndex_ && index < self->endIndex_) {
    auto *indexedStorage = self->getIndexedStorage(runtime);
    // Cannot delete indexed elements if we are sealed.
    if (LLVM_UNLIKELY(self->flags_.sealed)) {
      SmallHermesValue elem =
          indexedStorage->at(runtime, index - self->beginIndex_);
      if (!elem.isEmpty())
        return false;
    }

    indexedStorage->setNonPtr(
        runtime,
        index - self->beginIndex_,
        SmallHermesValue::encodeEmptyValue());
  }

  return true;
}

bool ArrayImpl::_checkAllOwnIndexedImpl(
    JSObject *selfObj,
    Runtime &runtime,
    ObjectVTable::CheckAllOwnIndexedMode /*mode*/
) {
  auto *self = vmcast<ArrayImpl>(selfObj);

  // If we have any indexed properties at all, they don't satisfy the
  // requirements.
  for (uint32_t i = 0, e = self->endIndex_ - self->beginIndex_; i != e; ++i) {
    if (!self->getIndexedStorage(runtime)->at(runtime, i).isEmpty())
      return false;
  }
  return true;
}

//===----------------------------------------------------------------------===//
// class Arguments

const ObjectVTable Arguments::vt{
    VTable(
        CellKind::ArgumentsKind,
        cellSize<Arguments>(),
        nullptr,
        nullptr,
        nullptr,
        nullptr
#ifdef HERMES_MEMORY_INSTRUMENTATION
        ,
        VTable::HeapSnapshotMetadata {
          HeapSnapshot::NodeType::Object, nullptr,
              Arguments::_snapshotAddEdgesImpl, nullptr, nullptr
        }
#endif
        ),
    Arguments::_getOwnIndexedRangeImpl,
    Arguments::_haveOwnIndexedImpl,
    Arguments::_getOwnIndexedPropertyFlagsImpl,
    Arguments::_getOwnIndexedImpl,
    Arguments::_setOwnIndexedImpl,
    Arguments::_deleteOwnIndexedImpl,
    Arguments::_checkAllOwnIndexedImpl,
};

void ArgumentsBuildMeta(const GCCell *cell, Metadata::Builder &mb) {
  mb.addJSObjectOverlapSlots(JSObject::numOverlapSlots<Arguments>());
  ArrayImplBuildMeta(cell, mb);
  mb.setVTable(&Arguments::vt);
}

CallResult<Handle<Arguments>> Arguments::create(
    Runtime &runtime,
    size_type length,
    Handle<Callable> curFunction,
    bool strictMode) {
  auto clazz = runtime.getHiddenClassForPrototype(
      runtime.objectPrototypeRawPtr, numOverlapSlots<Arguments>());
  auto obj = runtime.makeAFixed<Arguments>(
      runtime, Handle<JSObject>::vmcast(&runtime.objectPrototype), clazz);
  auto selfHandle = JSObjectInit::initToHandle(runtime, obj);

  {
    auto arrRes = StorageType::create(runtime, length);
    if (LLVM_UNLIKELY(arrRes == ExecutionStatus::EXCEPTION))
      return ExecutionStatus::EXCEPTION;
    selfHandle->setIndexedStorage(runtime, arrRes->get(), runtime.getHeap());
  }
  Arguments::setStorageEndIndex(selfHandle, runtime, length);

  PropertyFlags pf{};
  namespace P = Predefined;

/// Adds a property to the object in \p OBJ_HANDLE.  \p SYMBOL provides its name
/// as a \c Predefined enum value, and its value is  rooted in \p HANDLE.  If
/// property definition fails, the exceptional execution status will be
/// propagated to the outer function.
#define DEFINE_PROP(OBJ_HANDLE, SYMBOL, HANDLE)                            \
  do {                                                                     \
    auto status = JSObject::defineNewOwnProperty(                          \
        OBJ_HANDLE, runtime, Predefined::getSymbolID(SYMBOL), pf, HANDLE); \
    if (LLVM_UNLIKELY(status == ExecutionStatus::EXCEPTION)) {             \
      return ExecutionStatus::EXCEPTION;                                   \
    }                                                                      \
  } while (false)

  // Define the length property.
  pf.enumerable = 0;
  pf.writable = 1;
  pf.configurable = 1;

  DEFINE_PROP(
      selfHandle,
      P::length,
      runtime.makeHandle(HermesValue::encodeDoubleValue(length)));

  DEFINE_PROP(
      selfHandle, P::SymbolIterator, Handle<>(&runtime.arrayPrototypeValues));

  if (strictMode) {
    // Define .callee and .caller properties: throw always in strict mode.
    auto accessor =
        Handle<PropertyAccessor>::vmcast(&runtime.throwTypeErrorAccessor);

    pf.clear();
    pf.enumerable = 0;
    pf.writable = 0;
    pf.configurable = 0;
    pf.accessor = 1;

    DEFINE_PROP(selfHandle, P::callee, accessor);
    DEFINE_PROP(selfHandle, P::caller, accessor);
  } else {
    // Define .callee in non-strict mode to point to the current function.
    // Leave .caller undefined, because it's a non-standard ES extension.
    assert(
        vmisa<Callable>(curFunction.getHermesValue()) &&
        "attempt to reify arguments with a non-callable callee");

    pf.clear();
    pf.enumerable = 0;
    pf.writable = 1;
    pf.configurable = 1;

    DEFINE_PROP(selfHandle, P::callee, curFunction);
  }

  return selfHandle;

#undef DEFINE_PROP
}

//===----------------------------------------------------------------------===//
// class JSArray

const ObjectVTable JSArray::vt{
    VTable(
        CellKind::JSArrayKind,
        cellSize<JSArray>(),
        nullptr,
        nullptr,
        nullptr,
        nullptr
#ifdef HERMES_MEMORY_INSTRUMENTATION
        ,
        VTable::HeapSnapshotMetadata {
          HeapSnapshot::NodeType::Object, nullptr,
              JSArray::_snapshotAddEdgesImpl, nullptr, nullptr
        }
#endif
        ),
    JSArray::_getOwnIndexedRangeImpl,
    JSArray::_haveOwnIndexedImpl,
    JSArray::_getOwnIndexedPropertyFlagsImpl,
    JSArray::_getOwnIndexedImpl,
    JSArray::_setOwnIndexedImpl,
    JSArray::_deleteOwnIndexedImpl,
    JSArray::_checkAllOwnIndexedImpl,
};

void JSArrayBuildMeta(const GCCell *cell, Metadata::Builder &mb) {
  mb.addJSObjectOverlapSlots(JSObject::numOverlapSlots<JSArray>());
  ArrayImplBuildMeta(cell, mb);
  mb.setVTable(&JSArray::vt);
}

Handle<HiddenClass> JSArray::createClass(
    Runtime &runtime,
    Handle<JSObject> prototypeHandle) {
  Handle<HiddenClass> classHandle = runtime.getHiddenClassForPrototype(
      *prototypeHandle, numOverlapSlots<JSArray>());

  PropertyFlags pf{};
  pf.enumerable = 0;
  pf.writable = 1;
  pf.configurable = 0;
  pf.internalSetter = 1;

  auto added = HiddenClass::addProperty(
      classHandle, runtime, Predefined::getSymbolID(Predefined::length), pf);
  assert(
      added != ExecutionStatus::EXCEPTION &&
      "Adding the first properties shouldn't cause overflow");
  assert(
      added->second == lengthPropIndex() && "JSArray.length has invalid index");
  classHandle = added->first;

  assert(
      classHandle->getNumProperties() == jsArrayPropertyCount() &&
      "JSArray class defined with incorrect number of properties");

  return classHandle;
}

<<<<<<< HEAD
CallResult<Handle<JSArray>> JSArray::create(
=======
CallResult<Handle<JSArray>> JSArray::createNoAllocPropStorage(
>>>>>>> b21aafbc
    Runtime &runtime,
    Handle<JSObject> prototypeHandle,
    Handle<HiddenClass> classHandle,
    size_type capacity,
    size_type length) {
  assert(length <= capacity && "length must be <= capacity");

  assert(
      classHandle->getNumProperties() >= jsArrayPropertyCount() &&
      "invalid number of properties in JSArray hidden class");

  auto self = JSObjectInit::initToHandle(
      runtime,
      runtime.makeAFixed<JSArray>(
          runtime, prototypeHandle, classHandle, GCPointerBase::NoBarriers()));

  // Only allocate the storage if capacity is not zero.
  if (capacity) {
    if (LLVM_UNLIKELY(capacity > StorageType::maxElements()))
      return runtime.raiseRangeError("Out of memory for array elements");
    auto arrRes = StorageType::create(runtime, capacity);
    if (arrRes == ExecutionStatus::EXCEPTION) {
      return ExecutionStatus::EXCEPTION;
    }
    self->setIndexedStorage(runtime, arrRes->get(), runtime.getHeap());
  }
  auto shv = SmallHermesValue::encodeNumberValue(length, runtime);
  putLength(self.get(), runtime, shv);

  return self;
}

CallResult<Handle<JSArray>> JSArray::createAndAllocPropStorage(
    Runtime &runtime,
    Handle<JSObject> prototypeHandle,
    Handle<HiddenClass> classHandle,
    size_type capacity,
    size_type length) {
  CallResult<Handle<JSArray>> res = createNoAllocPropStorage(
      runtime, prototypeHandle, classHandle, capacity, length);
  if (LLVM_UNLIKELY(res == ExecutionStatus::EXCEPTION)) {
    return ExecutionStatus::EXCEPTION;
  }

  // Allocate property storage with size corresponding to number of properties
  // in the hidden class.
  Handle<JSArray> arr = std::move(*res);
  runtime.ignoreAllocationFailure(JSObject::allocatePropStorage(
      arr, runtime, classHandle->getNumProperties()));

  return arr;
}

CallResult<Handle<JSArray>>
JSArray::create(Runtime &runtime, size_type capacity, size_type length) {
<<<<<<< HEAD
  return JSArray::create(
=======
  return JSArray::createNoAllocPropStorage(
>>>>>>> b21aafbc
      runtime,
      Handle<JSObject>::vmcast(&runtime.arrayPrototype),
      Handle<HiddenClass>::vmcast(&runtime.arrayClass),
      capacity,
      length);
}

CallResult<bool> JSArray::setLength(
    Handle<JSArray> selfHandle,
    Runtime &runtime,
    Handle<> newLength,
    PropOpFlags opFlags) {
  // Convert the value to uint32_t.
  double d;
  if (newLength->isNumber()) {
    d = newLength->getNumber();
  } else {
    auto res = toNumber_RJS(runtime, newLength);
    if (res == ExecutionStatus::EXCEPTION)
      return ExecutionStatus::EXCEPTION;
    d = res->getNumber();
  }

  // NOTE: in theory this produces UB, however in practice it is well defined.
  // Regardless what happens in the conversion, 'ulen' can never compare equal
  // to 'd' unless 'd' is really an uint32 number, in which case the conversion
  // would have succeeded.
  // The only way this could fail is if the conversion throws an exception or
  // aborts the application, which is not the case on any platform we are
  // targeting.
  uint32_t ulen = (uint32_t)d;
  if (ulen != d)
    return runtime.raiseRangeError("Invalid array length");

  return setLength(selfHandle, runtime, ulen, opFlags);
}

CallResult<bool> JSArray::setLength(
    Handle<JSArray> selfHandle,
    Runtime &runtime,
    uint32_t newLength,
    PropOpFlags opFlags) {
  // Fast-path: if we are enlarging, do nothing.
  const auto currentLength = getLength(*selfHandle, runtime);
  if (LLVM_LIKELY(newLength >= currentLength)) {
    auto shv = SmallHermesValue::encodeNumberValue(newLength, runtime);
    putLength(*selfHandle, runtime, shv);
    return true;
  }

  // Length adjusted to the index of the highest non-deletable property + 1.
  // Nothing smaller than it can be deleted.
  uint32_t adjustedLength = newLength;

  // If we are sealed, we can't shrink past non-empty properties.
  if (LLVM_UNLIKELY(selfHandle->flags_.sealed)) {
    // We must scan backwards looking for a non-empty property. We only have
    // to scan in the intersection between the range of present values and
    // the range between the current length and the new length.
    //              newLength         currentLength
    //                 |                    |
    //                 +--------------------+
    //       begin                end
    //         |                   |
    //         +-------------------+
    //                 +-----------+
    //                 |           |
    //          lowestScanLen  highestLen
    //

    auto *self = selfHandle.get();
    auto range = _getOwnIndexedRangeImpl(self, runtime);
    uint32_t lowestScanLen = std::max(range.first, newLength);
    uint32_t highestLen = std::min(range.second, currentLength);

    for (; highestLen > lowestScanLen; --highestLen) {
      if (!self->unsafeAt(runtime, highestLen - 1).isEmpty()) {
        adjustedLength = highestLen;
        break;
      }
    }
  }

  if (LLVM_UNLIKELY(selfHandle->clazz_.getNonNull(runtime)
                        ->getHasIndexLikeProperties())) {
    // Uh-oh. We are making the array smaller and we have index-like named
    // properties, so we may have to delete some of them: the ones greater or
    // equal to 'newLength'.

    // We iterate all named properties to find all index-like ones that need to
    // be deleted. At the same time we keep track of the highest index of a non-
    // deletable property - nothing smaller than that can be deleted because the
    // highest non-deletable would have terminated the deletion process.

    using IndexProp = std::pair<uint32_t, SymbolID>;
    llvh::SmallVector<IndexProp, 8> toBeDeleted;

    GCScope scope{runtime};

    HiddenClass::forEachProperty(
        runtime.makeHandle(selfHandle->clazz_),
        runtime,
        [&runtime, &adjustedLength, &toBeDeleted, &scope](
            SymbolID id, NamedPropertyDescriptor desc) {
          GCScopeMarkerRAII marker{scope};
          // If this property is not an integer index, or it doesn't need to be
          // deleted (it is less than 'adjustedLength'), ignore it.
          auto propNameAsIndex = toArrayIndex(
              runtime.getIdentifierTable().getStringView(runtime, id));
          if (!propNameAsIndex || *propNameAsIndex < adjustedLength)
            return;

          if (!desc.flags.configurable) {
            adjustedLength = *propNameAsIndex + 1;
          } else {
            toBeDeleted.push_back({*propNameAsIndex, id});
          }
        });

    // Scan the properties to be deleted in reverse order (to make deletion more
    // efficient) and delete those >= adjustedLength.
    for (auto it = toBeDeleted.rbegin(), e = toBeDeleted.rend(); it != e;
         ++it) {
      if (it->first >= adjustedLength) {
        GCScopeMarkerRAII marker{scope};
        auto cr = JSObject::deleteNamed(selfHandle, runtime, it->second);
        assert(
            cr != ExecutionStatus::EXCEPTION && *cr &&
            "Failed to delete a configurable property");
        (void)cr;
      }
    }
  }

  if (adjustedLength < selfHandle->getEndIndex()) {
    auto cr = setStorageEndIndex(selfHandle, runtime, adjustedLength);
    if (cr == ExecutionStatus::EXCEPTION) {
      return ExecutionStatus::EXCEPTION;
    }
  }
  auto shv = SmallHermesValue::encodeNumberValue(adjustedLength, runtime);
  putLength(*selfHandle, runtime, shv);

  if (adjustedLength != newLength) {
    if (opFlags.getThrowOnError()) {
      return runtime.raiseTypeError(
          TwineChar16("Cannot delete property '") + (adjustedLength - 1) + "'");
    }
    return false;
  }

  return true;
}

//===----------------------------------------------------------------------===//
// class JSArrayIterator

const ObjectVTable JSArrayIterator::vt{
    VTable(CellKind::JSArrayIteratorKind, cellSize<JSArrayIterator>()),
    JSArrayIterator::_getOwnIndexedRangeImpl,
    JSArrayIterator::_haveOwnIndexedImpl,
    JSArrayIterator::_getOwnIndexedPropertyFlagsImpl,
    JSArrayIterator::_getOwnIndexedImpl,
    JSArrayIterator::_setOwnIndexedImpl,
    JSArrayIterator::_deleteOwnIndexedImpl,
    JSArrayIterator::_checkAllOwnIndexedImpl,
};

void JSArrayIteratorBuildMeta(const GCCell *cell, Metadata::Builder &mb) {
  mb.addJSObjectOverlapSlots(JSObject::numOverlapSlots<JSArrayIterator>());
  JSObjectBuildMeta(cell, mb);
  const auto *self = static_cast<const JSArrayIterator *>(cell);
  mb.setVTable(&JSArrayIterator::vt);
  mb.addField("iteratedObject", &self->iteratedObject_);
}

PseudoHandle<JSArrayIterator> JSArrayIterator::create(
    Runtime &runtime,
    Handle<JSObject> array,
    IterationKind iterationKind) {
  auto proto = Handle<JSObject>::vmcast(&runtime.arrayIteratorPrototype);
  auto clazz = runtime.getHiddenClassForPrototype(
      *proto, numOverlapSlots<JSArrayIterator>());
  auto *obj = runtime.makeAFixed<JSArrayIterator>(
      runtime, proto, clazz, array, iterationKind);
  return JSObjectInit::initToPseudoHandle(runtime, obj);
}

/// Iterate to the next element and return.
CallResult<HermesValue> JSArrayIterator::nextElement(
    Handle<JSArrayIterator> self,
    Runtime &runtime) {
  if (!self->iteratedObject_) {
    // 5. If a is undefined, return CreateIterResultObject(undefined, true).
    return createIterResultObject(runtime, Runtime::getUndefinedValue(), true)
        .getHermesValue();
  }

  // 4. Let a be the value of the [[IteratedObject]] internal slot of O.
  Handle<JSObject> a = runtime.makeHandle(self->iteratedObject_);
  // 6. Let index be the value of the [[ArrayIteratorNextIndex]] internal slot
  // of O.
  uint64_t index = self->nextIndex_;

  uint64_t len;
  if (auto ta = Handle<JSTypedArrayBase>::dyn_vmcast(a)) {
    // 8. If a has a [[TypedArrayName]] internal slot, then
    // a. If IsDetachedBuffer(a.[[ViewedArrayBuffer]]) is true,
    //    throw a TypeError exception.
    // b. Let len be the value of O’s [[ArrayLength]] internal slot.
    if (LLVM_UNLIKELY(!ta->attached(runtime))) {
      return runtime.raiseTypeError("TypedArray detached during iteration");
    }
    len = ta->getLength();
  } else {
    // 9. Else,
    // a. Let len be ToLength(Get(a, "length")).
    auto propRes = JSObject::getNamed_RJS(
        a, runtime, Predefined::getSymbolID(Predefined::length));
    if (LLVM_UNLIKELY(propRes == ExecutionStatus::EXCEPTION)) {
      return ExecutionStatus::EXCEPTION;
    }
    auto lenRes = toLength(runtime, runtime.makeHandle(std::move(*propRes)));
    if (LLVM_UNLIKELY(lenRes == ExecutionStatus::EXCEPTION)) {
      return ExecutionStatus::EXCEPTION;
    }
    len = lenRes->getNumber();
  }

  if (index >= len) {
    // 10. If index ≥ len, then
    // a. Set the value of the [[IteratedObject]] internal slot of O to
    // undefined.
    self->iteratedObject_.setNull(runtime.getHeap());
    // b. Return CreateIterResultObject(undefined, true).
    return createIterResultObject(runtime, Runtime::getUndefinedValue(), true)
        .getHermesValue();
  }

  // 11. Set the value of the [[ArrayIteratorNextIndex]] internal slot of O to
  // index+1.
  ++self->nextIndex_;

  auto indexHandle = runtime.makeHandle(HermesValue::encodeNumberValue(index));

  if (self->iterationKind_ == IterationKind::Key) {
    // 12. If itemKind is "key", return CreateIterResultObject(index, false).
    return createIterResultObject(runtime, indexHandle, false).getHermesValue();
  }

  // 13. Let elementKey be ToString(index).
  // 14. Let elementValue be Get(a, elementKey).
  CallResult<PseudoHandle<>> valueRes =
      JSObject::getComputed_RJS(a, runtime, indexHandle);
  if (LLVM_UNLIKELY(valueRes == ExecutionStatus::EXCEPTION)) {
    return ExecutionStatus::EXCEPTION;
  }
  Handle<> valueHandle = runtime.makeHandle(std::move(*valueRes));

  switch (self->iterationKind_) {
    case IterationKind::Key:
      llvm_unreachable("Early return already occurred in Key case");
      return HermesValue::encodeEmptyValue();
    case IterationKind::Value:
      // 16. If itemKind is "value", let result be elementValue.
      return createIterResultObject(runtime, valueHandle, false)
          .getHermesValue();
    case IterationKind::Entry: {
      // 17. b. Let result be CreateArrayFromList(«index, elementValue»).
      auto resultRes = JSArray::create(runtime, 2, 2);
      if (LLVM_UNLIKELY(resultRes == ExecutionStatus::EXCEPTION)) {
        return ExecutionStatus::EXCEPTION;
      }
      Handle<JSArray> result = *resultRes;
      JSArray::setElementAt(result, runtime, 0, indexHandle);
      JSArray::setElementAt(result, runtime, 1, valueHandle);
      // 18. Return CreateIterResultObject(result, false).
      return createIterResultObject(runtime, result, false).getHermesValue();
    }
    case IterationKind::NumKinds:
      llvm_unreachable("Invalid iteration kind");
      return HermesValue::encodeEmptyValue();
  }

  llvm_unreachable("Invalid iteration kind");
  return HermesValue::encodeEmptyValue();
}

} // namespace vm
} // namespace hermes<|MERGE_RESOLUTION|>--- conflicted
+++ resolved
@@ -112,12 +112,6 @@
 }
 
 HermesValue ArrayImpl::_getOwnIndexedImpl(
-<<<<<<< HEAD
-    JSObject *selfObj,
-    Runtime &runtime,
-    uint32_t index) {
-  return vmcast<ArrayImpl>(selfObj)->at(runtime, index).unboxToHV(runtime);
-=======
     PseudoHandle<JSObject> selfObj,
     Runtime &runtime,
     uint32_t index) {
@@ -126,7 +120,6 @@
   return vmcast<ArrayImpl>(selfObj.get())
       ->at(runtime, index)
       .unboxToHV(runtime);
->>>>>>> b21aafbc
 }
 
 ExecutionStatus ArrayImpl::setStorageEndIndex(
@@ -539,11 +532,7 @@
   return classHandle;
 }
 
-<<<<<<< HEAD
-CallResult<Handle<JSArray>> JSArray::create(
-=======
 CallResult<Handle<JSArray>> JSArray::createNoAllocPropStorage(
->>>>>>> b21aafbc
     Runtime &runtime,
     Handle<JSObject> prototypeHandle,
     Handle<HiddenClass> classHandle,
@@ -599,11 +588,7 @@
 
 CallResult<Handle<JSArray>>
 JSArray::create(Runtime &runtime, size_type capacity, size_type length) {
-<<<<<<< HEAD
-  return JSArray::create(
-=======
   return JSArray::createNoAllocPropStorage(
->>>>>>> b21aafbc
       runtime,
       Handle<JSObject>::vmcast(&runtime.arrayPrototype),
       Handle<HiddenClass>::vmcast(&runtime.arrayClass),
