--- conflicted
+++ resolved
@@ -43,19 +43,6 @@
   // 4. Assert: Type(handler) is Object.
   // 5. Let target be O.[[ProxyTarget]].
   // 6. Let trap be ? GetMethod(handler, « name »).
-<<<<<<< HEAD
-  Handle<JSObject> handler = runtime->makeHandle(handlerPtr);
-  // Calls to look up the trap are effectively recursion, and so
-  // require their own scope.  They also need a
-  // ScopedNativeDepthTracker, as it's possible to use up arbitrary
-  // native stack depth with nested proxies.
-  ScopedNativeDepthTracker depthTracker(runtime);
-  if (LLVM_UNLIKELY(depthTracker.overflowed())) {
-    return runtime->raiseStackOverflow(Runtime::StackOverflowKind::NativeStack);
-  }
-  CallResult<PseudoHandle<>> trapVal =
-      JSObject::getNamed_RJS(handler, runtime, Predefined::getSymbolID(name));
-=======
   CallResult<PseudoHandle<>> trapVal = [&]() {
     GCScope gcScope(runtime);
     Handle<JSObject> handler = runtime->makeHandle(handlerPtr);
@@ -63,7 +50,6 @@
         handler, runtime, Predefined::getSymbolID(name));
   }();
 
->>>>>>> ab2e4b1f
   if (trapVal == ExecutionStatus::EXCEPTION) {
     return ExecutionStatus::EXCEPTION;
   }
