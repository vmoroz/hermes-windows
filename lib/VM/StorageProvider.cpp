--- conflicted
+++ resolved
@@ -60,23 +60,16 @@
  public:
   ContiguousVAStorageProvider(size_t size)
       : size_(llvh::alignTo<AlignedStorage::size()>(size)) {
-<<<<<<< HEAD
-    auto result = oscompat::vm_allocate_aligned(size_, AlignedStorage::size());
-=======
     auto result = oscompat::vm_reserve_aligned(
         size_, AlignedStorage::size(), getMmapHint());
->>>>>>> 299cc8f4
     if (!result)
       hermes_fatal("Contiguous storage allocation failed.", result.getError());
     level_ = start_ = static_cast<char *>(*result);
     oscompat::vm_name(start_, size_, kFreeRegionName);
   }
-<<<<<<< HEAD
-=======
   ~ContiguousVAStorageProvider() override {
     oscompat::vm_release_aligned(start_, size_);
   }
->>>>>>> 299cc8f4
 
   llvh::ErrorOr<void *> newStorageImpl(const char *name) override {
     void *storage;
@@ -88,16 +81,11 @@
     } else {
       return make_error_code(OOMError::MaxStorageReached);
     }
-<<<<<<< HEAD
-    oscompat::vm_name(storage, AlignedStorage::size(), name);
-    return storage;
-=======
     auto res = oscompat::vm_commit(storage, AlignedStorage::size());
     if (res) {
       oscompat::vm_name(storage, AlignedStorage::size(), name);
     }
     return res;
->>>>>>> 299cc8f4
   }
 
   void deleteStorageImpl(void *storage) override {
@@ -106,11 +94,7 @@
         "Storage not aligned");
     assert(storage >= start_ && storage < level_ && "Storage not in region");
     oscompat::vm_name(storage, AlignedStorage::size(), kFreeRegionName);
-<<<<<<< HEAD
-    oscompat::vm_unused(storage, AlignedStorage::size());
-=======
     oscompat::vm_uncommit(storage, AlignedStorage::size());
->>>>>>> 299cc8f4
     freelist_.push_back(storage);
   }
 
