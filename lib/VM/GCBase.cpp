--- conflicted
+++ resolved
@@ -978,24 +978,14 @@
 
 HeapSnapshot::NodeID GCBase::getObjectID(const GCCell *cell) {
   assert(cell && "Called getObjectID on a null pointer");
-<<<<<<< HEAD
-  return getObjectID(
-      CompressedPointer{pointerBase_, const_cast<GCCell *>(cell)});
-=======
   return getObjectID(CompressedPointer::encodeNonNull(
       const_cast<GCCell *>(cell), pointerBase_));
->>>>>>> 20404536
 }
 
 HeapSnapshot::NodeID GCBase::getObjectIDMustExist(const GCCell *cell) {
   assert(cell && "Called getObjectID on a null pointer");
-<<<<<<< HEAD
-  return idTracker_.getObjectIDMustExist(
-      CompressedPointer{pointerBase_, const_cast<GCCell *>(cell)});
-=======
   return idTracker_.getObjectIDMustExist(CompressedPointer::encodeNonNull(
       const_cast<GCCell *>(cell), pointerBase_));
->>>>>>> 20404536
 }
 
 HeapSnapshot::NodeID GCBase::getObjectID(CompressedPointer cell) {
@@ -1014,13 +1004,8 @@
 
 bool GCBase::hasObjectID(const GCCell *cell) {
   assert(cell && "Called hasObjectID on a null pointer");
-<<<<<<< HEAD
-  return idTracker_.hasObjectID(
-      CompressedPointer{pointerBase_, const_cast<GCCell *>(cell)});
-=======
   return idTracker_.hasObjectID(CompressedPointer::encodeNonNull(
       const_cast<GCCell *>(cell), pointerBase_));
->>>>>>> 20404536
 }
 
 void GCBase::newAlloc(const GCCell *ptr, uint32_t sz) {
@@ -1034,15 +1019,10 @@
     const GCCell *newPtr,
     uint32_t newSize) {
   idTracker_.moveObject(
-<<<<<<< HEAD
-      CompressedPointer{pointerBase_, const_cast<GCCell *>(oldPtr)},
-      CompressedPointer{pointerBase_, const_cast<GCCell *>(newPtr)});
-=======
       CompressedPointer::encodeNonNull(
           const_cast<GCCell *>(oldPtr), pointerBase_),
       CompressedPointer::encodeNonNull(
           const_cast<GCCell *>(newPtr), pointerBase_));
->>>>>>> 20404536
   // Use newPtr here because the idTracker_ just moved it.
   allocationLocationTracker_.updateSize(newPtr, oldSize, newSize);
   samplingAllocationTracker_.updateSize(newPtr, oldSize, newSize);
@@ -1054,13 +1034,8 @@
   // before untrackObject.
   getAllocationLocationTracker().freeAlloc(cell, sz);
   getSamplingAllocationTracker().freeAlloc(cell, sz);
-<<<<<<< HEAD
-  idTracker_.untrackObject(
-      CompressedPointer{pointerBase_, const_cast<GCCell *>(cell)});
-=======
   idTracker_.untrackObject(CompressedPointer::encodeNonNull(
       const_cast<GCCell *>(cell), pointerBase_));
->>>>>>> 20404536
 }
 
 #ifndef NDEBUG
