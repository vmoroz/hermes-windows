/*
 * Copyright (c) Meta Platforms, Inc. and affiliates.
 *
 * This source code is licensed under the MIT license found in the
 * LICENSE file in the root directory of this source tree.
 */

#include "GCBase-WeakMap.h"
#include "hermes/Support/CheckedMalloc.h"
#include "hermes/Support/ErrorHandling.h"
#include "hermes/Support/SlowAssert.h"
#include "hermes/VM/CheckHeapWellFormedAcceptor.h"
#include "hermes/VM/CompressedPointer.h"
#include "hermes/VM/GC.h"
#include "hermes/VM/GCBase-inline.h"
#include "hermes/VM/HiddenClass.h"
#include "hermes/VM/JSWeakMapImpl.h"
#include "hermes/VM/RootAndSlotAcceptorDefault.h"
#include "hermes/VM/SmallHermesValue-inline.h"

#include "llvh/Support/Debug.h"

#include <algorithm>

#define DEBUG_TYPE "gc"

namespace hermes {
namespace vm {

static const char *kGCName = "malloc";

struct MallocGC::MarkingAcceptor final : public RootAndSlotAcceptorDefault,
                                         public WeakAcceptorDefault {
  MallocGC &gc;
  std::vector<CellHeader *> worklist_;

  /// The WeakMap objects that have been discovered to be reachable.
  std::vector<JSWeakMap *> reachableWeakMaps_;

  /// markedSymbols_ represents which symbols have been proven live so far in
  /// a collection. True means that it is live, false means that it could
  /// possibly be garbage. At the end of the collection, it is guaranteed that
  /// the falses are garbage.
  llvh::BitVector markedSymbols_;

  MarkingAcceptor(MallocGC &gc)
      : RootAndSlotAcceptorDefault(gc.getPointerBase()),
        WeakAcceptorDefault(gc.getPointerBase()),
        gc(gc),
        markedSymbols_(gc.gcCallbacks_.getSymbolsEnd()) {}

  using RootAndSlotAcceptorDefault::accept;

  void accept(GCCell *&cell) override {
    if (!cell) {
      return;
    }
    HERMES_SLOW_ASSERT(
        gc.validPointer(cell) &&
        "Marked a pointer that the GC didn't allocate");
    CellHeader *header = CellHeader::from(cell);
#ifdef HERMESVM_SANITIZE_HANDLES
    /// Make the acceptor idempotent: allow it to be called multiple
    /// times on the same slot during a collection.  Do this by
    /// recognizing when the pointer is already a "new" pointer.
    if (gc.newPointers_.count(header)) {
      return;
    }
    // With handle-san on, handle moving pointers here.
    if (header->isMarked()) {
      cell = header->getForwardingPointer()->data();
    } else {
      // It hasn't been seen before, move it.
      // At this point, also trim the object.
      const gcheapsize_t origSize = cell->getAllocatedSize();
      const gcheapsize_t trimmedSize =
          cell->getVT()->getTrimmedSize(cell, origSize);
      auto *newLocation =
          new (checkedMalloc(trimmedSize + sizeof(CellHeader))) CellHeader();
      newLocation->mark();
      memcpy(newLocation->data(), cell, trimmedSize);
      if (origSize != trimmedSize) {
        auto *newVarCell =
            reinterpret_cast<VariableSizeRuntimeCell *>(newLocation->data());
        newVarCell->setSizeFromGC(trimmedSize);
      }
      // Make sure to put an element on the worklist that is at the updated
      // location. Don't update the stale address that is about to be free'd.
      header->markWithForwardingPointer(newLocation);
      auto *newCell = newLocation->data();
      if (vmisa<JSWeakMap>(newCell)) {
        reachableWeakMaps_.push_back(vmcast<JSWeakMap>(newCell));
      } else {
        worklist_.push_back(newLocation);
      }
      gc.newPointers_.insert(newLocation);
      if (gc.isTrackingIDs()) {
        gc.moveObject(
            cell, cell->getAllocatedSize(), newLocation->data(), trimmedSize);
      }
      cell = newLocation->data();
    }
#else
    if (!header->isMarked()) {
      // Only add to the worklist if it hasn't been marked yet.
      header->mark();
      // Trim the cell. This is fine to do with malloc'ed memory because the
      // original size is retained by malloc.
      gcheapsize_t origSize = cell->getAllocatedSize();
      gcheapsize_t newSize = cell->getVT()->getTrimmedSize(cell, origSize);
      if (newSize != origSize) {
        static_cast<VariableSizeRuntimeCell *>(cell)->setSizeFromGC(newSize);
      }
      if (vmisa<JSWeakMap>(cell)) {
        reachableWeakMaps_.push_back(vmcast<JSWeakMap>(cell));
      } else {
        worklist_.push_back(header);
      }
      // Move the pointer from the old pointers to the new pointers.
      gc.pointers_.erase(header);
      gc.newPointers_.insert(header);
    }
    // Else the cell is already marked and either on the worklist or already
    // visited entirely, do nothing.
#endif
  }

  void acceptWeak(GCCell *&ptr) override {
    if (ptr == nullptr) {
      return;
    }
    CellHeader *header = CellHeader::from(ptr);

    // Reset weak root if target GCCell is dead.
#ifdef HERMESVM_SANITIZE_HANDLES
    ptr = header->isMarked() ? header->getForwardingPointer()->data() : nullptr;
#else
    ptr = header->isMarked() ? ptr : nullptr;
#endif
  }

  void acceptHV(HermesValue &hv) override {
    if (hv.isPointer()) {
      GCCell *ptr = static_cast<GCCell *>(hv.getPointer());
      accept(ptr);
      hv.setInGC(hv.updatePointer(ptr), gc);
    } else if (hv.isSymbol()) {
      acceptSym(hv.getSymbol());
    }
  }

  void acceptSHV(SmallHermesValue &hv) override {
    if (hv.isPointer()) {
      GCCell *ptr = static_cast<GCCell *>(hv.getPointer(pointerBase_));
      accept(ptr);
      hv.setInGC(hv.updatePointer(ptr, pointerBase_), gc);
    } else if (hv.isSymbol()) {
      acceptSym(hv.getSymbol());
    }
  }

  void acceptSym(SymbolID sym) override {
    if (sym.isInvalid()) {
      return;
    }
    assert(
        sym.unsafeGetIndex() < markedSymbols_.size() &&
        "Tried to mark a symbol not in range");
    markedSymbols_.set(sym.unsafeGetIndex());
  }

  void accept(WeakRefBase &wr) override {
    wr.unsafeGetSlot()->mark();
  }
};

gcheapsize_t MallocGC::Size::storageFootprint() const {
  // MallocGC uses no storage from the StorageProvider.
  return 0;
}

gcheapsize_t MallocGC::Size::minStorageFootprint() const {
  // MallocGC uses no storage from the StorageProvider.
  return 0;
}

MallocGC::MallocGC(
    GCCallbacks &gcCallbacks,
    PointerBase &pointerBase,
    const GCConfig &gcConfig,
    std::shared_ptr<CrashManager> crashMgr,
    std::shared_ptr<StorageProvider> provider,
    experiments::VMExperimentFlags vmExperimentFlags)
    : GCBase(
          gcCallbacks,
          pointerBase,
          gcConfig,
          std::move(crashMgr),
          HeapKind::MallocGC),
      pointers_(),
      maxSize_(Size(gcConfig).max()),
      sizeLimit_(gcConfig.getInitHeapSize()) {
  (void)vmExperimentFlags;
  crashMgr_->setCustomData("HermesGC", kGCName);
}

MallocGC::~MallocGC() {
  for (CellHeader *header : pointers_) {
    free(header);
  }
}

void MallocGC::collectBeforeAlloc(std::string cause, uint32_t size) {
  const auto growSizeLimit = [this, size](gcheapsize_t sizeLimit) {
    // Either double the size limit, or increase to size, at a max of maxSize_.
    return std::min(maxSize_, std::max(sizeLimit * 2, size));
  };
  if (size > sizeLimit_) {
    sizeLimit_ = growSizeLimit(sizeLimit_);
  }
  if (size > maxSize_) {
    // No way to handle the allocation no matter what.
    oom(make_error_code(OOMError::MaxHeapReached));
  }
  assert(
      size <= sizeLimit_ &&
      "Should be guaranteed not to be asking for more space than the heap can "
      "provide");
  // Check for memory pressure conditions to do a collection.
  // Use subtraction to prevent overflow.
#ifndef HERMESVM_SANITIZE_HANDLES
  if (allocatedBytes_ < sizeLimit_ - size) {
    return;
  }
#endif
  // Do a collection if the sanitization of handles is requested or if there
  // is memory pressure.
  collect(std::move(cause));
  // While we still can't fill the allocation, keep growing.
  while (allocatedBytes_ >= sizeLimit_ - size) {
    if (sizeLimit_ == maxSize_) {
      // Can't grow memory any higher, OOM.
      oom(make_error_code(OOMError::MaxHeapReached));
    }
    sizeLimit_ = growSizeLimit(sizeLimit_);
  }
}

#ifdef HERMES_SLOW_DEBUG
void MallocGC::checkWellFormed() {
  GCCycle cycle{*this};
  CheckHeapWellFormedAcceptor acceptor(*this);
  DroppingAcceptor<CheckHeapWellFormedAcceptor> nameAcceptor{acceptor};
  markRoots(nameAcceptor, true);
  markWeakRoots(acceptor, /*markLongLived*/ true);
  for (CellHeader *header : pointers_) {
    GCCell *cell = header->data();
    assert(cell->isValid() && "Invalid cell encountered in heap");
    markCell(cell, acceptor);
  }
}

void MallocGC::clearUnmarkedPropertyMaps() {
  for (CellHeader *header : pointers_)
    if (!header->isMarked())
      if (auto hc = dyn_vmcast<HiddenClass>(header->data()))
        hc->clearPropertyMap(*this);
}
#endif

void MallocGC::collect(std::string cause, bool /*canEffectiveOOM*/) {
  assert(noAllocLevel_ == 0 && "no GC allowed right now");
  using std::chrono::steady_clock;
  LLVM_DEBUG(llvh::dbgs() << "Beginning collection");
#ifdef HERMES_SLOW_DEBUG
  checkWellFormed();
#endif
  const auto wallStart = steady_clock::now();
  const auto cpuStart = oscompat::thread_cpu_time();
  const auto allocatedBefore = allocatedBytes_;
  const auto externalBefore = externalBytes_;

  resetStats();

  // Begin the collection phases.
  {
    GCCycle cycle{*this, "GC Full collection"};
    MarkingAcceptor acceptor(*this);
    DroppingAcceptor<MarkingAcceptor> nameAcceptor{acceptor};
    markRoots(nameAcceptor, true);
#ifdef HERMES_SLOW_DEBUG
    clearUnmarkedPropertyMaps();
#endif
    drainMarkStack(acceptor);

    // The marking loop above will have accumulated WeakMaps;
    // find things reachable from values of reachable keys.
    completeWeakMapMarking(acceptor);

    // Update weak roots references.
    markWeakRoots(acceptor, /*markLongLived*/ true);

    // Update and remove weak references.
    updateWeakReferences();
    resetWeakReferences();
    // Free the unused symbols.
    gcCallbacks_.freeSymbols(acceptor.markedSymbols_);
    // By the end of the marking loop, all pointers left in pointers_ are dead.
    for (CellHeader *header : pointers_) {
#ifndef HERMESVM_SANITIZE_HANDLES
      // If handle sanitization isn't on, these pointers should all be dead.
      assert(!header->isMarked() && "Live pointer left in dead heap section");
#endif
      GCCell *cell = header->data();
      // Extract before running any potential finalizers.
      const auto freedSize = cell->getAllocatedSize();
      // Run the finalizer if it exists and the cell is actually dead.
      if (!header->isMarked()) {
        cell->getVT()->finalizeIfExists(cell, *this);
#ifndef NDEBUG
        // Update statistics.
        if (cell->getVT()->finalize_) {
          ++numFinalizedObjects_;
        }
#endif
        // Pointers that aren't marked now weren't moved, and are dead instead.
        if (isTrackingIDs()) {
          untrackObject(cell, freedSize);
        }
      }
#ifndef NDEBUG
      // Before free'ing, fill with a dead value for debugging
      std::fill_n(reinterpret_cast<char *>(cell), freedSize, kInvalidHeapValue);
#endif
      free(header);
    }

#ifndef NDEBUG
#ifdef HERMESVM_SANITIZE_HANDLES
    // If handle sanitization is on, pointers_ is unmodified from before the
    // collection, and the number of collected objects is the difference between
    // the pointers before, and the pointers after the collection.
    assert(
        pointers_.size() >= newPointers_.size() &&
        "There cannot be more new pointers than there are old pointers");
    numCollectedObjects_ = pointers_.size() - newPointers_.size();
#else
    // If handle sanitization is not on, live pointers are removed from
    // pointers_ so the number of collected objects is equal to the size of
    // pointers_.
    numCollectedObjects_ = pointers_.size();
#endif
    numReachableObjects_ = newPointers_.size();
    numAllocatedObjects_ = newPointers_.size();
#endif
    pointers_ = std::move(newPointers_);
    assert(
        newPointers_.empty() &&
        "newPointers_ should be empty between collections");
    // Clear all the mark bits in pointers_.
    for (CellHeader *header : pointers_) {
      assert(header->isMarked() && "Should only be live pointers left");
      header->unmark();
    }
  }

  // End of the collection phases, begin cleanup and stat recording.
#ifdef HERMES_SLOW_DEBUG
  checkWellFormed();
#endif
  // Grow the size limit if the heap is still more than 75% full.
  if (allocatedBytes_ >= sizeLimit_ * 3 / 4) {
    sizeLimit_ = std::min(maxSize_, sizeLimit_ * 2);
  }

  const auto cpuEnd = oscompat::thread_cpu_time();
  const auto wallEnd = steady_clock::now();

  GCAnalyticsEvent event{
      getName(),
      kGCName,
      "full",
      std::move(cause),
      std::chrono::duration_cast<std::chrono::milliseconds>(
          wallEnd - wallStart),
      std::chrono::duration_cast<std::chrono::milliseconds>(cpuEnd - cpuStart),
      /*allocated*/ BeforeAndAfter{allocatedBefore, allocatedBytes_},
      // MallocGC only allocates memory as it is used so there is no distinction
      // between the allocated bytes and the heap size.
      /*size*/ BeforeAndAfter{allocatedBefore, allocatedBytes_},
      // TODO: MallocGC doesn't yet support credit/debit external memory, so
      // it has no data for these numbers.
      /*external*/ BeforeAndAfter{externalBefore, externalBytes_},
      /*survivalRatio*/
      allocatedBefore ? (allocatedBytes_ * 1.0) / allocatedBefore : 0,
      /*tags*/ {}};

  recordGCStats(event, /* onMutator */ true);
  checkTripwire(allocatedBytes_ + externalBytes_);
}

void MallocGC::drainMarkStack(MarkingAcceptor &acceptor) {
  while (!acceptor.worklist_.empty()) {
    CellHeader *header = acceptor.worklist_.back();
    acceptor.worklist_.pop_back();
    assert(header->isMarked() && "Pointer on the worklist isn't marked");
    GCCell *cell = header->data();
    markCell(cell, acceptor);
    allocatedBytes_ += cell->getAllocatedSize();
  }
}

void MallocGC::completeWeakMapMarking(MarkingAcceptor &acceptor) {
  gcheapsize_t weakMapAllocBytes = GCBase::completeWeakMapMarking(
      *this,
      acceptor,
      acceptor.reachableWeakMaps_,
      /*objIsMarked*/
      [](GCCell *cell) { return CellHeader::from(cell)->isMarked(); },
      /*markFromVal*/
      [this, &acceptor](GCCell *valCell, GCHermesValue &valRef) {
        CellHeader *valHeader = CellHeader::from(valCell);
        if (valHeader->isMarked()) {
#ifdef HERMESVM_SANITIZE_HANDLES
          valRef.setInGC(
              HermesValue::encodeObjectValue(
                  valHeader->getForwardingPointer()->data()),
              *this);
#endif
          return false;
        }
        acceptor.accept(valRef);
        drainMarkStack(acceptor);
        return true;
      },
      /*drainMarkStack*/
      [this](MarkingAcceptor &acceptor) { drainMarkStack(acceptor); },
      /*checkMarkStackOverflow (MallocGC does not have mark stack overflow)*/
      []() { return false; });

  acceptor.reachableWeakMaps_.clear();
  // drainMarkStack will have added the size of every object popped
  // from the mark stack.  WeakMaps are never pushed on that stack,
  // but the call above returns their total size.  So add that.
  allocatedBytes_ += weakMapAllocBytes;
}

void MallocGC::finalizeAll() {
  for (CellHeader *header : pointers_) {
    GCCell *cell = header->data();
    cell->getVT()->finalizeIfExists(cell, *this);
  }
}

void MallocGC::printStats(JSONEmitter &json) {
  GCBase::printStats(json);
  json.emitKey("specific");
  json.openDict();
  json.emitKeyValue("collector", kGCName);
  json.emitKey("stats");
  json.openDict();
  json.closeDict();
  json.closeDict();
}

std::string MallocGC::getKindAsStr() const {
  return kGCName;
}

void MallocGC::resetStats() {
#ifndef NDEBUG
  numAllocatedObjects_ = 0;
  numReachableObjects_ = 0;
  numCollectedObjects_ = 0;
  numMarkedSymbols_ = 0;
  numHiddenClasses_ = 0;
  numLeafHiddenClasses_ = 0;
#endif
  allocatedBytes_ = 0;
  numFinalizedObjects_ = 0;
}

void MallocGC::getHeapInfo(HeapInfo &info) {
  GCBase::getHeapInfo(info);
  info.allocatedBytes = allocatedBytes_;
  // MallocGC does not have a heap size.
  info.heapSize = 0;
  info.externalBytes = externalBytes_;
}
void MallocGC::getHeapInfoWithMallocSize(HeapInfo &info) {
  getHeapInfo(info);
  GCBase::getHeapInfoWithMallocSize(info);
  // Note that info.mallocSizeEstimate is initialized by the call to
  // GCBase::getHeapInfoWithMallocSize.
  for (CellHeader *header : pointers_) {
    GCCell *cell = header->data();
    info.mallocSizeEstimate += cell->getVT()->getMallocSize(cell);
  }
}

void MallocGC::getCrashManagerHeapInfo(CrashManager::HeapInformation &info) {
  info.used_ = allocatedBytes_;
  // MallocGC does not have a heap size.
  info.size_ = 0;
}

void MallocGC::forAllObjs(const std::function<void(GCCell *)> &callback) {
  for (auto *ptr : pointers_) {
    callback(ptr->data());
  }
}

void MallocGC::resetWeakReferences() {
  for (auto &slot : weakSlots_) {
    // Set all allocated slots to unmarked.
    if (slot.state() == WeakSlotState::Marked)
      slot.unmark();
  }
}

void MallocGC::updateWeakReferences() {
  for (auto &slot : weakSlots_) {
    if (slot.state() == WeakSlotState::Unmarked) {
      freeWeakSlot(&slot);
    }
  }
}

<<<<<<< HEAD
WeakRefSlot *MallocGC::allocWeakSlot(CompressedPointer ptr) {
  weakSlots_.push_back({ptr});
  return &weakSlots_.back();
}

void MallocGC::freeWeakSlot(WeakRefSlot *slot) {
  slot->free(nullptr);
}

=======
>>>>>>> b21aafbc
#ifndef NDEBUG
bool MallocGC::validPointer(const void *p) const {
  return dbgContains(p) && static_cast<const GCCell *>(p)->isValid();
}

bool MallocGC::dbgContains(const void *p) const {
  auto *ptr = reinterpret_cast<GCCell *>(const_cast<void *>(p));
  CellHeader *header = CellHeader::from(ptr);
  bool isValid = pointers_.find(header) != pointers_.end();
  isValid = isValid || newPointers_.find(header) != newPointers_.end();
  return isValid;
}
<<<<<<< HEAD
=======

bool MallocGC::needsWriteBarrier(void *loc, GCCell *value) {
  return false;
}
>>>>>>> b21aafbc
#endif

#ifdef HERMES_MEMORY_INSTRUMENTATION
void MallocGC::createSnapshot(llvh::raw_ostream &os) {
  GCCycle cycle{*this};
  GCBase::createSnapshot(*this, os);
}
#endif

void MallocGC::creditExternalMemory(GCCell *, uint32_t size) {
  externalBytes_ += size;
}
void MallocGC::debitExternalMemory(GCCell *, uint32_t size) {
  externalBytes_ -= size;
}

/// @name Forward instantiations
/// @{

template void *MallocGC::alloc</*FixedSize*/ true, HasFinalizer::Yes>(
    uint32_t size);
template void *MallocGC::alloc</*FixedSize*/ false, HasFinalizer::Yes>(
    uint32_t size);
template void *MallocGC::alloc</*FixedSize*/ true, HasFinalizer::No>(
    uint32_t size);
template void *MallocGC::alloc</*FixedSize*/ false, HasFinalizer::No>(
    uint32_t size);
/// @}

} // namespace vm
} // namespace hermes
#undef DEBUG_TYPE<|MERGE_RESOLUTION|>--- conflicted
+++ resolved
@@ -526,18 +526,6 @@
   }
 }
 
-<<<<<<< HEAD
-WeakRefSlot *MallocGC::allocWeakSlot(CompressedPointer ptr) {
-  weakSlots_.push_back({ptr});
-  return &weakSlots_.back();
-}
-
-void MallocGC::freeWeakSlot(WeakRefSlot *slot) {
-  slot->free(nullptr);
-}
-
-=======
->>>>>>> b21aafbc
 #ifndef NDEBUG
 bool MallocGC::validPointer(const void *p) const {
   return dbgContains(p) && static_cast<const GCCell *>(p)->isValid();
@@ -550,13 +538,10 @@
   isValid = isValid || newPointers_.find(header) != newPointers_.end();
   return isValid;
 }
-<<<<<<< HEAD
-=======
 
 bool MallocGC::needsWriteBarrier(void *loc, GCCell *value) {
   return false;
 }
->>>>>>> b21aafbc
 #endif
 
 #ifdef HERMES_MEMORY_INSTRUMENTATION
