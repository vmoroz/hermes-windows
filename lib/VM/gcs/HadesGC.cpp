/*
 * Copyright (c) Meta Platforms, Inc. and affiliates.
 *
 * This source code is licensed under the MIT license found in the
 * LICENSE file in the root directory of this source tree.
 */

#include "hermes/VM/HadesGC.h"

#include "GCBase-WeakMap.h"
#include "hermes/Support/Compiler.h"
#include "hermes/Support/ErrorHandling.h"
#include "hermes/VM/AllocResult.h"
#include "hermes/VM/CheckHeapWellFormedAcceptor.h"
#include "hermes/VM/FillerCell.h"
#include "hermes/VM/GCBase-inline.h"
#include "hermes/VM/GCPointer.h"
#include "hermes/VM/RootAndSlotAcceptorDefault.h"

#include <array>
#include <functional>
#include <stack>

#pragma GCC diagnostic push

#ifdef HERMES_COMPILER_SUPPORTS_WSHORTEN_64_TO_32
#pragma GCC diagnostic ignored "-Wshorten-64-to-32"
#endif

namespace hermes {
namespace vm {

static const char *kGCName =
    kConcurrentGC ? "hades (concurrent)" : "hades (incremental)";

static const char *kCompacteeNameForCrashMgr = "COMPACT";

// We have a target max pause time of 50ms.
static constexpr size_t kTargetMaxPauseMs = 50;

// A free list cell is always variable-sized.
const VTable HadesGC::OldGen::FreelistCell::vt{
    CellKind::FreelistKind,
    /*variableSize*/ 0};

void FreelistBuildMeta(const GCCell *cell, Metadata::Builder &mb) {
  mb.setVTable(&HadesGC::OldGen::FreelistCell::vt);
}

GCCell *HadesGC::OldGen::finishAlloc(GCCell *cell, uint32_t sz) {
  // Track the number of allocated bytes in a segment.
  incrementAllocatedBytes(sz);
  // Write a mark bit so this entry doesn't get free'd by the sweeper.
  HeapSegment::setCellMarkBit(cell);
  // Could overwrite the VTable, but the allocator will write a new one in
  // anyway.
  return cell;
}

void HadesGC::OldGen::SegmentBucket::addToFreelist(SegmentBucket *dummyHead) {
  auto *oldHead = dummyHead->next;
  if (oldHead)
    oldHead->prev = this;
  prev = dummyHead;
  next = oldHead;
  dummyHead->next = this;
}

void HadesGC::OldGen::SegmentBucket::removeFromFreelist() const {
  if (next)
    next->prev = prev;
  prev->next = next;
}

void HadesGC::OldGen::addCellToFreelist(
    void *addr,
    uint32_t sz,
    SegmentBucket *segBucket) {
  assert(
      sz >= sizeof(FreelistCell) &&
      "Cannot construct a FreelistCell into an allocation in the OG");
  FreelistCell *newFreeCell = constructCell<FreelistCell>(addr, sz);
  HeapSegment::setCellHead(static_cast<GCCell *>(addr), sz);
  addCellToFreelist(newFreeCell, segBucket);
}

void HadesGC::OldGen::addCellToFreelist(
    FreelistCell *cell,
    SegmentBucket *segBucket) {
  const size_t sz = cell->getAllocatedSize();
  // Push onto the size-specific free list for this bucket and segment.
<<<<<<< HEAD
  cell->next_ = freelistSegmentsBuckets_[segmentIdx][bucket];
  freelistSegmentsBuckets_[segmentIdx][bucket] =
=======
  CompressedPointer oldHead = segBucket->head;
  cell->next_ = oldHead;
  segBucket->head =
>>>>>>> 299cc8f4
      CompressedPointer::encodeNonNull(cell, gc_.getPointerBase());

  // If this SegmentBucket was not already in the freelist, add it.
  if (!oldHead) {
    uint32_t bucket = getFreelistBucket(sz);
    auto *dummyHead = &buckets_[bucket];
    segBucket->addToFreelist(dummyHead);

    // Set a bit indicating that there are now available blocks for this bucket.
    freelistBucketBitArray_.set(bucket, true);
  }

  // In ASAN builds, poison the memory outside of the FreelistCell so that
  // accesses are flagged as illegal while it is in the freelist.
  // Here, and in other places where FreelistCells are poisoned, use +1 on the
  // pointer to skip towards the memory region directly after the FreelistCell
  // header of a cell. This way the header is always intact and readable, and
  // only the contents of the cell are poisoned.
  __asan_poison_memory_region(cell + 1, sz - sizeof(FreelistCell));
}

void HadesGC::OldGen::addCellToFreelistFromSweep(
    char *freeRangeStart,
    char *freeRangeEnd,
    SegmentBuckets &segBuckets,
    bool setHead) {
  assert(
      gc_.concurrentPhase_ == Phase::Sweep &&
      "addCellToFreelistFromSweep should only be called during sweeping.");
  size_t newCellSize = freeRangeEnd - freeRangeStart;
  // While coalescing, sweeping may generate new cells, so make sure the cell
  // head is updated.
  if (setHead)
    HeapSegment::setCellHead(
        reinterpret_cast<GCCell *>(freeRangeStart), newCellSize);
  auto *newCell = constructCell<FreelistCell>(freeRangeStart, newCellSize);
  // Get the size bucket for the cell being added;
  const uint32_t bucket = getFreelistBucket(newCellSize);
  // Push onto the size-specific free list for this bucket and segment.
<<<<<<< HEAD
  newCell->next_ = freelistSegmentsBuckets_[sweepIterator_.segNumber][bucket];
  freelistSegmentsBuckets_[sweepIterator_.segNumber][bucket] =
=======
  auto *segBucket = &segBuckets[bucket];
  newCell->next_ = segBucket->head;
  segBucket->head =
>>>>>>> 299cc8f4
      CompressedPointer::encodeNonNull(newCell, gc_.getPointerBase());
  __asan_poison_memory_region(newCell + 1, newCellSize - sizeof(FreelistCell));
}

HadesGC::OldGen::FreelistCell *HadesGC::OldGen::removeCellFromFreelist(
    size_t bucket,
    SegmentBucket *segBucket) {
  return removeCellFromFreelist(&segBucket->head, bucket, segBucket);
}

HadesGC::OldGen::FreelistCell *HadesGC::OldGen::removeCellFromFreelist(
    AssignableCompressedPointer *prevLoc,
    size_t bucket,
    SegmentBucket *segBucket) {
  FreelistCell *cell =
      vmcast<FreelistCell>(prevLoc->getNonNull(gc_.getPointerBase()));
  assert(cell && "Cannot get a null cell from freelist");

  // Update whatever was pointing to the cell we are removing.
  *prevLoc = cell->next_;
  // Update the bit arrays if the given freelist is now empty.
  if (!segBucket->head) {
    segBucket->removeFromFreelist();

    // If setting the bit to 0 above made this bucket empty for all segments,
    // set the bucket bit to 0 as well.
    freelistBucketBitArray_.set(bucket, buckets_[bucket].next);
  }

  // Unpoison the memory so that the mutator can use it.
  __asan_unpoison_memory_region(
      cell + 1, cell->getAllocatedSize() - sizeof(FreelistCell));
  return cell;
}

/* static */
void HadesGC::HeapSegment::setCellHead(
    const GCCell *cellStart,
    const size_t sz) {
  const char *start = reinterpret_cast<const char *>(cellStart);
  const char *end = start + sz;
  CardTable *cards = cardTableCovering(start);
  auto boundary = cards->nextBoundary(start);
  // If this object crosses a card boundary, then update boundaries
  // appropriately.
  if (boundary.address() < end) {
    cards->updateBoundaries(&boundary, start, end);
  }
}

GCCell *HadesGC::HeapSegment::getFirstCellHead(size_t cardIdx) {
  CardTable &cards = cardTable();
  GCCell *cell = cards.firstObjForCard(cardIdx);
  assert(cell->isValid() && "Object head doesn't point to a valid object");
  return cell;
}

template <typename CallbackFunction>
void HadesGC::HeapSegment::forAllObjs(CallbackFunction callback) {
  for (GCCell *cell : cells()) {
    // Skip free-list entries.
    if (!vmisa<OldGen::FreelistCell>(cell)) {
      callback(cell);
    }
  }
}

template <typename CallbackFunction>
void HadesGC::HeapSegment::forCompactedObjs(
    CallbackFunction callback,
    PointerBase &base) {
  void *const stop = level();
  GCCell *cell = reinterpret_cast<GCCell *>(start());
  while (cell < stop) {
    if (cell->hasMarkedForwardingPointer()) {
      // This cell has been evacuated, do nothing.
      cell = reinterpret_cast<GCCell *>(
          reinterpret_cast<char *>(cell) +
          cell->getMarkedForwardingPointer()
              .getNonNull(base)
              ->getAllocatedSize());
    } else {
      // This cell is being compacted away, call the callback on it.
      // NOTE: We do not check if it is a FreelistCell here in order to avoid
      // the extra overhead of that check in YG. The callback should add that
      // check if required.
      callback(cell);
      cell = cell->nextCell();
    }
  }
}

GCCell *HadesGC::OldGen::FreelistCell::carve(uint32_t sz) {
  const auto origSize = getAllocatedSize();
  assert(
      origSize >= sz + minAllocationSize() &&
      "Can't split if it would leave too small of a second cell");
  const auto finalSize = origSize - sz;
  char *newCellAddress = reinterpret_cast<char *>(this) + finalSize;
  GCCell *const newCell = reinterpret_cast<GCCell *>(newCellAddress);
  setSizeFromGC(finalSize);
  HeapSegment::setCellHead(newCell, sz);
  return newCell;
}

class HadesGC::CollectionStats final {
 public:
  using Clock = std::chrono::steady_clock;
  using TimePoint = std::chrono::time_point<Clock>;
  using Duration = std::chrono::microseconds;

  CollectionStats(HadesGC &gc, std::string cause, std::string collectionType)
      : gc_{gc},
        cause_{std::move(cause)},
        collectionType_{std::move(collectionType)} {}
  ~CollectionStats() {
    assert(usedDbg_ && "Stats not submitted.");
  }

  void addCollectionType(std::string collectionType) {
    if (std::find(tags_.begin(), tags_.end(), collectionType) == tags_.end())
      tags_.emplace_back(std::move(collectionType));
  }

  /// Record the allocated bytes in the heap and its size before a collection
  /// begins.
  void setBeforeSizes(uint64_t allocated, uint64_t external, uint64_t sz) {
    allocatedBefore_ = allocated;
    externalBefore_ = external;
    sizeBefore_ = sz;
  }

  /// Record how many bytes were swept during the collection.
  void setSweptBytes(uint64_t sweptBytes) {
    sweptBytes_ = sweptBytes;
  }

  void setSweptExternalBytes(uint64_t externalBytes) {
    sweptExternalBytes_ = externalBytes;
  }

  void setAfterSize(uint64_t sz) {
    sizeAfter_ = sz;
  }

  /// Record that a collection is beginning right now.
  void setBeginTime() {
    assert(beginTime_ == Clock::time_point{} && "Begin time already set");
    beginTime_ = Clock::now();
  }

  /// Record that a collection is ending right now.
  void setEndTime() {
    assert(endTime_ == Clock::time_point{} && "End time already set");
    endTime_ = Clock::now();
  }

  std::chrono::milliseconds getElapsedTime() {
    return std::chrono::duration_cast<std::chrono::milliseconds>(
        Clock::now() - beginTime_);
  }

  /// Record this amount of CPU time was taken.
  /// Call begin/end in each thread that does work to correctly count CPU time.
  /// NOTE: Can only be used by one thread at a time.
  void beginCPUTimeSection() {
    assert(
        cpuTimeSectionStart_ == Duration{} &&
        "Must end cpu time section before starting another");
    cpuTimeSectionStart_ = oscompat::thread_cpu_time();
  }
  void endCPUTimeSection() {
    cpuDuration_ += oscompat::thread_cpu_time() - cpuTimeSectionStart_;
    cpuTimeSectionStart_ = {};
  }

  uint64_t beforeAllocatedBytes() const {
    return allocatedBefore_;
  }

  /// Since Hades allows allocations during an old gen collection, use the
  /// initially allocated bytes and the swept bytes to determine the actual
  /// impact of the GC.
  uint64_t afterAllocatedBytes() const {
    assert(sweptBytes_ <= allocatedBefore_);
    return allocatedBefore_ - sweptBytes_;
  }

  uint64_t afterExternalBytes() const {
    assert(sweptExternalBytes_ <= externalBefore_);
    return externalBefore_ - sweptExternalBytes_;
  }

  double survivalRatio() const {
    return allocatedBefore_
        ? static_cast<double>(afterAllocatedBytes()) / allocatedBefore_
        : 0;
  }

  void markUsed() {
    assert(!std::exchange(usedDbg_, true) && "markUsed called twice");
  }

  GCAnalyticsEvent getEvent() && {
    markUsed();
    return GCAnalyticsEvent{
        gc_.getName(),
        gc_.getKindAsStr(),
        collectionType_,
        std::move(cause_),
        std::chrono::duration_cast<std::chrono::milliseconds>(
            endTime_ - beginTime_),
        std::chrono::duration_cast<std::chrono::milliseconds>(cpuDuration_),
        /*allocated*/ BeforeAndAfter{allocatedBefore_, afterAllocatedBytes()},
        /*size*/ BeforeAndAfter{sizeBefore_, sizeAfter_},
        /*external*/ BeforeAndAfter{externalBefore_, afterExternalBytes()},
        /*survivalRatio*/ survivalRatio(),
        /*tags*/ std::move(tags_)};
  }

 private:
  HadesGC &gc_;
  std::string cause_;
  std::string collectionType_;
  std::vector<std::string> tags_;
  TimePoint beginTime_{};
  TimePoint endTime_{};
  Duration cpuTimeSectionStart_{};
  Duration cpuDuration_{};
  uint64_t allocatedBefore_{0};
  uint64_t externalBefore_{0};
  uint64_t sizeBefore_{0};
  uint64_t sizeAfter_{0};
  uint64_t sweptBytes_{0};
  uint64_t sweptExternalBytes_{0};

#ifndef NDEBUG
  bool usedDbg_{false};
#endif
};

template <typename T>
static T convertPtr(PointerBase &, CompressedPointer cp) {
  return cp;
}
template <>
/* static */ GCCell *convertPtr(PointerBase &base, CompressedPointer cp) {
  return cp.get(base);
}
template <typename T>
static T convertPtr(PointerBase &, GCCell *p) {
  return p;
}
template <>
/* static */ CompressedPointer convertPtr(PointerBase &base, GCCell *a) {
  return CompressedPointer::encodeNonNull(a, base);
}

template <bool CompactionEnabled>
class HadesGC::EvacAcceptor final : public RootAndSlotAcceptor,
                                    public WeakRootAcceptor {
 public:
  EvacAcceptor(HadesGC &gc)
      : gc{gc},
        pointerBase_{gc.getPointerBase()},
        copyListHead_{nullptr},
        isTrackingIDs_{gc.isTrackingIDs()} {}

  ~EvacAcceptor() override {}

  // TODO: Implement a purely CompressedPointer version of this. That will let
  // us avoid decompressing pointers altogether if they point outside the
  // YG/compactee.
  inline bool shouldForward(const void *ptr) const {
    return gc.inYoungGen(ptr) ||
        (CompactionEnabled && gc.compactee_.evacContains(ptr));
  }
  inline bool shouldForward(CompressedPointer ptr) const {
    return gc.inYoungGen(ptr) ||
        (CompactionEnabled && gc.compactee_.evacContains(ptr));
  }

  LLVM_NODISCARD GCCell *acceptRoot(GCCell *ptr) {
    if (shouldForward(ptr))
      return forwardCell<GCCell *>(ptr);
    return ptr;
  }

  LLVM_NODISCARD GCCell *acceptHeap(GCCell *ptr, void *heapLoc) {
    if (shouldForward(ptr)) {
      assert(
          HeapSegment::getCellMarkBit(ptr) &&
          "Should only evacuate marked objects.");
      return forwardCell<GCCell *>(ptr);
    }
    if (CompactionEnabled && gc.compactee_.contains(ptr)) {
      // If a compaction is about to take place, dirty the card for any newly
      // evacuated cells, since the marker may miss them.
      HeapSegment::cardTableCovering(heapLoc)->dirtyCardForAddress(heapLoc);
    }
    return ptr;
  }

  LLVM_NODISCARD CompressedPointer
  acceptHeap(CompressedPointer cptr, void *heapLoc) {
    if (shouldForward(cptr)) {
      GCCell *ptr = cptr.getNonNull(pointerBase_);
      assert(
          HeapSegment::getCellMarkBit(ptr) &&
          "Should only evacuate marked objects.");
      return forwardCell<CompressedPointer>(ptr);
    }
    if (CompactionEnabled && gc.compactee_.contains(cptr)) {
      // If a compaction is about to take place, dirty the card for any newly
      // evacuated cells, since the marker may miss them.
      HeapSegment::cardTableCovering(heapLoc)->dirtyCardForAddress(heapLoc);
    }
    return cptr;
  }

  template <typename T>
  LLVM_NODISCARD T forwardCell(GCCell *const cell) {
    assert(
        HeapSegment::getCellMarkBit(cell) && "Cannot forward unmarked object");
    if (cell->hasMarkedForwardingPointer()) {
      // Get the forwarding pointer from the header of the object.
      CompressedPointer forwardedCell = cell->getMarkedForwardingPointer();
      assert(
          forwardedCell.getNonNull(pointerBase_)->isValid() &&
          "Cell was forwarded incorrectly");
      return convertPtr<T>(pointerBase_, forwardedCell);
    }
    assert(cell->isValid() && "Encountered an invalid cell");
    const auto cellSize = cell->getAllocatedSize();
    // Newly discovered cell, first forward into the old gen.
    GCCell *const newCell = gc.oldGen_.alloc(cellSize);
    HERMES_SLOW_ASSERT(
        gc.inOldGen(newCell) && "Evacuated cell not in the old gen");
    assert(
        HeapSegment::getCellMarkBit(newCell) &&
        "Cell must be marked when it is allocated into the old gen");
    // Copy the contents of the existing cell over before modifying it.
    std::memcpy(newCell, cell, cellSize);
    assert(newCell->isValid() && "Cell was copied incorrectly");
    evacuatedBytes_ += cellSize;
    CopyListCell *const copyCell = static_cast<CopyListCell *>(cell);
    // Set the forwarding pointer in the old spot
    copyCell->setMarkedForwardingPointer(
        CompressedPointer::encodeNonNull(newCell, pointerBase_));
    if (isTrackingIDs_) {
      gc.moveObject(cell, cellSize, newCell, cellSize);
    }
    // Push onto the copied list.
    push(copyCell);
    return convertPtr<T>(pointerBase_, newCell);
  }

  void accept(GCCell *&ptr) override {
    ptr = acceptRoot(ptr);
  }

  void accept(GCPointerBase &ptr) override {
    ptr.setInGC(acceptHeap(ptr, &ptr));
  }

  void accept(PinnedHermesValue &hv) override {
    assert((!hv.isPointer() || hv.getPointer()) && "Value is not nullable.");
    acceptNullable(hv);
  }

  void acceptNullable(PinnedHermesValue &hv) override {
    if (hv.isPointer()) {
      GCCell *forwardedPtr = acceptRoot(static_cast<GCCell *>(hv.getPointer()));
      hv.setInGC(hv.updatePointer(forwardedPtr), gc);
    }
  }

  void accept(GCHermesValue &hv) override {
    if (hv.isPointer()) {
      GCCell *forwardedPtr =
          acceptHeap(static_cast<GCCell *>(hv.getPointer()), &hv);
      hv.setInGC(hv.updatePointer(forwardedPtr), gc);
    }
  }

  void accept(GCSmallHermesValue &hv) override {
    if (hv.isPointer()) {
      CompressedPointer forwardedPtr = acceptHeap(hv.getPointer(), &hv);
      hv.setInGC(hv.updatePointer(forwardedPtr), gc);
    }
  }

  void acceptWeak(WeakRootBase &wr) override {
    // It's safe to not do a read barrier here since this is happening in the GC
    // and does not extend the lifetime of the referent.
    GCCell *const ptr = wr.getNoBarrierUnsafe(pointerBase_);

    if (!shouldForward(ptr))
      return;

    if (ptr->hasMarkedForwardingPointer()) {
      // Get the forwarding pointer from the header of the object.
      CompressedPointer forwardedCell = ptr->getMarkedForwardingPointer();
      assert(
          forwardedCell.getNonNull(pointerBase_)->isValid() &&
          "Cell was forwarded incorrectly");
      // Assign back to the input pointer location.
      wr = forwardedCell;
    } else {
      wr = nullptr;
    }
  }

  void accept(const RootSymbolID &sym) override {}
  void accept(const GCSymbolID &sym) override {}

  uint64_t evacuatedBytes() const {
    return evacuatedBytes_;
  }

  CopyListCell *pop() {
    if (!copyListHead_) {
      return nullptr;
    } else {
      CopyListCell *const cell =
          static_cast<CopyListCell *>(copyListHead_.getNonNull(pointerBase_));
      assert(HeapSegment::getCellMarkBit(cell) && "Discovered unmarked object");
      copyListHead_ = cell->next_;
      return cell;
    }
  }

 private:
  HadesGC &gc;
  PointerBase &pointerBase_;
  /// The copy list is managed implicitly in the body of each copied YG object.
  AssignableCompressedPointer copyListHead_;
  const bool isTrackingIDs_;
  uint64_t evacuatedBytes_{0};

  void push(CopyListCell *cell) {
    cell->next_ = copyListHead_;
    copyListHead_ = CompressedPointer::encodeNonNull(cell, pointerBase_);
  }
};

class MarkWorklist {
 private:
  /// Like std::vector but has a fixed capacity specified by N to reduce memory
  /// allocation.
  template <typename T, size_t N>
  class FixedCapacityVector {
   public:
    explicit FixedCapacityVector() : FixedCapacityVector(0) {}
    explicit FixedCapacityVector(size_t sz) : size_(sz) {}
    explicit FixedCapacityVector(const FixedCapacityVector &vec)
        : data_(vec.data_), size_(vec.size_) {}

    size_t size() const {
      return size_;
    }

    constexpr size_t capacity() const {
      return N;
    }

    bool empty() const {
      return size_ == 0;
    }

    void push_back(T elem) {
      assert(
          size_ < N && "Trying to push off the end of a FixedCapacityVector");
      data_[size_++] = elem;
    }

    T *data() {
      return data_.data();
    }

    void clear() {
#ifndef NDEBUG
      // Fill the push chunk with bad memory in debug modes to catch invalid
      // reads.
      std::memset(data_.data(), kInvalidHeapValue, sizeof(GCCell *) * N);
#endif
      size_ = 0;
    }

   private:
    std::array<T, N> data_;
    size_t size_;
  };

 public:
  /// Adds an element to the end of the queue.
  void enqueue(GCCell *cell) {
    pushChunk_.push_back(cell);
    if (pushChunk_.size() == pushChunk_.capacity()) {
      // Once the chunk has reached its max size, move it to the pull chunks.
      flushPushChunk();
    }
  }

  /// Empty and return the current worklist
  llvh::SmallVector<GCCell *, 0> drain() {
    llvh::SmallVector<GCCell *, 0> cells;
    // Move the list (in O(1) time) to a local variable, and then release the
    // lock. This unblocks the mutator faster.
    std::lock_guard<Mutex> lk{mtx_};
    std::swap(cells, worklist_);
    assert(worklist_.empty() && "worklist isn't cleared out");
    // Keep the previously allocated size to minimise allocations
    worklist_.reserve(cells.size());
    return cells;
  }

  /// While the world is stopped, move the push chunk to the list of pull chunks
  /// to finish draining the mark worklist.
  /// WARN: This can only be called by the mutator or when the world is stopped.
  void flushPushChunk() {
    std::lock_guard<Mutex> lk{mtx_};
    worklist_.insert(
        worklist_.end(),
        pushChunk_.data(),
        pushChunk_.data() + pushChunk_.size());
    // Set the size back to 0 and refill the same buffer.
    pushChunk_.clear();
  }

  /// \return true if there is still some work to be drained, with the exception
  /// of the push chunk.
  bool hasPendingWork() {
    std::lock_guard<Mutex> lk{mtx_};
    return !worklist_.empty();
  }

#ifndef NDEBUG
  /// WARN: This can only be called when the world is stopped.
  bool empty() {
    std::lock_guard<Mutex> lk{mtx_};
    return pushChunk_.empty() && worklist_.empty();
  }
#endif

 private:
  Mutex mtx_;
  static constexpr size_t kChunkSize = 128;
  using Chunk = FixedCapacityVector<GCCell *, kChunkSize>;
  Chunk pushChunk_;
  // Use a SmallVector of size 0 since it is more aggressive with PODs
  llvh::SmallVector<GCCell *, 0> worklist_;
};

class HadesGC::MarkAcceptor final : public RootAndSlotAcceptor,
                                    public WeakRefAcceptor {
 public:
  MarkAcceptor(HadesGC &gc)
      : gc{gc},
        pointerBase_{gc.getPointerBase()},
        markedSymbols_{gc.gcCallbacks_.getSymbolsEnd()},
        writeBarrierMarkedSymbols_{gc.gcCallbacks_.getSymbolsEnd()} {}

  void acceptHeap(GCCell *cell, const void *heapLoc) {
    assert(cell && "Cannot pass null pointer to acceptHeap");
    assert(!gc.inYoungGen(heapLoc) && "YG slot found in OG marking");
    if (gc.compactee_.contains(cell) && !gc.compactee_.contains(heapLoc)) {
      // This is a pointer in the heap pointing into the compactee, dirty the
      // corresponding card.
      HeapSegment::cardTableCovering(heapLoc)->dirtyCardForAddress(heapLoc);
    }
    if (HeapSegment::getCellMarkBit(cell)) {
      // Points to an already marked object, do nothing.
      return;
    }
    // This must be done after checking the cell mark bit, to avoid reading the
    // metadata of cells in the YG, which we do not have the lock for.
    assert(cell->isValid() && "Encountered an invalid cell");
    push(cell);
  }

  void acceptRoot(GCCell *cell) {
    assert(cell->isValid() && "Encountered an invalid cell");
    if (!HeapSegment::getCellMarkBit(cell))
      push(cell);
  }

  void accept(GCCell *&ptr) override {
    if (ptr)
      acceptRoot(ptr);
  }

  void accept(GCPointerBase &ptr) override {
    if (auto cp = concurrentRead<CompressedPointer>(ptr))
      acceptHeap(cp.getNonNull(pointerBase_), &ptr);
  }

  void accept(GCHermesValue &hvRef) override {
    HermesValue hv = concurrentRead<HermesValue>(hvRef);
    if (hv.isPointer()) {
      acceptHeap(static_cast<GCCell *>(hv.getPointer()), &hvRef);
    } else if (hv.isSymbol()) {
      acceptSym(hv.getSymbol());
    }
  }

  void accept(PinnedHermesValue &hv) override {
    // PinnedHermesValue is a root type and cannot live in the heap. Therefore
    // there's no risk of a concurrent access.
    if (hv.isPointer()) {
      acceptRoot(static_cast<GCCell *>(hv.getPointer()));
    } else if (hv.isSymbol()) {
      acceptSym(hv.getSymbol());
    }
  }
  void acceptNullable(PinnedHermesValue &hv) override {
    if (hv.isPointer()) {
      if (void *ptr = hv.getPointer())
        acceptRoot(static_cast<GCCell *>(ptr));
    } else if (hv.isSymbol()) {
      acceptSym(hv.getSymbol());
    }
  }

  void accept(GCSmallHermesValue &hvRef) override {
    const SmallHermesValue hv = concurrentRead<SmallHermesValue>(hvRef);
    if (hv.isPointer()) {
      acceptHeap(hv.getPointer(pointerBase_), &hvRef);
    } else if (hv.isSymbol()) {
      acceptSym(hv.getSymbol());
    }
  }

  void acceptSym(SymbolID sym) {
    const uint32_t idx = sym.unsafeGetIndex();
    if (sym.isInvalid() || idx >= markedSymbols_.size()) {
      // Ignore symbols that aren't valid or are pointing outside of the range
      // when the collection began.
      return;
    }
    markedSymbols_[idx] = true;
  }

  void accept(const RootSymbolID &sym) override {
    acceptSym(sym);
  }
  void accept(const GCSymbolID &sym) override {
    acceptSym(concurrentRead<SymbolID>(sym));
  }

  /// Interface for symbols marked by a write barrier.
  void markSymbol(SymbolID sym) {
    assert(
        !gc.calledByBackgroundThread() &&
        "Write barrier invoked by background thread.");
    const uint32_t idx = sym.unsafeGetIndex();
    if (sym.isInvalid() || idx >= writeBarrierMarkedSymbols_.size()) {
      // Ignore symbols that aren't valid or are pointing outside of the range
      // when the collection began.
      return;
    }
    writeBarrierMarkedSymbols_[idx] = true;
  }

  void accept(WeakRefBase &wr) override {
    assert(
        gc.weakRefMutex() &&
        "Must hold weak ref mutex when marking a WeakRef.");
    WeakRefSlot *slot = wr.unsafeGetSlot();
    assert(
        slot->state() != WeakSlotState::Free &&
        "marking a freed weak ref slot");
    slot->mark();
  }

  /// Set the drain rate that'll be used for any future calls to drain APIs.
  void setDrainRate(size_t rate) {
    assert(!kConcurrentGC && "Drain rate is only used by incremental GC.");
    byteDrainRate_ = rate;
  }

  /// \return the total number of bytes marked so far.
  uint64_t markedBytes() const {
    return markedBytes_;
  }

  /// Drain the mark stack of cells to be processed.
  /// \post localWorklist is empty. Any flushed values in the global worklist at
  /// the start of the call are drained.
  void drainAllWork() {
    // This should only be called from the mutator. This means no write barriers
    // should occur, and there's no need to check the global worklist more than
    // once.
    drainSomeWork(std::numeric_limits<size_t>::max());
    assert(localWorklist_.empty() && "Some work left that wasn't completed");
  }

  /// Drains some of the worklist, using a drain rate specified by
  /// \c setDrainRate or kConcurrentMarkLimit.
  /// \return true if there is any remaining work in the local worklist.
  bool drainSomeWork() {
    // See the comment in setDrainRate for why the drain rate isn't used for
    // concurrent collections.
    constexpr size_t kConcurrentMarkLimit = 8192;
    return drainSomeWork(kConcurrentGC ? kConcurrentMarkLimit : byteDrainRate_);
  }

  /// Drain some of the work to be done for marking.
  /// \param markLimit Only mark up to this many bytes from the local
  /// worklist.
  ///   NOTE: This does *not* guarantee that the marker thread
  ///   has upper bounds on the amount of work it does before reading from the
  ///   global worklist. Any individual cell can be quite large (such as an
  ///   ArrayStorage).
  /// \return true if there is any remaining work in the local worklist.
  bool drainSomeWork(const size_t markLimit) {
    assert(gc.gcMutex_ && "Must hold the GC lock while accessing mark bits.");
    // Pull any new items off the global worklist.
    auto cells = globalWorklist_.drain();
    for (GCCell *cell : cells) {
      assert(
          cell->isValid() && "Invalid cell received off the global worklist");
      assert(
          !gc.inYoungGen(cell) &&
          "Shouldn't ever traverse a YG object in this loop");
      HERMES_SLOW_ASSERT(
          gc.dbgContains(cell) && "Non-heap cell found in global worklist");
      if (!HeapSegment::getCellMarkBit(cell)) {
        // Cell has not yet been marked.
        push(cell);
      }
    }

    size_t numMarkedBytes = 0;
    assert(markLimit && "markLimit must be non-zero!");
    while (!localWorklist_.empty() && numMarkedBytes < markLimit) {
      GCCell *const cell = localWorklist_.top();
      localWorklist_.pop();
      assert(cell->isValid() && "Invalid cell in marking");
      assert(HeapSegment::getCellMarkBit(cell) && "Discovered unmarked object");
      assert(
          !gc.inYoungGen(cell) &&
          "Shouldn't ever traverse a YG object in this loop");
      HERMES_SLOW_ASSERT(
          gc.dbgContains(cell) && "Non-heap object discovered during marking");
      const auto sz = cell->getAllocatedSize();
      numMarkedBytes += sz;
      gc.markCell(cell, *this);
    }
    markedBytes_ += numMarkedBytes;
    return !localWorklist_.empty();
  }

  MarkWorklist &globalWorklist() {
    return globalWorklist_;
  }

  std::vector<JSWeakMap *> &reachableWeakMaps() {
    return reachableWeakMaps_;
  }

  /// Merge the symbols marked by the MarkAcceptor and by the write barrier,
  /// then return a reference to it.
  /// WARN: This should only be called when the mutator is paused, as
  /// otherwise there is a race condition between reading this and a symbol
  /// write barrier getting executed.
  llvh::BitVector &markedSymbols() {
    assert(gc.gcMutex_ && "Cannot call markedSymbols without a lock");
    markedSymbols_ |= writeBarrierMarkedSymbols_;
    // No need to clear writeBarrierMarkedSymbols_, or'ing it again won't change
    // the bit vector.
    return markedSymbols_;
  }

 private:
  HadesGC &gc;
  PointerBase &pointerBase_;

  /// A worklist local to the marking thread, that is only pushed onto by the
  /// marking thread. If this is empty, the global worklist must be consulted
  /// to ensure that pointers modified in write barriers are handled.
  std::stack<GCCell *, std::vector<GCCell *>> localWorklist_;

  /// A worklist that other threads may add to as objects to be marked and
  /// considered alive. These objects will *not* have their mark bits set,
  /// because the mutator can't be modifying mark bits at the same time as the
  /// marker thread.
  MarkWorklist globalWorklist_;

  /// The WeakMap objects that have been discovered to be reachable.
  std::vector<JSWeakMap *> reachableWeakMaps_;

  /// markedSymbols_ represents which symbols have been proven live so far in
  /// a collection. True means that it is live, false means that it could
  /// possibly be garbage. The SymbolID's internal value is used as the index
  /// into this vector. Once the collection is finished, this vector is passed
  /// to IdentifierTable so that it can free symbols. If any new symbols are
  /// allocated after the collection began, assume they are live.
  llvh::BitVector markedSymbols_;

  /// A vector the same size as markedSymbols_ that will collect all symbols
  /// marked by write barriers. Merge this with markedSymbols_ to have complete
  /// information about marked symbols. Kept separate to avoid synchronization.
  llvh::BitVector writeBarrierMarkedSymbols_;

  /// The number of bytes to drain per call to drainSomeWork. A higher rate
  /// means more objects will be marked.
  /// Only used by incremental collections.
  size_t byteDrainRate_{0};

  /// The number of bytes that have been marked so far.
  uint64_t markedBytes_{0};

  void push(GCCell *cell) {
    assert(
        !HeapSegment::getCellMarkBit(cell) &&
        "A marked object should never be pushed onto a worklist");
    assert(
        !gc.inYoungGen(cell) &&
        "Shouldn't ever push a YG object onto the worklist");
    HeapSegment::setCellMarkBit(cell);
    // There could be a race here: however, the mutator will never change a
    // cell's kind after initialization. The GC thread might to a free cell, but
    // only during sweeping, not concurrently with this operation. Therefore
    // there's no need for any synchronization here.
    if (vmisa<JSWeakMap>(cell)) {
      reachableWeakMaps_.push_back(vmcast<JSWeakMap>(cell));
    } else {
      localWorklist_.push(cell);
    }
  }

  template <typename T>
  T concurrentReadImpl(const T &valRef) {
    using Storage =
        typename std::conditional<sizeof(T) == 4, uint32_t, uint64_t>::type;
    static_assert(sizeof(T) == sizeof(Storage), "Sizes must match");
    union {
      Storage storage;
      T val;
    } ret{};

    // There is a benign data race here, as the GC can read a pointer while
    // it's being modified by the mutator; however, the following rules we
    // obey prevent it from being a problem:
    // * The only things being modified that the GC reads are the GCPointers
    //    and GCHermesValue in an object. All other fields are ignored.
    // * Those fields are fewer than 64 bits.
    // * Therefore, on 64-bit platforms, those fields are atomic
    //    automatically.
    // * On 32-bit platforms, we don't run this code concurrently, and
    //    instead yield cooperatively with the mutator.
    // * Thanks to the write barrier, if something is modified its old value
    //    is placed in the globalWorklist, so we don't miss marking it.
    // * Since the global worklist is pushed onto *before* the write
    //    happens, we know that there's no way the loop will exit unless it
    //    reads the old value.
    // * If it observes the old value (pre-write-barrier value) here, the
    //    new value will still be live, either by being pre-marked by the
    //    allocator, or because something else's write barrier will catch
    //    the modification.
    TsanIgnoreReadsBegin();

    // The cast to a volatile variable forces a read from valRef, since
    // reads from volatile variables are considered observable behaviour. This
    // prevents the compiler from optimizing away the returned value,
    // guaranteeing that we will not observe changes to the underlying value
    // past this point. Not using volatile here could lead to a TOCTOU bug,
    // because the underlying value may change after a pointer check (in the
    // case of HermesValue) or a null check (for pointers).
    ret.storage = *reinterpret_cast<Storage const volatile *>(&valRef);
    TsanIgnoreReadsEnd();
    return ret.val;
  }

  template <typename T>
  T concurrentRead(const T &ref) {
    return kConcurrentGC ? concurrentReadImpl<T>(ref) : ref;
  }
};

/// Mark weak roots separately from the MarkAcceptor since this is done while
/// the world is stopped.
/// Don't use the default weak root acceptor because fine-grained control of
/// writes of compressed pointers is important.
class HadesGC::MarkWeakRootsAcceptor final : public WeakRootAcceptor {
 public:
  MarkWeakRootsAcceptor(HadesGC &gc) : gc_{gc} {}

  void acceptWeak(WeakRootBase &wr) override {
    if (!wr) {
      return;
    }
    GCCell *const cell = wr.getNoBarrierUnsafe(gc_.getPointerBase());
    HERMES_SLOW_ASSERT(gc_.dbgContains(cell) && "ptr not in heap");
    if (HeapSegment::getCellMarkBit(cell)) {
      // If the cell is marked, no need to do any writes.
      return;
    }
    // Reset weak root if target GCCell is dead.
    wr = nullptr;
  }

 private:
  HadesGC &gc_;
};

class HadesGC::Executor {
 public:
  Executor() : thread_([this] { worker(); }) {}
  ~Executor() {
    {
      std::lock_guard<std::mutex> lk(mtx_);
      shutdown_ = true;
      cv_.notify_one();
    }
    thread_.join();
  }

  std::future<void> add(std::function<void()> fn) {
    std::lock_guard<std::mutex> lk(mtx_);
    // Use a shared_ptr because we cannot std::move the promise into the
    // lambda in C++11.
    auto promise = std::make_shared<std::promise<void>>();
    auto ret = promise->get_future();
    queue_.push_back([promise, fn] {
      fn();
      promise->set_value();
    });
    cv_.notify_one();
    return ret;
  }

  std::thread::id getThreadId() const {
    return thread_.get_id();
  }

 private:
  void worker() {
    oscompat::set_thread_name("hades");
    std::unique_lock<std::mutex> lk(mtx_);
    while (!shutdown_) {
      cv_.wait(lk, [this]() { return !queue_.empty() || shutdown_; });
      while (!queue_.empty()) {
        auto fn = std::move(queue_.front());
        queue_.pop_front();
        lk.unlock();
        fn();
        lk.lock();
      }
    }
  }

  std::mutex mtx_;
  std::condition_variable cv_;
  std::deque<std::function<void()>> queue_;
  bool shutdown_{false};
  std::thread thread_;
};

bool HadesGC::OldGen::sweepNext(bool backgroundThread) {
  // Check if there are any more segments to sweep. Note that in the case where
  // OG has zero segments, this also skips updating the stats and survival ratio
  // at the end of this function, since they are not required.
  if (!sweepIterator_.segNumber)
    return false;
  assert(gc_.gcMutex_ && "gcMutex_ must be held while sweeping.");

  sweepIterator_.segNumber--;

<<<<<<< HEAD
  gc_.oldGen_.updatePeakAllocatedBytes(sweepIterator_.segNumber);
=======
>>>>>>> 299cc8f4
  const bool isTracking = gc_.isTrackingIDs();
  // Re-evaluate this start point each time, as releasing the gcMutex_ allows
  // allocations into the old gen, which might boost the credited memory.
  const uint64_t externalBytesBefore = externalBytes();

  auto &segBuckets = segmentBuckets_[sweepIterator_.segNumber];

  // Clear the head pointers and remove this segment from the segment level
  // freelists, so that we can construct a new freelist. The
  // freelistBucketBitArray_ will be updated after the segment is swept. The
  // bits will be inconsistent with the actual freelist for the duration of
  // sweeping, but this is fine because gcMutex_ is held during the entire
  // period.
  for (size_t bucket = 0; bucket < kNumFreelistBuckets; bucket++) {
    auto *segBucket = &segBuckets[bucket];
    if (segBucket->head) {
      segBucket->removeFromFreelist();
      segBucket->head = nullptr;
    }
  }

  char *freeRangeStart = nullptr, *freeRangeEnd = nullptr;
  size_t mergedCells = 0;
  int32_t segmentSweptBytes = 0;
  for (GCCell *cell : segments_[sweepIterator_.segNumber].cells()) {
    assert(cell->isValid() && "Invalid cell in sweeping");
    if (HeapSegment::getCellMarkBit(cell)) {
      // Cannot concurrently trim storage. Technically just checking
      // backgroundThread would suffice, but the kConcurrentGC lets us compile
      // away this check in incremental mode.
      if (kConcurrentGC && backgroundThread)
        continue;
      const uint32_t cellSize = cell->getAllocatedSize();
      const uint32_t trimmedSize =
          cell->getVT()->getTrimmedSize(cell, cellSize);
      assert(cellSize >= trimmedSize && "Growing objects is not supported.");
      assert(
          trimmedSize >= minAllocationSize() &&
          "Trimmed object must still meet minimum size.");
      assert(
          isSizeHeapAligned(trimmedSize) &&
          "Trimmed size must also be heap aligned");
      const uint32_t trimmableBytes = cellSize - trimmedSize;

      // If this cell has extra space we can trim, trim it.
      if (LLVM_UNLIKELY(trimmableBytes >= minAllocationSize())) {
        static_cast<VariableSizeRuntimeCell *>(cell)->setSizeFromGC(
            trimmedSize);
        GCCell *newCell = cell->nextCell();
        // Just create a FillerCell, the next iteration will free it.
        constructCell<FillerCell>(newCell, trimmableBytes);
        assert(
            !HeapSegment::getCellMarkBit(newCell) &&
            "Trimmed space cannot be marked");
        HeapSegment::setCellHead(newCell, trimmableBytes);
#ifndef NDEBUG
        sweepIterator_.trimmedBytes += trimmableBytes;
#endif
      }
      continue;
    }

    const auto sz = cell->getAllocatedSize();
    char *const cellCharPtr = reinterpret_cast<char *>(cell);

    if (freeRangeEnd != cellCharPtr) {
      assert(
          freeRangeEnd < cellCharPtr &&
          "Should not overshoot the start of an object");
      // We are starting a new free range, flush the previous one.
      if (LLVM_LIKELY(freeRangeStart))
        addCellToFreelistFromSweep(
            freeRangeStart, freeRangeEnd, segBuckets, mergedCells > 1);

      mergedCells = 0;
      freeRangeEnd = freeRangeStart = cellCharPtr;
    }
    // Expand the current free range to include the current cell.
    freeRangeEnd += sz;
    mergedCells++;

    if (vmisa<FreelistCell>(cell))
      continue;

    segmentSweptBytes += sz;
    // Cell is dead, run its finalizer first if it has one.
    cell->getVT()->finalizeIfExists(cell, gc_);
    if (isTracking && !vmisa<FillerCell>(cell)) {
      gc_.untrackObject(cell, sz);
    }
  }

  // Flush any free range that was left over.
  if (freeRangeStart)
    addCellToFreelistFromSweep(
        freeRangeStart, freeRangeEnd, segBuckets, mergedCells > 1);

  // Update the segment level freelists for any buckets that this segment has
  // free cells for.
  for (size_t bucket = 0; bucket < kNumFreelistBuckets; ++bucket) {
    auto *segBucket = &segBuckets[bucket];
    if (segBucket->head)
      segBucket->addToFreelist(&buckets_[bucket]);

    // In case sweeping has changed the availability of a bucket, update the
    // overall bit array. Note that this is necessary even if segBucket->head is
    // null, as the bits were not updated when the freelist for this segment was
    // erased prior to sweeping.
    freelistBucketBitArray_.set(bucket, buckets_[bucket].next);
  }

  // Correct the allocated byte count.
  incrementAllocatedBytes(-segmentSweptBytes);
  sweepIterator_.sweptBytes += segmentSweptBytes;
  sweepIterator_.sweptExternalBytes += externalBytesBefore - externalBytes();

  // There are more iterations to go.
  if (sweepIterator_.segNumber)
    return true;

  // This was the last sweep iteration, finish the collection.
  auto &stats = *gc_.ogCollectionStats_;
<<<<<<< HEAD
  stats.setSweptBytes(sweepIterator_.sweptBytes);
=======

  auto sweptBytes = sweepIterator_.sweptBytes;
  auto preAllocated = stats.beforeAllocatedBytes();
  if (sweptBytes > preAllocated) {
    // Only trimming can result in freeing more memory than was allocated at the
    // start of the collection, since we may trim cells that were allocated
    // after the collection started.
    assert(sweepIterator_.trimmedBytes >= (sweptBytes - preAllocated));
    // We can't precisely calculate how much of the trimmed memory came from
    // cells allocated during the collection, so just cap the swept bytes at the
    // number of initially allocated bytes.
    sweptBytes = preAllocated;
  }
  stats.setSweptBytes(sweptBytes);
>>>>>>> 299cc8f4
  stats.setSweptExternalBytes(sweepIterator_.sweptExternalBytes);
  const uint64_t targetSizeBytes =
      (stats.afterAllocatedBytes() + stats.afterExternalBytes()) /
      gc_.occupancyTarget_;

  // In a very large heap, use the configured max heap size as a backstop to
  // prevent the target size crossing it (which would delay collection and cause
  // an OOM). This is just an approximation, a precise accounting would subtract
  // segment metadata and YG memory.
  uint64_t clampedSizeBytes = std::min(targetSizeBytes, gc_.maxHeapSize_);
  targetSizeBytes_.update(clampedSizeBytes);
  sweepIterator_ = {};
  return false;
}

void HadesGC::OldGen::initializeSweep() {
  assert(
      !sweepIterator_.segNumber && !sweepIterator_.sweptBytes &&
      !sweepIterator_.sweptExternalBytes && "Sweep is already in progress.");
  sweepIterator_.segNumber = segments_.size();
}

size_t HadesGC::OldGen::sweepSegmentsRemaining() const {
  return sweepIterator_.segNumber;
}

size_t HadesGC::OldGen::getMemorySize() const {
  size_t memorySize = segments_.size() * sizeof(HeapSegment);
  memorySize += segmentBuckets_.size() * sizeof(SegmentBuckets);
  return memorySize;
}

// Assume about 30% of the YG will survive initially.
constexpr double kYGInitialSurvivalRatio = 0.3;

HadesGC::OldGen::OldGen(HadesGC &gc) : gc_(gc) {}

HadesGC::HadesGC(
    GCCallbacks &gcCallbacks,
    PointerBase &pointerBase,
    const GCConfig &gcConfig,
    std::shared_ptr<CrashManager> crashMgr,
    std::shared_ptr<StorageProvider> provider,
    experiments::VMExperimentFlags vmExperimentFlags)
    : GCBase(
          gcCallbacks,
          pointerBase,
          gcConfig,
          std::move(crashMgr),
          HeapKind::HadesGC),
      maxHeapSize_{std::max<uint64_t>(
          gcConfig.getMaxHeapSize(),
          // At least one YG segment and one OG segment.
          2 * AlignedStorage::size())},
      provider_(std::move(provider)),
      oldGen_{*this},
      backgroundExecutor_{
          kConcurrentGC ? std::make_unique<Executor>() : nullptr},
      promoteYGToOG_{!gcConfig.getAllocInYoung()},
      revertToYGAtTTI_{gcConfig.getRevertToYGAtTTI()},
      overwriteDeadYGObjects_{gcConfig.getOverwriteDeadYGObjects()},
      occupancyTarget_(gcConfig.getOccupancyTarget()),
      ygAverageSurvivalBytes_{
          /*weight*/ 0.5,
          /*init*/ kYGInitialSizeFactor * HeapSegment::maxSize() *
              kYGInitialSurvivalRatio} {
  (void)vmExperimentFlags;
  std::lock_guard<Mutex> lk(gcMutex_);
  crashMgr_->setCustomData("HermesGC", getKindAsStr().c_str());
  // createSegment relies on member variables and should not be called until
  // they are initialised.
  llvh::ErrorOr<HeapSegment> newYoungGen = createSegment();
  if (!newYoungGen)
    hermes_fatal("Failed to initialize the young gen", newYoungGen.getError());
  setYoungGen(std::move(newYoungGen.get()));
  const size_t initHeapSize = std::max<uint64_t>(
      {gcConfig.getMinHeapSize(),
       gcConfig.getInitHeapSize(),
       HeapSegment::maxSize()});
  oldGen_.setTargetSizeBytes(initHeapSize - HeapSegment::maxSize());
}

HadesGC::~HadesGC() {
  // finalizeAll calls waitForCollectionToFinish, so there should be no ongoing
  // collection.
  assert(
      concurrentPhase_ == Phase::None &&
      "Must call finalizeAll before destructor.");
}

void HadesGC::getHeapInfo(HeapInfo &info) {
  std::lock_guard<Mutex> lk{gcMutex_};
  GCBase::getHeapInfo(info);
  info.allocatedBytes = allocatedBytes();
  // Heap size includes fragmentation, which means every segment is fully used.
  info.heapSize = (oldGen_.numSegments() + 1) * AlignedStorage::size();
  // If YG isn't empty, its bytes haven't been accounted for yet, add them here.
  info.totalAllocatedBytes = totalAllocatedBytes_ + youngGen().used();
  info.va = info.heapSize;
  info.externalBytes = oldGen_.externalBytes() + getYoungGenExternalBytes();
}

void HadesGC::getHeapInfoWithMallocSize(HeapInfo &info) {
  // Get the usual heap info.
  getHeapInfo(info);
  // Get GCBase's malloc size estimate.
  GCBase::getHeapInfoWithMallocSize(info);
  std::lock_guard<Mutex> lk{gcMutex_};
  // First add the usage by the runtime's roots.
  info.mallocSizeEstimate += gcCallbacks_.mallocSize();
  // Scan all objects for their malloc size. This operation is what makes
  // getHeapInfoWithMallocSize O(heap size).
  forAllObjs([&info](GCCell *cell) {
    info.mallocSizeEstimate += cell->getVT()->getMallocSize(cell);
  });
}

void HadesGC::getCrashManagerHeapInfo(
    CrashManager::HeapInformation &crashInfo) {
  HeapInfo info;
  getHeapInfo(info);
  crashInfo.size_ = info.heapSize;
  crashInfo.used_ = info.allocatedBytes;
}

#ifdef HERMES_MEMORY_INSTRUMENTATION
void HadesGC::createSnapshot(llvh::raw_ostream &os) {
  std::lock_guard<Mutex> lk{gcMutex_};
  // No allocations are allowed throughout the entire heap snapshot process.
  NoAllocScope scope{*this};
  // Let any existing collections complete before taking the snapshot.
  waitForCollectionToFinish("snapshot");
  {
    GCCycle cycle{*this, "GC Heap Snapshot"};
    WeakRefLock lk{weakRefMutex()};
    GCBase::createSnapshot(*this, os);
  }
}

void HadesGC::snapshotAddGCNativeNodes(HeapSnapshot &snap) {
  GCBase::snapshotAddGCNativeNodes(snap);
  if (nativeIDs_.ygFinalizables == IDTracker::kInvalidNode) {
    nativeIDs_.ygFinalizables = getIDTracker().nextNativeID();
  }
  if (nativeIDs_.og == IDTracker::kInvalidNode) {
    nativeIDs_.og = getIDTracker().nextNativeID();
  }
  snap.beginNode();
  snap.endNode(
      HeapSnapshot::NodeType::Native,
      "std::vector<GCCell *>",
      nativeIDs_.ygFinalizables,
      youngGenFinalizables_.capacity() * sizeof(GCCell *),
      0);
  snap.beginNode();
  snap.endNode(
      HeapSnapshot::NodeType::Native,
      "OldGen",
      nativeIDs_.og,
      sizeof(oldGen_) + oldGen_.getMemorySize(),
      0);
}

void HadesGC::snapshotAddGCNativeEdges(HeapSnapshot &snap) {
  GCBase::snapshotAddGCNativeEdges(snap);
  // All native ids should be lazily initialized in snapshotAddGCNativeNodes,
  // because that is called first.
  assert(nativeIDs_.ygFinalizables != IDTracker::kInvalidNode);
  assert(nativeIDs_.og != IDTracker::kInvalidNode);
  snap.addNamedEdge(
      HeapSnapshot::EdgeType::Internal,
      "youngGenFinalizables",
      nativeIDs_.ygFinalizables);
  snap.addNamedEdge(HeapSnapshot::EdgeType::Internal, "oldGen", nativeIDs_.og);
}

void HadesGC::enableHeapProfiler(
    std::function<void(
        uint64_t,
        std::chrono::microseconds,
        std::vector<GCBase::AllocationLocationTracker::HeapStatsUpdate>)>
        fragmentCallback) {
  std::lock_guard<Mutex> lk{gcMutex_};
  // Let any existing collections complete before enabling the profiler.
  waitForCollectionToFinish("heap profiler enable");
  GCBase::enableHeapProfiler(std::move(fragmentCallback));
}

void HadesGC::disableHeapProfiler() {
  std::lock_guard<Mutex> lk{gcMutex_};
  // Let any existing collections complete before disabling the profiler.
  waitForCollectionToFinish("heap profiler disable");
  GCBase::disableHeapProfiler();
}

void HadesGC::enableSamplingHeapProfiler(
    size_t samplingInterval,
    int64_t seed) {
  std::lock_guard<Mutex> lk{gcMutex_};
  // Let any existing collections complete before enabling the profiler.
  waitForCollectionToFinish("sampling heap profiler enable");
  GCBase::enableSamplingHeapProfiler(samplingInterval, seed);
}

void HadesGC::disableSamplingHeapProfiler(llvh::raw_ostream &os) {
  std::lock_guard<Mutex> lk{gcMutex_};
  // Let any existing collections complete before disabling the profiler.
  waitForCollectionToFinish("sampling heap profiler disable");
  GCBase::disableSamplingHeapProfiler(os);
}
#endif // HERMES_MEMORY_INSTRUMENTATION

void HadesGC::printStats(JSONEmitter &json) {
  GCBase::printStats(json);
  json.emitKey("specific");
  json.openDict();
  json.emitKeyValue("collector", getKindAsStr());
  json.emitKey("stats");
  json.openDict();
  json.emitKeyValue("Num compactions", numCompactions_);
  json.closeDict();
  json.closeDict();
}

std::string HadesGC::getKindAsStr() const {
  return kGCName;
}

void HadesGC::collect(std::string cause, bool /*canEffectiveOOM*/) {
  {
    // Wait for any existing collections to finish before starting a new one.
    std::lock_guard<Mutex> lk{gcMutex_};
    // Disable the YG promotion mode. A forced GC via collect will do a full
    // collection immediately anyway, so there's no need to avoid collecting YG.
    // This is especially important when the forced GC is a memory warning.
    promoteYGToOG_ = false;
    waitForCollectionToFinish(cause);
  }
  // This function should block until a collection finishes.
  // YG needs to be empty in order to do an OG collection.
  youngGenCollection(cause, /*forceOldGenCollection*/ true);
  {
    // Wait for the collection to complete.
    std::lock_guard<Mutex> lk{gcMutex_};
    waitForCollectionToFinish(cause);
  }
  // Start a second YG collection to complete any pending compaction.
  // Since YG is empty, this will only be evacuating the compactee.
  // Note that it's possible for this call to start another OG collection if the
  // occupancy target is >= 75%. That doesn't break the contract of this
  // function though, and we don't want to bother with waiting for that
  // collection to complete because it won't find any garbage anyway.
  youngGenCollection(std::move(cause), /*forceOldGenCollection*/ false);
}

void HadesGC::waitForCollectionToFinish(std::string cause) {
  assert(
      gcMutex_ &&
      "gcMutex_ must be held before calling waitForCollectionToFinish");
  if (concurrentPhase_ == Phase::None) {
    return;
  }
  GCCycle cycle{*this, "GC Old Gen (Direct)"};

  assert(!ygCollectionStats_ && "Cannot collect OG during a YG collection");
  CollectionStats waitingStats(*this, std::move(cause), "waiting");
  waitingStats.beginCPUTimeSection();
  waitingStats.setBeginTime();

  while (concurrentPhase_ != Phase::None)
    incrementalCollect(false);

  waitingStats.endCPUTimeSection();
  waitingStats.setEndTime();
  recordGCStats(std::move(waitingStats).getEvent(), true);
}

void HadesGC::oldGenCollection(std::string cause, bool forceCompaction) {
  // Full collection:
  //  * Mark all live objects by iterating through a worklist.
  //  * Sweep dead objects onto the free lists.
  // This function must be called while the gcMutex_ is held.
  assert(gcMutex_ && "gcMutex_ must be held when starting an OG collection");
  assert(
      gcMutex_.depth() == 1 &&
      "Need ability to release mutex in oldGenCollection.");
  assert(
      concurrentPhase_ == Phase::None &&
      "Starting a second old gen collection");
  // Wait for any lingering background task to finish.
  if (kConcurrentGC && ogThreadStatus_.valid()) {
    // This is just making sure that any leftover work is completed before
    // starting a new collection. Since concurrentPhase_ == None here, there is
    // no collection ongoing. However, the background task may need to acquire
    // the lock in order to observe the value of concurrentPhase_.
    std::unique_lock<Mutex> lk{gcMutex_, std::adopt_lock};
    lk.unlock();
    ogThreadStatus_.get();
    lk.lock();
    lk.release();
  }
  // We know ygCollectionStats_ exists because oldGenCollection is only called
  // by youngGenCollection.
  ygCollectionStats_->addCollectionType("old gen start");
#ifdef HERMES_SLOW_DEBUG
  checkWellFormed();
#endif
  ogCollectionStats_ =
      std::make_unique<CollectionStats>(*this, std::move(cause), "old");
  // NOTE: Leave CPU time as zero if the collection isn't concurrent, as the
  // times aren't useful.
  if (kConcurrentGC)
    ogCollectionStats_->beginCPUTimeSection();
  ogCollectionStats_->setBeginTime();
  ogCollectionStats_->setBeforeSizes(
      oldGen_.allocatedBytes(), oldGen_.externalBytes(), segmentFootprint());

  // If we've reached the first OG collection, switch back to YG mode.
  promoteYGToOG_ = false;

  // First, clear any mark bits that were set by a previous collection or
  // direct-to-OG allocation, they aren't needed anymore.
  for (HeapSegment &seg : oldGen_)
    seg.markBitArray().clear();

  // Unmark all symbols in the identifier table, as Symbol liveness will be
  // determined during the collection.
  gcCallbacks_.unmarkSymbols();

  // Mark phase: discover all pointers that are live.
  // This assignment will reset any leftover memory from the last collection. We
  // leave the last marker alive to avoid a race condition with setting
  // concurrentPhase_, oldGenMarker_ and the write barrier.
  oldGenMarker_.reset(new MarkAcceptor{*this});
  {
    // Roots are marked before a marking thread is spun up, so that the root
    // marking is atomic.
    DroppingAcceptor<MarkAcceptor> nameAcceptor{*oldGenMarker_};
    markRoots(nameAcceptor, /*markLongLived*/ true);
    // Do not call markWeakRoots here, as weak roots can only be cleared
    // after liveness is known.
  }

  concurrentPhase_ = Phase::Mark;
  // Before the thread starts up, make sure that any write barriers are aware
  // that concurrent marking is happening.
  ogMarkingBarriers_ = true;
  // prepareCompactee must be called before the new thread is spawned, in order
  // to ensure that write barriers start operating immediately, and that any
  // objects promoted during an intervening YG collection are correctly scanned.
  prepareCompactee(forceCompaction);

  // Setup the sweep iterator when collection begins, because the number of
  // segments can change if a YG collection interleaves. There's no need to
  // sweep those extra segments since they are full of newly promoted
  // objects from YG (which have all their mark bits set), thus the sweep
  // iterator doesn't need to be updated. We also don't need to sweep any
  // segments made since the start of the collection, since they won't have
  // any unmarked objects anyway.
  // NOTE: this must be called after prepareCompactee, which may remove segments
  // from the heap.
  oldGen_.initializeSweep();

  if (!kConcurrentGC) {
    // 32-bit system: 64-bit HermesValues cannot be updated in one atomic
    // instruction. Have YG collections interleave marking work.
    // In this version of the system, the mark stack will be drained in batches
    // during each YG collection. Once the mark stack is fully drained, the rest
    // of the collection finishes while blocking a YG GC. This allows
    // incremental work without actually using multiple threads.

    // Initialize the drain rate.
    oldGenMarker_->setDrainRate(getDrainRate());
    return;
  }
  ogCollectionStats_->endCPUTimeSection();
  // 64-bit system: 64-bit HermesValues can be updated in one atomic
  // instruction. Start up a separate thread for doing marking work.
  // NOTE: Since the "this" value (the HadesGC instance) is copied to the
  // executor, the GC cannot be destructed until the new thread completes. This
  // means that before destroying the GC, waitForCollectionToFinish must be
  // called.
  collectOGInBackground();
  // Use concurrentPhase_ to be able to tell when the collection finishes.
}

void HadesGC::collectOGInBackground() {
  assert(gcMutex_ && "Must hold GC mutex when scheduling background work.");
  assert(
      !backgroundTaskActive_ && "Should only have one active task at a time");
  assert(kConcurrentGC && "Background work can only be done in concurrent GC");
#ifndef NDEBUG
  backgroundTaskActive_ = true;
#endif

  ogThreadStatus_ = backgroundExecutor_->add([this]() {
    std::unique_lock<Mutex> lk(gcMutex_);
    while (true) {
      // If the mutator has requested the background task to stop and yield
      // gcMutex_, wait on ogPauseCondVar_ until the mutator acquires the mutex
      // and signals that we may resume.
      ogPauseCondVar_.wait(
          lk, [this] { return !ogPaused_.load(std::memory_order_relaxed); });
      assert(
          backgroundTaskActive_ &&
          "backgroundTaskActive_ must be true when the background task is in the loop.");
      incrementalCollect(true);
      if (concurrentPhase_ == Phase::None ||
          concurrentPhase_ == Phase::CompleteMarking) {
#ifndef NDEBUG
        backgroundTaskActive_ = false;
#endif
        break;
      }
    }
  });
}

std::lock_guard<Mutex> HadesGC::pauseBackgroundTask() {
  assert(kConcurrentGC && "Should not be called in incremental mode");
  assert(!calledByBackgroundThread() && "Must be called from mutator");
  // Signal to the background thread that it should stop and wait on
  // ogPauseCondVar_.
  ogPaused_.store(true, std::memory_order_relaxed);
  // Acquire gcMutex_ as soon as it is released by the background thread.
  gcMutex_.lock();
  // Signal to the background thread that it may resume. Note that it will just
  // go to wait on gcMutex_, since it is currently held by this thread.
  ogPaused_.store(false, std::memory_order_relaxed);
  ogPauseCondVar_.notify_one();
  return std::lock_guard(gcMutex_, std::adopt_lock);
}

void HadesGC::incrementalCollect(bool backgroundThread) {
  assert(gcMutex_ && "Must hold the GC mutex when calling incrementalCollect");
  switch (concurrentPhase_) {
    case Phase::None:
      break;
    case Phase::Mark:
      if (!kConcurrentGC && ygCollectionStats_)
        ygCollectionStats_->addCollectionType("marking");
      // Drain some work from the mark worklist. If the work has finished
      // completely, move on to CompleteMarking.
      if (!oldGenMarker_->drainSomeWork())
        concurrentPhase_ = Phase::CompleteMarking;
      break;
    case Phase::CompleteMarking:
      // Background task should exit, the mutator will restart it after the STW
      // pause.
      if (!backgroundThread) {
        if (ygCollectionStats_)
          ygCollectionStats_->addCollectionType("complete marking");
        completeMarking();
        concurrentPhase_ = Phase::Sweep;
      }
      break;
    case Phase::Sweep:
      if (!kConcurrentGC && ygCollectionStats_)
        ygCollectionStats_->addCollectionType("sweeping");
      // Calling oldGen_.sweepNext() will sweep the next segment.
      if (!oldGen_.sweepNext(backgroundThread)) {
        // Finish any collection bookkeeping.
        ogCollectionStats_->setEndTime();
        ogCollectionStats_->setAfterSize(segmentFootprint());
        compacteeHandleForSweep_.reset();
        concurrentPhase_ = Phase::None;
        if (!backgroundThread)
          checkTripwireAndSubmitStats();
      }
      break;
    default:
      llvm_unreachable("No other possible state between iterations");
  }
}

void HadesGC::prepareCompactee(bool forceCompaction) {
  assert(gcMutex_);
  assert(
      compactee_.empty() &&
      "Ongoing compaction at the start of an OG collection.");
  if (promoteYGToOG_)
    return;

<<<<<<< HEAD
  llvh::Optional<size_t> compacteeIdx;
  // To avoid compacting too often, keep a buffer of one segment or 5% of the
  // heap (whichever is greater). Since the selected segment will be removed
  // from the heap, we only want to compact if there are at least 2 segments in
  // the OG.
  uint64_t buffer = std::max<uint64_t>(
      oldGen_.targetSizeBytes() / 20, HeapSegment::maxSize());
  uint64_t threshold = oldGen_.targetSizeBytes() + buffer;
  uint64_t totalBytes = oldGen_.size() + oldGen_.externalBytes();
  if ((forceCompaction || totalBytes > threshold) &&
      oldGen_.numSegments() > 1) {
    // Select the one with the fewest allocated bytes, to
    // minimise scanning and copying. We intentionally avoid selecting the very
    // last segment, since that is going to be the most recently added segment
    // and is unlikely to be fragmented enough to be a good compaction
    // candidate.
    uint64_t minBytes = HeapSegment::maxSize();
    for (size_t i = 0; i < oldGen_.numSegments() - 1; ++i) {
      const size_t curBytes = oldGen_.allocatedBytes(i);
      if (curBytes < minBytes) {
        compacteeIdx = i;
        minBytes = curBytes;
      }
    }
  }
=======
>>>>>>> 299cc8f4
#ifdef HERMESVM_SANITIZE_HANDLES
  // Handle-SAN forces a compaction to move some OG objects.
  if (sanitizeRate_)
    forceCompaction = true;
#endif

  // To avoid compacting too often, keep a buffer of one segment or 5% of the
  // heap (whichever is greater). Since the selected segment will be removed
  // from the heap, we only want to compact if there are at least 2 segments in
  // the OG.
  uint64_t buffer = std::max<uint64_t>(
      oldGen_.targetSizeBytes() / 20, HeapSegment::maxSize());
  uint64_t threshold = oldGen_.targetSizeBytes() + buffer;
  uint64_t totalBytes = oldGen_.size() + oldGen_.externalBytes();
  if ((forceCompaction || totalBytes > threshold) &&
      oldGen_.numSegments() > 1) {
    compactee_.segment = std::make_shared<HeapSegment>(oldGen_.popSegment());
    addSegmentExtentToCrashManager(
        *compactee_.segment, kCompacteeNameForCrashMgr);
    compactee_.start = compactee_.segment->lowLim();
    compactee_.startCP = CompressedPointer::encodeNonNull(
        reinterpret_cast<GCCell *>(compactee_.segment->lowLim()),
        getPointerBase());
    compacteeHandleForSweep_ = compactee_.segment;
  }
}

void HadesGC::finalizeCompactee() {
  char *stop = compactee_.segment->level();
  char *cur = compactee_.segment->start();
  PointerBase &base = getPointerBase();
  // Calculate the total number of bytes that were allocated in the compactee at
  // the start of compaction.
  int32_t preAllocated = 0;
  while (cur < stop) {
    auto *cell = reinterpret_cast<GCCell *>(cur);
    if (cell->hasMarkedForwardingPointer()) {
      auto size = cell->getMarkedForwardingPointer()
                      .getNonNull(base)
                      ->getAllocatedSize();
      preAllocated += size;
      cur += size;
    } else {
      auto size = cell->getAllocatedSize();
      if (!vmisa<OldGen::FreelistCell>(cell)) {
        cell->getVT()->finalizeIfExists(cell, *this);
        preAllocated += size;
      }
      cur += size;
    }
  }
  // At this point, any cells that survived compaction are already accounted for
  // separately in the counter, so we just need to subtract the number of bytes
  // allocated in the compactee.
  oldGen_.incrementAllocatedBytes(-preAllocated);

  const size_t segIdx =
      SegmentInfo::segmentIndexFromStart(compactee_.segment->lowLim());
  segmentIndices_.push_back(segIdx);
  removeSegmentExtentFromCrashManager(std::to_string(segIdx));
  removeSegmentExtentFromCrashManager(kCompacteeNameForCrashMgr);
  compactee_ = {};
}

void HadesGC::updateOldGenThreshold() {
  const double markedBytes = oldGenMarker_->markedBytes();
  const double preAllocated = ogCollectionStats_->beforeAllocatedBytes();
  assert(markedBytes <= preAllocated && "Cannot mark more than was allocated");
  const double postAllocated = oldGen_.allocatedBytes();
  assert(postAllocated >= preAllocated && "Cannot free memory during marking");

  // Calculate the number of bytes marked for each byte allocated into the old
  // generation. Note that this is skewed heavily by the number of young gen
  // collections that occur during marking, and therefore the size of the heap.
  // 1. In small heaps, this underestimates the true mark rate, because marking
  // may finish shortly after it starts, but we have to wait until the next YG
  // collection is complete. This is desirable, because we need a more
  // conservative margin in small heaps to avoid running over the heap limit.
  // 2. In large heaps, this approaches the true mark rate, because there will
  // be several young gen collections, giving us more accurate and finer grained
  // information on the allocation rate.
  const auto concurrentMarkRate =
      markedBytes / std::max(postAllocated - preAllocated, 1.0);

  // If the heap is completely full and we are running into blocking
  // collections, then it is possible that almost nothing is allocated into the
  // OG during the mark phase. Without correction, can become a self-reinforcing
  // cycle because it will cause the mark rate to be overestimated, making
  // collections start later, further increasing the odds of a blocking
  // collection. Empirically, the mark rate can be much higher than the below
  // limit, but we get diminishing returns with increasing mark rate, since the
  // threshold just asymptotically approaches 1.
  const auto clampedRate = std::min(concurrentMarkRate, 20.0);

  // Update the collection threshold using the newly computed mark rate. To add
  // a margin of safety, we assume everything in the heap at the time we hit the
  // threshold needs to be marked. This margin allows for variance in the
  // marking rate, and gives time for sweeping to start. The update is
  // calculated by viewing the threshold as the bytes to mark and the remainder
  // after the threshold as the bytes to fill. We can then solve for it using:
  // MarkRate = Threshold / (1 - Threshold)
  // This has some nice properties:
  // 1. As the threshold increases, the safety margin also increases (since the
  // safety margin is just the difference between the threshold and the
  // occupancy ratio).
  // 2. It neatly fits the range [0, 1) for a mark rate in [0, infinity). There
  // is no risk of division by zero.
  ogThreshold_.update(clampedRate / (clampedRate + 1));
}

void HadesGC::completeMarking() {
  assert(inGC() && "inGC_ must be set during the STW pause");
  // Update the collection threshold before marking anything more, so that only
  // the concurrently marked bytes are part of the calculation.
  updateOldGenThreshold();
  ogMarkingBarriers_ = false;
  // No locks are needed here because the world is stopped and there is only 1
  // active thread.
  oldGenMarker_->globalWorklist().flushPushChunk();
  {
    // Remark any roots that may have changed without executing barriers.
    DroppingAcceptor<MarkAcceptor> nameAcceptor{*oldGenMarker_};
    gcCallbacks_.markRootsForCompleteMarking(nameAcceptor);
  }
  // Drain the marking queue.
  oldGenMarker_->drainAllWork();
  assert(
      oldGenMarker_->globalWorklist().empty() &&
      "Marking worklist wasn't drained");
  completeWeakMapMarking(*oldGenMarker_);
  // Update the compactee tracking pointers so that the next YG collection will
  // do a compaction.
  compactee_.evacStart = compactee_.start;
  compactee_.evacStartCP = compactee_.startCP;
  assert(
      oldGenMarker_->globalWorklist().empty() &&
      "Marking worklist wasn't drained");
  // Reset weak roots to null after full reachability has been
  // determined.
  MarkWeakRootsAcceptor acceptor{*this};
  markWeakRoots(acceptor, /*markLongLived*/ true);

  // Now free symbols and weak refs.
  gcCallbacks_.freeSymbols(oldGenMarker_->markedSymbols());
  // NOTE: If sweeping is done concurrently with YG collection, weak references
  // could be handled during the sweep pass instead of the mark pass. The read
  // barrier will need to be updated to handle the case where a WeakRef points
  // to an now-empty cell.
  updateWeakReferencesForOldGen();

  // Nothing needs oldGenMarker_ from this point onward.
  oldGenMarker_.reset();
}

void HadesGC::finalizeAll() {
  std::lock_guard<Mutex> lk{gcMutex_};
  // Terminate any existing OG collection.
  concurrentPhase_ = Phase::None;
  if (ogCollectionStats_)
    ogCollectionStats_->markUsed();
  // In case of an OOM, we may be in the middle of a YG collection.
  if (ygCollectionStats_)
    ygCollectionStats_->markUsed();
  // Now finalize the heap.
  // We might be in the middle of a YG collection, with some objects promoted to
  // the OG, and some not. Only finalize objects that have not been promoted to
  // OG, and let the OG finalize the promoted objects.
  finalizeYoungGenObjects();

  // If we are in the middle of a YG collection, some objects may have already
  // been promoted to the OG. Assume that any remaining external memory in the
  // YG belongs to those objects.
  transferExternalMemoryToOldGen();

  const auto finalizeCallback = [this](GCCell *cell) {
    assert(cell->isValid() && "Invalid cell in finalizeAll");
    cell->getVT()->finalizeIfExists(cell, *this);
  };
  if (compactee_.segment)
    compactee_.segment->forCompactedObjs(finalizeCallback, getPointerBase());

  for (HeapSegment &seg : oldGen_)
    seg.forAllObjs(finalizeCallback);
}

void HadesGC::creditExternalMemory(GCCell *cell, uint32_t sz) {
  assert(canAllocExternalMemory(sz) && "Precondition");
  if (inYoungGen(cell)) {
    size_t newYGExtBytes = getYoungGenExternalBytes() + sz;
    setYoungGenExternalBytes(newYGExtBytes);
    auto adj = std::min<size_t>(sz, youngGen_.available());
    youngGen_.setEffectiveEnd(youngGen_.effectiveEnd() - adj);
  } else {
    std::lock_guard<Mutex> lk{gcMutex_};
    oldGen_.creditExternalMemory(sz);
    uint64_t totalBytes = oldGen_.allocatedBytes() + oldGen_.externalBytes();
    if (totalBytes > oldGen_.targetSizeBytes())
      youngGen_.setEffectiveEnd(youngGen_.level());
  }
}

void HadesGC::debitExternalMemory(GCCell *cell, uint32_t sz) {
  if (inYoungGen(cell)) {
    size_t oldYGExtBytes = getYoungGenExternalBytes();
    assert(
        oldYGExtBytes >= sz && "Debiting more native memory than was credited");
    setYoungGenExternalBytes(oldYGExtBytes - sz);
    // Don't modify the effective end here. creditExternalMemory is in charge
    // of tracking this. We don't expect many debits to not be from finalizers
    // anyway.
  } else {
    std::lock_guard<Mutex> lk{gcMutex_};
    oldGen_.debitExternalMemory(sz);
  }
}

void HadesGC::writeBarrierSlow(const GCHermesValue *loc, HermesValue value) {
  if (ogMarkingBarriers_) {
    snapshotWriteBarrierInternal(*loc);
  }
  if (!value.isPointer()) {
    return;
  }
  relocationWriteBarrier(loc, value.getPointer());
}

void HadesGC::writeBarrierSlow(
    const GCSmallHermesValue *loc,
    SmallHermesValue value) {
  if (ogMarkingBarriers_) {
    snapshotWriteBarrierInternal(*loc);
  }
  if (!value.isPointer()) {
    return;
  }
  relocationWriteBarrier(loc, value.getPointer(getPointerBase()));
}

void HadesGC::writeBarrierSlow(const GCPointerBase *loc, const GCCell *value) {
  if (*loc && ogMarkingBarriers_)
    snapshotWriteBarrierInternal(*loc);
  // Always do the non-snapshot write barrier in order for YG to be able to
  // scan cards.
  relocationWriteBarrier(loc, value);
}

void HadesGC::constructorWriteBarrierSlow(
    const GCHermesValue *loc,
    HermesValue value) {
  // A constructor never needs to execute a SATB write barrier, since its
  // previous value was definitely not live.
  if (!value.isPointer()) {
    return;
  }
  relocationWriteBarrier(loc, value.getPointer());
}

void HadesGC::constructorWriteBarrierSlow(
    const GCSmallHermesValue *loc,
    SmallHermesValue value) {
  // A constructor never needs to execute a SATB write barrier, since its
  // previous value was definitely not live.
  if (!value.isPointer()) {
    return;
  }
  relocationWriteBarrier(loc, value.getPointer(getPointerBase()));
}

void HadesGC::constructorWriteBarrierRangeSlow(
    const GCHermesValue *start,
    uint32_t numHVs) {
  assert(
      AlignedStorage::containedInSame(start, start + numHVs) &&
      "Range must start and end within a heap segment.");

  // Most constructors should be running in the YG, so in the common case, we
  // can avoid doing anything for the whole range. If the range is in the OG,
  // then just dirty all the cards corresponding to it, and we can scan them for
  // pointers later. This is less precise but makes the write barrier faster.

  AlignedHeapSegment::cardTableCovering(start)->dirtyCardsForAddressRange(
      start, start + numHVs);
}

void HadesGC::constructorWriteBarrierRangeSlow(
    const GCSmallHermesValue *start,
    uint32_t numHVs) {
  assert(
      AlignedStorage::containedInSame(start, start + numHVs) &&
      "Range must start and end within a heap segment.");
  AlignedHeapSegment::cardTableCovering(start)->dirtyCardsForAddressRange(
      start, start + numHVs);
}

void HadesGC::snapshotWriteBarrierRangeSlow(
    const GCHermesValue *start,
    uint32_t numHVs) {
  for (uint32_t i = 0; i < numHVs; ++i) {
    snapshotWriteBarrierInternal(start[i]);
  }
}

void HadesGC::snapshotWriteBarrierRangeSlow(
    const GCSmallHermesValue *start,
    uint32_t numHVs) {
  for (uint32_t i = 0; i < numHVs; ++i) {
    snapshotWriteBarrierInternal(start[i]);
  }
}

void HadesGC::snapshotWriteBarrierInternal(GCCell *oldValue) {
  assert(
      (oldValue->isValid()) &&
      "Invalid cell encountered in snapshotWriteBarrier");
  if (!inYoungGen(oldValue)) {
    HERMES_SLOW_ASSERT(
        dbgContains(oldValue) &&
        "Non-heap pointer encountered in snapshotWriteBarrier");
    oldGenMarker_->globalWorklist().enqueue(oldValue);
  }
}

void HadesGC::snapshotWriteBarrierInternal(CompressedPointer oldValue) {
  assert(
      (oldValue.get(getPointerBase())->isValid()) &&
      "Invalid cell encountered in snapshotWriteBarrier");
  if (!inYoungGen(oldValue)) {
    GCCell *ptr = oldValue.get(getPointerBase());
    HERMES_SLOW_ASSERT(
        dbgContains(ptr) &&
        "Non-heap pointer encountered in snapshotWriteBarrier");
    oldGenMarker_->globalWorklist().enqueue(ptr);
  }
}

void HadesGC::snapshotWriteBarrierInternal(HermesValue oldValue) {
  if (oldValue.isPointer()) {
    snapshotWriteBarrierInternal(static_cast<GCCell *>(oldValue.getPointer()));
  } else if (oldValue.isSymbol()) {
    // Symbols need snapshot write barriers.
    snapshotWriteBarrierInternal(oldValue.getSymbol());
  }
}

void HadesGC::snapshotWriteBarrierInternal(SmallHermesValue oldValue) {
  if (oldValue.isPointer()) {
    snapshotWriteBarrierInternal(oldValue.getPointer());
  } else if (oldValue.isSymbol()) {
    // Symbols need snapshot write barriers.
    snapshotWriteBarrierInternal(oldValue.getSymbol());
  }
}

void HadesGC::snapshotWriteBarrierInternal(SymbolID symbol) {
  HERMES_SLOW_ASSERT(
      ogMarkingBarriers_ &&
      "snapshotWriteBarrier should only be called while the OG is marking");
  oldGenMarker_->markSymbol(symbol);
}

void HadesGC::relocationWriteBarrier(const void *loc, const void *value) {
  assert(!inYoungGen(loc) && "Pre-condition from other callers");
  // Do not dirty cards for compactee->compactee, yg->yg, or yg->compactee
  // pointers. But do dirty cards for compactee->yg pointers, since compaction
  // may not happen in the next YG.
  if (AlignedStorage::containedInSame(loc, value)) {
    return;
  }
  if (inYoungGen(value) || compactee_.contains(value)) {
    // Only dirty a card if it's an old-to-young or old-to-compactee pointer.
    // This is fine to do since the GC never modifies card tables outside of
    // allocation.
    // Note that this *only* applies since the boundaries are updated separately
    // from the card table being marked itself.
    HeapSegment::cardTableCovering(loc)->dirtyCardForAddress(loc);
  }
}

void HadesGC::weakRefReadBarrier(GCCell *value) {
  assert(
      !calledByBackgroundThread() &&
      "Read barrier invoked by background thread.");
  // If the GC is marking, conservatively mark the value as live.
  if (ogMarkingBarriers_)
    snapshotWriteBarrierInternal(value);

  // Otherwise, if no GC is active at all, the weak ref must be alive.
  // During sweeping there's no special handling either.
}

bool HadesGC::canAllocExternalMemory(uint32_t size) {
  return size <= maxHeapSize_;
}

<<<<<<< HEAD
WeakRefSlot *HadesGC::allocWeakSlot(CompressedPointer ptr) {
  assert(
      !calledByBackgroundThread() &&
      "allocWeakSlot should only be called from the mutator");
  // The weak ref mutex doesn't need to be held since weakSlots_ and
  // firstFreeWeak_ are only modified while the world is stopped.
  WeakRefSlot *slot;
  if (firstFreeWeak_) {
    assert(
        firstFreeWeak_->state() == WeakSlotState::Free &&
        "invalid free slot state");
    slot = firstFreeWeak_;
    firstFreeWeak_ = firstFreeWeak_->nextFree();
    slot->reset(ptr);
  } else {
    weakSlots_.push_back({ptr});
    slot = &weakSlots_.back();
  }
  if (ogMarkingBarriers_) {
    // During the mark phase, if a WeakRef is created, it might not be marked
    // if the object holding this new WeakRef has already been visited.
    // This doesn't need the WeakRefMutex because nothing is using this slot
    // yet.
    slot->mark();
  }
  return slot;
}

void HadesGC::freeWeakSlot(WeakRefSlot *slot) {
  // Sets the given WeakRefSlot to point to firstFreeWeak_ instead of a cell.
  slot->free(firstFreeWeak_);
  firstFreeWeak_ = slot;
}

=======
>>>>>>> 299cc8f4
void HadesGC::forAllObjs(const std::function<void(GCCell *)> &callback) {
  std::lock_guard<Mutex> lk{gcMutex_};
  youngGen().forAllObjs(callback);

  const auto skipGarbageCallback = [callback](GCCell *cell) {
    // If we're doing this check during sweeping, or between sweeping and
    // compaction, there might be some objects that are dead, and could
    // potentially have garbage in them. There's no need to check the
    // pointers of those objects.
    if (HeapSegment::getCellMarkBit(cell)) {
      callback(cell);
    }
  };
  for (HeapSegment &seg : oldGen_) {
    if (concurrentPhase_ != Phase::Sweep)
      seg.forAllObjs(callback);
    else
      seg.forAllObjs(skipGarbageCallback);
  }
  if (compactee_.segment) {
    if (!compactee_.evacActive())
      compactee_.segment->forAllObjs(callback);
    else
      compactee_.segment->forAllObjs(skipGarbageCallback);
  }
}

void HadesGC::ttiReached() {
  if (revertToYGAtTTI_)
    promoteYGToOG_ = false;
}

#ifndef NDEBUG

bool HadesGC::calledByBackgroundThread() const {
  // If the background thread is active, check if this thread matches the
  // background thread.
  return kConcurrentGC &&
      backgroundExecutor_->getThreadId() == std::this_thread::get_id();
}

bool HadesGC::validPointer(const void *p) const {
  return dbgContains(p) && static_cast<const GCCell *>(p)->isValid();
}

bool HadesGC::dbgContains(const void *p) const {
  return inYoungGen(p) || inOldGen(p);
}

void HadesGC::trackReachable(CellKind kind, unsigned sz) {}
<<<<<<< HEAD
=======

bool HadesGC::needsWriteBarrier(void *loc, GCCell *value) {
  return !inYoungGen(loc);
}
>>>>>>> 299cc8f4
#endif

void *HadesGC::allocSlow(uint32_t sz) {
  AllocResult res;
  // Failed to alloc in young gen, do a young gen collection.
  youngGenCollection(
      kNaturalCauseForAnalytics, /*forceOldGenCollection*/ false);
  res = youngGen().alloc(sz);
  if (res.success)
    return res.ptr;

  // Still fails after YG collection, perhaps it is a large alloc, try growing
  // the YG to full size.
  youngGen().clearExternalMemoryCharge();
  res = youngGen().alloc(sz);
  if (res.success)
    return res.ptr;

  // A YG collection is guaranteed to fully evacuate, leaving all the space
  // available, so the only way this could fail is if sz is greater than
  // a segment size.
  // This would be an error in VM code to ever allow such a size to be
  // allocated, and thus there's an assert at the top of this function to
  // disallow that. This case is for production, if we miss a test case.
  oom(make_error_code(OOMError::SuperSegmentAlloc));
}

void *HadesGC::allocLongLived(uint32_t sz) {
  assert(
      isSizeHeapAligned(sz) &&
      "Call to allocLongLived must use a size aligned to HeapAlign");
  if (kConcurrentGC) {
    HERMES_SLOW_ASSERT(
        !weakRefMutex() &&
        "WeakRef mutex should not be held when allocLongLived is called");
  }
  assert(gcMutex_ && "GC mutex must be held when calling allocLongLived");
  totalAllocatedBytes_ += sz;
  // Alloc directly into the old gen.
  return oldGen_.alloc(sz);
}

GCCell *HadesGC::OldGen::alloc(uint32_t sz) {
  assert(
      isSizeHeapAligned(sz) &&
      "Should be aligned before entering this function");
  assert(sz >= minAllocationSize() && "Allocating too small of an object");
  assert(sz <= maxAllocationSize() && "Allocating too large of an object");
  assert(gc_.gcMutex_ && "gcMutex_ must be held before calling oldGenAlloc");
  if (GCCell *cell = search(sz)) {
    return cell;
  }
  // Before waiting for a collection to finish, check if we're below the max
  // heap size and can simply allocate another segment. This will prevent
  // blocking the YG unnecessarily.
  llvh::ErrorOr<HeapSegment> seg = gc_.createSegment();
  if (seg) {
    // Complete this allocation using a bump alloc.
    AllocResult res = seg->alloc(sz);
    assert(
        res.success &&
        "A newly created segment should always be able to allocate");
    // Set the cell head for any successful alloc, so that write barriers can
    // move from dirty cards to the head of the object.
    seg->setCellHead(static_cast<GCCell *>(res.ptr), sz);
    // Add the segment to segments_ and add the remainder of the segment to the
    // free list.
    addSegment(std::move(seg.get()));
    GCCell *newObj = static_cast<GCCell *>(res.ptr);
    HeapSegment::setCellMarkBit(newObj);
    return newObj;
  }

  // TODO(T109282643): Block on any pending OG collections here in case they
  // free up space.

  // Repeat the search in case the collection did free memory.
  if (GCCell *cell = search(sz)) {
    return cell;
  }

  // The GC didn't recover enough memory, OOM.
  // Re-use the error code from the earlier heap segment allocation, because
  // it's either that the max heap size was reached, or that segment failed to
  // allocate.
  gc_.oom(seg.getError());
}

uint32_t HadesGC::OldGen::getFreelistBucket(uint32_t size) {
  // If the size corresponds to the "small" portion of the freelist, then the
  // bucket is just (size) / (heap alignment)
  if (size < kMinSizeForLargeBlock) {
    auto bucket = size >> LogHeapAlign;
    assert(
        bucket < kNumSmallFreelistBuckets &&
        "Small blocks must be within the small free list range");
    return bucket;
  }
  // Otherwise, index into the large portion of the freelist, which is based on
  // powers of 2

  auto bucket =
      kNumSmallFreelistBuckets + llvh::Log2_32(size) - kLogMinSizeForLargeBlock;
  assert(
      bucket < kNumFreelistBuckets &&
      "Block size must be within the freelist range!");
  return bucket;
}

GCCell *HadesGC::OldGen::search(uint32_t sz) {
  size_t bucket = getFreelistBucket(sz);
  if (bucket < kNumSmallFreelistBuckets) {
    // Fast path: There already exists a size bucket for this alloc. Check if
    // there's a free cell to take and exit.
    if (auto *segBucket = buckets_[bucket].next) {
      assert(freelistBucketBitArray_.at(bucket));
      FreelistCell *cell = removeCellFromFreelist(bucket, segBucket);
      assert(
          cell->getAllocatedSize() == sz &&
          "Size bucket should be an exact match");
      return finishAlloc(cell, sz);
    }
    // Make sure we start searching at the smallest possible size that could fit
    bucket = getFreelistBucket(sz + minAllocationSize());
  }
  // Once we're examining the rest of the free list, it's a first-fit algorithm.
  // This approach approximates finding the smallest possible fit.
  bucket = freelistBucketBitArray_.findNextSetBitFrom(bucket);
  for (; bucket < kNumFreelistBuckets;
       bucket = freelistBucketBitArray_.findNextSetBitFrom(bucket + 1)) {
    auto *segBucket = buckets_[bucket].next;
    do {
      // Need to track the previous entry in order to change the next pointer.
      AssignableCompressedPointer *prevLoc = &segBucket->head;
      AssignableCompressedPointer cellCP = segBucket->head;

      do {
        auto *cell =
            vmcast<FreelistCell>(cellCP.getNonNull(gc_.getPointerBase()));
        assert(
            cellCP == *prevLoc &&
            "prevLoc should be updated in each iteration");
        assert(
            (!cell->next_ ||
             cell->next_.getNonNull(gc_.getPointerBase())->isValid()) &&
            "Next pointer points to an invalid cell");
        const auto cellSize = cell->getAllocatedSize();
        assert(
            getFreelistBucket(cellSize) == bucket &&
            "Found an incorrectly sized block in this bucket");
        // Check if the size is large enough that the cell could be split.
        if (cellSize >= sz + minAllocationSize()) {
          // Split the free cell. In order to avoid initializing
          // soon-to-be-unused values like the size and the next pointer, copy
          // the return path here.
          auto newCell = cell->carve(sz);
          // Since the size of cell has changed, we may need to add it to a
          // different free list bucket.
          auto newBucket = getFreelistBucket(cell->getAllocatedSize());
          assert(newBucket <= bucket && "Split cell must be smaller.");
          if (newBucket != bucket) {
            removeCellFromFreelist(prevLoc, bucket, segBucket);
            // Since the buckets for each segment are stored contiguously in
            // memory, we can compute the address of the SegmentBucket for
            // newBucket in this segment relative to the current SegmentBucket.
            auto diff = bucket - newBucket;
            addCellToFreelist(cell, segBucket - diff);
          }
          // Because we carved newCell out before removing cell from the
          // freelist, newCell is still poisoned (regardless of whether the
          // conditional above executed). Unpoison it.
          __asan_unpoison_memory_region(newCell, sz);
          return finishAlloc(newCell, sz);
        } else if (cellSize == sz) {
          // Exact match, take it.
          removeCellFromFreelist(prevLoc, bucket, segBucket);
          return finishAlloc(cell, sz);
        }
        // Non-exact matches, or anything just barely too small to fit, will
        // need to find another block.
        // NOTE: This is due to restrictions on the minimum cell size to keep
        // the heap parseable, especially in debug mode. If this minimum size
        // becomes smaller (smaller header, size becomes part of it
        // automatically, debug magic field is handled differently), this
        // decisions can be re-examined. An example alternative is to make a
        // special fixed-size cell that is only as big as an empty GCCell. That
        // alternative only works if the empty is small enough to fit in any gap
        // in the heap. That's not true in debug modes currently.
        prevLoc = &cell->next_;
        cellCP = cell->next_;
      } while (cellCP);
      segBucket = segBucket->next;
    } while (segBucket);
  }
  return nullptr;
}

template <typename Acceptor>
void HadesGC::youngGenEvacuateImpl(Acceptor &acceptor, bool doCompaction) {
  // Marking each object puts it onto an embedded free list.
  {
    DroppingAcceptor<Acceptor> nameAcceptor{acceptor};
    markRoots(nameAcceptor, /*markLongLived*/ doCompaction);
  }
  // Find old-to-young pointers, as they are considered roots for YG
  // collection.
  scanDirtyCards(acceptor);
  // Iterate through the copy list to find new pointers.
  while (CopyListCell *const copyCell = acceptor.pop()) {
    assert(
        copyCell->hasMarkedForwardingPointer() && "Discovered unmarked object");
    assert(
        (inYoungGen(copyCell) || compactee_.evacContains(copyCell)) &&
        "Unexpected object in YG collection");
    // Update the pointers inside the forwarded object, since the old
    // object is only there for the forwarding pointer.
    GCCell *const cell =
        copyCell->getMarkedForwardingPointer().getNonNull(getPointerBase());
    markCell(cell, acceptor);
  }

  // Mark weak roots. We only need to update the long lived weak roots if we are
  // evacuating part of the OG.
  markWeakRoots(acceptor, /*markLongLived*/ doCompaction);
}

void HadesGC::youngGenCollection(
    std::string cause,
    bool forceOldGenCollection) {
  ygCollectionStats_ = std::make_unique<CollectionStats>(*this, cause, "young");
  ygCollectionStats_->beginCPUTimeSection();
  ygCollectionStats_->setBeginTime();
  // Acquire the GC lock for the duration of the YG collection.
  auto lk = ensureBackgroundTaskPaused();
  // The YG is not parseable while a collection is occurring.
  assert(!inGC() && "Cannot be in GC at the start of YG!");
  GCCycle cycle{*this, "GC Young Gen"};
#ifdef HERMES_SLOW_DEBUG
  checkWellFormed();
  // Check that the card tables are well-formed before the collection.
  verifyCardTable();
#endif
  assert(
      youngGen().markBitArray().findNextUnmarkedBitFrom(0) ==
          youngGen().markBitArray().size() &&
      "Young gen segment must have all mark bits set");
  struct {
    uint64_t before{0};
    uint64_t after{0};
  } heapBytes, externalBytes;
  heapBytes.before = youngGen().used();
  externalBytes.before = getYoungGenExternalBytes();
  // YG is about to be emptied, add all of the allocations.
  totalAllocatedBytes_ += youngGen().used();
  const bool doCompaction = compactee_.evacActive();
  // Attempt to promote the YG segment to OG if the flag is set. If this call
  // fails for any reason, proceed with a GC.
  if (promoteYoungGenToOldGen()) {
    // Leave sweptBytes and sweptExternalBytes as defaults (which are 0).
    // Don't update the average YG survival ratio since no liveness was
    // calculated for the promotion case.
    ygCollectionStats_->setBeforeSizes(
        heapBytes.before, externalBytes.before, segmentFootprint());
    ygCollectionStats_->addCollectionType("promotion");
    assert(!doCompaction && "Cannot do compactions during YG promotions.");
  } else {
    auto &yg = youngGen();

    if (compactee_.segment) {
      EvacAcceptor<true> acceptor{*this};
      youngGenEvacuateImpl(acceptor, doCompaction);
      // The remaining bytes after the collection is just the number of bytes
      // that were evacuated.
      heapBytes.after = acceptor.evacuatedBytes();
    } else {
      EvacAcceptor<false> acceptor{*this};
      youngGenEvacuateImpl(acceptor, false);
      heapBytes.after = acceptor.evacuatedBytes();
    }
    // Inform trackers about objects that died during this YG collection.
    if (isTrackingIDs()) {
      auto trackerCallback = [this](GCCell *cell) {
        // The compactee might have free list cells, which are not tracked.
        // untrackObject requires the object to have been tracked previously.
        // So skip free list cells here.
        if (!vmisa<OldGen::FreelistCell>(cell)) {
          untrackObject(cell, cell->getAllocatedSize());
        }
      };
      yg.forCompactedObjs(trackerCallback, getPointerBase());
      if (doCompaction) {
        compactee_.segment->forCompactedObjs(trackerCallback, getPointerBase());
      }
    }
    // Run finalizers for young gen objects.
    finalizeYoungGenObjects();
    // This was modified by debitExternalMemoryFromFinalizer, called by
    // finalizers. The difference in the value before to now was the swept bytes
    externalBytes.after = getYoungGenExternalBytes();

    if (overwriteDeadYGObjects_)
      memset(yg.start(), kInvalidHeapValue, yg.used());

    // Now the copy list is drained, and all references point to the old
    // gen. Clear the level of the young gen.
    yg.resetLevel();
    assert(
        yg.markBitArray().findNextUnmarkedBitFrom(0) ==
            yg.markBitArray().size() &&
        "Young gen segment must have all mark bits set");

    if (doCompaction) {
      numCompactions_++;
      ygCollectionStats_->addCollectionType("compact");
      // We can use the total amount of external memory in the OG before and
      // after running finalizers to measure how much external memory has been
      // released.
      uint64_t ogExternalBefore = oldGen_.externalBytes();
<<<<<<< HEAD
      // Run finalisers on compacted objects.
      compactee_.segment->forCompactedObjs(
          [this](GCCell *cell) {
            cell->getVT()->finalizeIfExists(cell, *this);
          },
          getPointerBase());
=======
      // Similarly, finalizeCompactee will update the allocated bytes counter to
      // remove bytes allocated in the compactee.
      uint64_t ogAllocatedBefore = oldGen_.allocatedBytes();
      finalizeCompactee();
      heapBytes.before += ogAllocatedBefore - oldGen_.allocatedBytes();
>>>>>>> 299cc8f4
      const uint64_t externalCompactedBytes =
          ogExternalBefore - oldGen_.externalBytes();
      // Since we can't track the actual number of external bytes that were in
      // this segment, just use the swept external byte count.
      externalBytes.before += externalCompactedBytes;
      externalBytes.after += externalCompactedBytes;
    }

    // Move external memory accounting from YG to OG as well.
    transferExternalMemoryToOldGen();

    // Potentially resize the YG if this collection did not meet our pause time
    // goals. Exclude compacting collections and the portion of YG time spent on
    // incremental OG collections, since they distort pause times and are
    // unaffected by YG size.
    if (!doCompaction)
      updateYoungGenSizeFactor();

    // The effective end of our YG is no longer accurate for multiple reasons:
    // 1. transferExternalMemoryToOldGen resets the effectiveEnd to be the end.
    // 2. Creating a large alloc in the YG can increase the effectiveEnd.
    // 3. The duration of this collection may not have met our pause time goals.
    youngGen().setEffectiveEnd(
        youngGen().start() +
        static_cast<size_t>(ygSizeFactor_ * HeapSegment::maxSize()));

    // We have to set these after the collection, in case a compaction took
    // place and updated these metrics.
    ygCollectionStats_->setBeforeSizes(
        heapBytes.before, externalBytes.before, segmentFootprint());

    // The swept bytes are just the bytes that were not evacuated.
    ygCollectionStats_->setSweptBytes(heapBytes.before - heapBytes.after);
    ygCollectionStats_->setSweptExternalBytes(
        externalBytes.before - externalBytes.after);
    ygCollectionStats_->setAfterSize(segmentFootprint());
    // If this is not a compacting YG, update the average survival bytes.
    // In a compacting YG, since the evacuatedBytes counter tracks both
    // segments, this value is not a useful predictor of future collections.
    if (!doCompaction)
      ygAverageSurvivalBytes_.update(
          ygCollectionStats_->afterAllocatedBytes() +
          ygCollectionStats_->afterExternalBytes());
  }
#ifdef HERMES_SLOW_DEBUG
  // Check that the card tables are well-formed after the collection.
  verifyCardTable();
#endif
  // Perform any pending work for an ongoing OG collection.
  // Do this before starting a new collection in case we need collections
  // back-to-back. Also, don't check this after starting a collection to avoid
  // waiting for something that is both unlikely, and will increase the pause
  // time if it does happen.
  yieldToOldGen();
  // We can only consider starting a new OG collection if any previous OG
  // collection is fully completed and has not left a pending compaction. This
  // handles the rare case where an OG collection was completed during this YG
  // collection, and the compaction will therefore only be completed in the next
  // collection.
  if (concurrentPhase_ == Phase::None && !compactee_.evacActive()) {
    // There is no OG collection running, check the tripwire in case this is the
    // first YG after an OG completed.
    checkTripwireAndSubmitStats();
    if (forceOldGenCollection) {
      // If an OG collection is being forced, it's because something called
      // collect directly, most likely from a memory warning. In order to
      // respond to memory pressure effectively, the OG should compact.
      oldGenCollection(std::move(cause), /*forceCompaction*/ true);
    } else {
      // If the OG is sufficiently full after the collection finishes, begin
      // an OG collection.
      // External bytes are part of the numerator and denominator, because they
      // should not be included as part of determining the heap's occupancy, but
      // instead just influence when collections begin.
      const uint64_t totalAllocated =
          oldGen_.allocatedBytes() + oldGen_.externalBytes();
      const uint64_t totalBytes = oldGen_.targetSizeBytes();
      double allocatedRatio = static_cast<double>(totalAllocated) / totalBytes;
      if (allocatedRatio >= ogThreshold_) {
        oldGenCollection(kNaturalCauseForAnalytics, /*forceCompaction*/ false);
      }
    }
  }
#ifdef HERMES_SLOW_DEBUG
  // Run a well-formed check before exiting.
  checkWellFormed();
#endif
  ygCollectionStats_->setEndTime();
  ygCollectionStats_->endCPUTimeSection();
  auto statsEvent = std::move(*ygCollectionStats_).getEvent();
  recordGCStats(statsEvent, true);
  recordGCStats(statsEvent, &ygCumulativeStats_, true);
  ygCollectionStats_.reset();
}

bool HadesGC::promoteYoungGenToOldGen() {
  if (!promoteYGToOG_) {
    return false;
  }

  // Attempt to create a new segment, if that fails, turn off the flag to
  // disable GC and return false so we proceed with a GC.
  // TODO: Add more stringent criteria for turning off this flag, for instance,
  // once the heap reaches a certain size. That would avoid growing the heap to
  // the maximum possible size before stopping promotions.
  llvh::ErrorOr<HeapSegment> newYoungGen = createSegment();
  if (!newYoungGen) {
    promoteYGToOG_ = false;
    return false;
  }

  // Move the external memory costs to the OG. Needs to happen here so that the
  // YG segment moved to OG is not left with an effective end.
  transferExternalMemoryToOldGen();
  // The flag is on to prevent GC until TTI. Promote the whole YG segment
  // directly into OG.
  // Before promoting it, set the cell heads correctly for the segment
  // going into OG. This could be done at allocation time, but at a cost
  // to YG alloc times for a case that might not come up.
  youngGen_.forAllObjs([this](GCCell *cell) {
    youngGen_.setCellHead(cell, cell->getAllocatedSize());
  });
  // It is important that this operation is just a move of pointers to
  // segments. The addresses have to stay the same or else it would
  // require a marking pass through all objects.
  // This will also rename the segment in the crash data.
  oldGen_.addSegment(setYoungGen(std::move(newYoungGen.get())));

  return true;
}

HadesGC::HeapSegment HadesGC::setYoungGen(HeapSegment seg) {
  addSegmentExtentToCrashManager(seg, "YG");
  youngGenFinalizables_.clear();
  std::swap(youngGen_, seg);
  youngGenCP_ = CompressedPointer::encodeNonNull(
      reinterpret_cast<GCCell *>(youngGen_.lowLim()), getPointerBase());
  return seg;
}

void HadesGC::checkTripwireAndSubmitStats() {
  assert(
      gcMutex_ &&
      "gcMutex must be held before calling checkTripwireAndSubmitStats");
  assert(
      concurrentPhase_ == Phase::None &&
      "Cannot check stats while OG collection is ongoing.");
  if (!ogCollectionStats_) {
    return;
  }
  const auto usedBytes = ogCollectionStats_->afterAllocatedBytes() +
      ogCollectionStats_->afterExternalBytes();
  // We use the amount of live data from after a GC completed as the minimum
  // bound of what is live.
  checkTripwire(usedBytes);
  auto event = std::move(*ogCollectionStats_).getEvent();
  recordGCStats(event, false);
  recordGCStats(event, &ogCumulativeStats_, false);
  ogCollectionStats_.reset();
}

void HadesGC::transferExternalMemoryToOldGen() {
  oldGen_.creditExternalMemory(getYoungGenExternalBytes());
  setYoungGenExternalBytes(0);
  youngGen_.clearExternalMemoryCharge();
}

void HadesGC::updateYoungGenSizeFactor() {
  assert(
      ygSizeFactor_ <= 1.0 && ygSizeFactor_ >= 0.25 && "YG size out of range.");
  const auto ygDuration = ygCollectionStats_->getElapsedTime().count();
  // If the YG collection has taken less than 20% of our budgeted time, increase
  // the size of the YG by 10%.
  if (ygDuration < kTargetMaxPauseMs * 0.2)
    ygSizeFactor_ = std::min(ygSizeFactor_ * 1.1, 1.0);
  // If the YG collection has taken more than 40% of our budgeted time, decrease
  // the size of the YG by 10%. This is meant to leave some time for OG work.
  // However, don't let the YG size drop below 25% of the segment size.
  else if (ygDuration > kTargetMaxPauseMs * 0.4)
    ygSizeFactor_ = std::max(ygSizeFactor_ * 0.9, 0.25);
}

template <bool CompactionEnabled>
void HadesGC::scanDirtyCardsForSegment(
    SlotVisitor<EvacAcceptor<CompactionEnabled>> &visitor,
    HeapSegment &seg) {
  const auto &cardTable = seg.cardTable();
  // Use level instead of end in case the OG segment is still in bump alloc
  // mode.
  const char *const origSegLevel = seg.level();
  size_t from = cardTable.addressToIndex(seg.start());
  const size_t to = cardTable.addressToIndex(origSegLevel - 1) + 1;

  // If a compaction is taking place during sweeping, we may scan cards that
  // contain dead objects which in turn point to dead objects in the compactee.
  // In order to avoid promoting these dead objects, we should skip unmarked
  // objects altogether when compaction and sweeping happen at the same time.
  const bool visitUnmarked =
      !CompactionEnabled || concurrentPhase_ != Phase::Sweep;

  while (const auto oiBegin = cardTable.findNextDirtyCard(from, to)) {
    const auto iBegin = *oiBegin;

    const auto oiEnd = cardTable.findNextCleanCard(iBegin, to);
    const auto iEnd = oiEnd ? *oiEnd : to;

    assert(
        (iEnd == to || !cardTable.isCardForIndexDirty(iEnd)) &&
        cardTable.isCardForIndexDirty(iEnd - 1) &&
        "end should either be the end of the card table, or the first "
        "non-dirty card after a sequence of dirty cards");
    assert(iBegin < iEnd && "Indices must be apart by at least one");

    const char *const begin = cardTable.indexToAddress(iBegin);
    const char *const end = cardTable.indexToAddress(iEnd);
    // Don't try to mark any cell past the original boundary of the segment.
    const void *const boundary = std::min(end, origSegLevel);

    // Use the object heads rather than the card table to discover the head
    // of the object.
    GCCell *const firstObj = seg.getFirstCellHead(iBegin);
    GCCell *obj = firstObj;
    // Throughout this loop, objects are being marked which could promote
    // other objects into the OG. Such objects might be promoted onto a dirty
    // card, and be visited a second time. This is only a problem if the
    // acceptor isn't idempotent. Luckily, EvacAcceptor happens to be
    // idempotent, and so there's no correctness issue with visiting an object
    // multiple times. If EvacAcceptor wasn't idempotent, we'd have to be able
    // to identify objects promoted from YG in this loop, which would be
    // expensive.

    // Mark the first object with respect to the dirty card boundaries.
    if (visitUnmarked || HeapSegment::getCellMarkBit(obj))
      markCellWithinRange(visitor, obj, obj->getKind(), begin, end);

    obj = obj->nextCell();
    // If there are additional objects in this card, scan them.
    if (LLVM_LIKELY(obj < boundary)) {
      // Mark the objects that are entirely contained within the dirty card
      // boundaries. In a given iteration, obj is the start of a given object,
      // and next is the start of the next object. Iterate until the last
      // object where next is within the card.
      for (GCCell *next = obj->nextCell(); next < boundary;
           next = next->nextCell()) {
        if (visitUnmarked || HeapSegment::getCellMarkBit(obj))
          markCell(visitor, obj, obj->getKind());
        obj = next;
      }

      // Mark the final object in the range with respect to the dirty card
      // boundaries.
      assert(
          obj < boundary && obj->nextCell() >= boundary &&
          "Last object in card must touch or cross cross the card boundary");
      if (visitUnmarked || HeapSegment::getCellMarkBit(obj))
        markCellWithinRange(visitor, obj, obj->getKind(), begin, end);
    }

    from = iEnd;
  }
}

template <bool CompactionEnabled>
void HadesGC::scanDirtyCards(EvacAcceptor<CompactionEnabled> &acceptor) {
  SlotVisitor<EvacAcceptor<CompactionEnabled>> visitor{acceptor};
  const bool preparingCompaction =
      CompactionEnabled && !compactee_.evacActive();
  // The acceptors in this loop can grow the old gen by adding another
  // segment, if there's not enough room to evac the YG objects discovered.
  // Since segments are always placed at the end, we can use indices instead
  // of iterators, which aren't invalidated. It's ok to not scan newly added
  // segments, since they are going to be handled from the rest of YG
  // collection.
  const auto segEnd = oldGen_.numSegments();
  for (size_t i = 0; i < segEnd; ++i) {
    // It is safe to hold this reference across a push_back into
    // oldGen_.segments_ since references into a deque are not invalidated.
    HeapSegment &seg = oldGen_[i];
    scanDirtyCardsForSegment(visitor, seg);
    // Do not clear the card table if the OG thread is currently marking to
    // prepare for a compaction. Note that we should clear the card tables if
    // the compaction is currently ongoing.
    if (!preparingCompaction)
      seg.cardTable().clear();
  }

  // No need to search dirty cards in the compactee segment if it is
  // currently being evacuated, since it will be scanned fully.
  if (preparingCompaction)
    scanDirtyCardsForSegment(visitor, *compactee_.segment);
}

void HadesGC::finalizeYoungGenObjects() {
  for (GCCell *cell : youngGenFinalizables_) {
    if (!cell->hasMarkedForwardingPointer()) {
      cell->getVT()->finalize(cell, *this);
    }
  }
  youngGenFinalizables_.clear();
}

void HadesGC::updateWeakReferencesForOldGen() {
  for (auto &slot : weakSlots_) {
    switch (slot.state()) {
      case WeakSlotState::Free:
        // Skip free weak slots.
        break;
      case WeakSlotState::Marked:
        // Set all allocated slots to unmarked.
        slot.unmark();
        break;
      case WeakSlotState::Unmarked:
        freeWeakSlot(&slot);
        break;
    }
  }
}

void HadesGC::completeWeakMapMarking(MarkAcceptor &acceptor) {
  gcheapsize_t weakMapAllocBytes = GCBase::completeWeakMapMarking(
      *this,
      acceptor,
      acceptor.reachableWeakMaps(),
      /*objIsMarked*/
      HeapSegment::getCellMarkBit,
      /*markFromVal*/
      [&acceptor](GCCell *valCell, GCHermesValue &valRef) {
        if (HeapSegment::getCellMarkBit(valCell)) {
          return false;
        }
        acceptor.accept(valRef);
        // The weak ref lock is held throughout this entire section, so no need
        // to re-lock it.
        acceptor.drainAllWork();
        return true;
      },
      /*drainMarkStack*/
      [](MarkAcceptor &acceptor) {
        // The weak ref lock is held throughout this entire section, so no need
        // to re-lock it.
        acceptor.drainAllWork();
      },
      /*checkMarkStackOverflow (HadesGC does not have mark stack overflow)*/
      []() { return false; });

  acceptor.reachableWeakMaps().clear();
  (void)weakMapAllocBytes;
}

uint64_t HadesGC::allocatedBytes() const {
  // This can be called very early in initialization, before YG is initialized.
  return (youngGen_ ? youngGen_.used() : 0) + oldGen_.allocatedBytes();
}

uint64_t HadesGC::externalBytes() const {
  return getYoungGenExternalBytes() + oldGen_.externalBytes();
}

uint64_t HadesGC::segmentFootprint() const {
  size_t totalSegments = oldGen_.numSegments() + (youngGen_ ? 1 : 0) +
      (compactee_.segment ? 1 : 0);
  return totalSegments * AlignedStorage::size();
}

uint64_t HadesGC::heapFootprint() const {
  return segmentFootprint() + externalBytes();
}

uint64_t HadesGC::OldGen::allocatedBytes() const {
  return allocatedBytes_;
}

void HadesGC::OldGen::incrementAllocatedBytes(int32_t incr) {
  allocatedBytes_ += incr;
  assert(allocatedBytes_ <= size() && "Invalid increment");
}

uint64_t HadesGC::OldGen::externalBytes() const {
  assert(gc_.gcMutex_ && "OG external bytes must be accessed under gcMutex_.");
  return externalBytes_;
}

uint64_t HadesGC::OldGen::size() const {
  size_t totalSegments = numSegments() + (gc_.compactee_.segment ? 1 : 0);
  return totalSegments * HeapSegment::maxSize();
}

uint64_t HadesGC::OldGen::targetSizeBytes() const {
  assert(gc_.gcMutex_ && "Must hold gcMutex_ when accessing targetSizeBytes_.");
  return targetSizeBytes_;
}

size_t HadesGC::getYoungGenExternalBytes() const {
  assert(
      !calledByBackgroundThread() &&
      "ygExternalBytes_ is only accessible from the mutator.");
  return ygExternalBytes_;
}
void HadesGC::setYoungGenExternalBytes(size_t sz) {
  assert(
      !calledByBackgroundThread() &&
      "ygExternalBytes_ is only accessible from the mutator.");
  ygExternalBytes_ = sz;
}

llvh::ErrorOr<size_t> HadesGC::getVMFootprintForTest() const {
  // Start by adding the YG.
  size_t footprint = 0;
  auto ygFootprint =
      hermes::oscompat::vm_footprint(youngGen_.start(), youngGen_.hiLim());
  // Check if the call failed.
  if (!ygFootprint)
    return ygFootprint;

  // Add each OG segment.
  for (const HeapSegment &seg : oldGen_) {
    auto segFootprint =
        hermes::oscompat::vm_footprint(seg.start(), seg.hiLim());
    if (!segFootprint)
      return segFootprint;
    footprint += *segFootprint;
  }
  return footprint;
}

std::deque<HadesGC::HeapSegment>::iterator HadesGC::OldGen::begin() {
  return segments_.begin();
}

std::deque<HadesGC::HeapSegment>::iterator HadesGC::OldGen::end() {
  return segments_.end();
}

std::deque<HadesGC::HeapSegment>::const_iterator HadesGC::OldGen::begin()
    const {
  return segments_.begin();
}

std::deque<HadesGC::HeapSegment>::const_iterator HadesGC::OldGen::end() const {
  return segments_.end();
}

size_t HadesGC::OldGen::numSegments() const {
  return segments_.size();
}

HadesGC::HeapSegment &HadesGC::OldGen::operator[](size_t i) {
  return segments_[i];
}

llvh::ErrorOr<HadesGC::HeapSegment> HadesGC::createSegment() {
  // No heap size limit when Handle-SAN is on, to allow the heap enough room to
  // keep moving things around.
  if (!sanitizeRate_ && heapFootprint() >= maxHeapSize_)
    return make_error_code(OOMError::MaxHeapReached);

  auto res = AlignedStorage::create(provider_.get(), "hades-segment");
  if (!res) {
    return res.getError();
  }
  HeapSegment seg(std::move(res.get()));
  // Even if compressed pointers are off, we still use the segment index for
  // crash manager indices.
  size_t segIdx;
  if (segmentIndices_.size()) {
    segIdx = segmentIndices_.back();
    segmentIndices_.pop_back();
  } else {
    segIdx = ++numSegments_;
  }
  pointerBase_.setSegment(segIdx, seg.lowLim());
  addSegmentExtentToCrashManager(seg, std::to_string(segIdx));
  seg.markBitArray().markAll();
  return llvh::ErrorOr<HadesGC::HeapSegment>(std::move(seg));
}

void HadesGC::OldGen::addSegment(HeapSegment seg) {
  segments_.emplace_back(std::move(seg));
  HeapSegment &newSeg = segments_.back();
  incrementAllocatedBytes(newSeg.used());
  // Add a set of freelist buckets for this segment.
  segmentBuckets_.emplace_back();

  assert(
      segmentBuckets_.size() == segments_.size() &&
      "Must have as many freelists as segments.");

  // Add the remainder of the segment to the freelist.
  uint32_t sz = newSeg.available();
  if (sz >= minAllocationSize()) {
    auto res = newSeg.alloc(sz);
    assert(res.success);
    auto bucket = getFreelistBucket(sz);
    addCellToFreelist(res.ptr, sz, &segmentBuckets_.back()[bucket]);
  }

  gc_.addSegmentExtentToCrashManager(newSeg, std::to_string(numSegments()));
}

HadesGC::HeapSegment HadesGC::OldGen::popSegment() {
  const auto &segBuckets = segmentBuckets_.back();
  for (size_t bucket = 0; bucket < kNumFreelistBuckets; ++bucket) {
    if (segBuckets[bucket].head) {
      segBuckets[bucket].removeFromFreelist();
      freelistBucketBitArray_.set(bucket, buckets_[bucket].next);
    }
  }
  segmentBuckets_.pop_back();

  auto oldSeg = std::move(segments_.back());
  segments_.pop_back();
  return oldSeg;
}

void HadesGC::OldGen::setTargetSizeBytes(size_t targetSizeBytes) {
  assert(gc_.gcMutex_ && "Must hold gcMutex_ when accessing targetSizeBytes_.");
  assert(!targetSizeBytes_ && "Should only initialise targetSizeBytes_ once.");
  targetSizeBytes_ = ExponentialMovingAverage(0.5, targetSizeBytes);
}

bool HadesGC::inOldGen(const void *p) const {
  // If it isn't in any OG segment or the compactee, then this pointer is not in
  // the OG.
  return compactee_.contains(p) ||
      std::any_of(oldGen_.begin(), oldGen_.end(), [p](const HeapSegment &seg) {
           return seg.contains(p);
         });
}

void HadesGC::yieldToOldGen() {
  assert(inGC() && "Must be in GC when yielding to old gen");
  if (!kConcurrentGC && concurrentPhase_ != Phase::None) {
    // If there is an ongoing collection, update the drain rate before
    // collecting.
    if (concurrentPhase_ == Phase::Mark)
      oldGenMarker_->setDrainRate(getDrainRate());

    constexpr uint32_t kYGIncrementalCollectBudget = kTargetMaxPauseMs / 2;
    const auto initialPhase = concurrentPhase_;
    // If the phase hasn't changed and we are still under 25ms after the first
    // iteration, then we can be reasonably sure that the next iteration will
    // also be <25ms, keeping us within 50ms even in the worst case.
    do {
      incrementalCollect(false);
    } while (concurrentPhase_ == initialPhase &&
             ygCollectionStats_->getElapsedTime().count() <
                 kYGIncrementalCollectBudget);

  } else if (concurrentPhase_ == Phase::CompleteMarking) {
    incrementalCollect(false);
    collectOGInBackground();
  }
}

size_t HadesGC::getDrainRate() {
  // Concurrent collections don't need to use the drain rate because they
  // only yield the lock periodically to be interrupted, but otherwise will
  // continuously churn through work regardless of the rate.
  // Non-concurrent collections, on the other hand, can only make progress
  // at YG collection intervals, so they need to be configured to mark the
  // OG faster than it fills up.
  assert(!kConcurrentGC);

<<<<<<< HEAD
  // We want to make progress so that we are able to complete marking over all
  // YG collections before OG fills up.
  uint64_t totalAllocated = oldGen_.allocatedBytes() + oldGen_.externalBytes();
  // Must be >0 to avoid division by zero below.
  uint64_t bytesToFill =
      std::max(oldGen_.targetSizeBytes(), totalAllocated + 1) - totalAllocated;
  uint64_t preAllocated = ogCollectionStats_->beforeAllocatedBytes();
  uint64_t markedBytes = oldGenMarker_->markedBytes();
  assert(
      markedBytes <= preAllocated &&
      "Cannot mark more bytes than were initially allocated");
  uint64_t bytesToMark = preAllocated - markedBytes;
  // The drain rate is calculated from:
  //   bytesToMark / (collections until full)
  // = bytesToMark / (bytesToFill / ygAverageSurvivalBytes_)
  uint64_t drainRate = bytesToMark * ygAverageSurvivalBytes_ / bytesToFill;
  // If any of the above calculations end up being a tiny drain rate, make
  // the lower limit at least 8 KB, to ensure collections eventually end.
=======
  // Set a fixed floor on the mark rate, regardless of the pause time budget.
  // yieldToOldGen may operate in multiples of this drain rate if it fits in the
  // budget. Pinning the mark rate in this way helps us keep the dynamically
  // computed OG collection threshold in a reasonable range. On a slow device,
  // where we can only do one iteration of this drain rate, the OG threshold
  // will be ~75%. And by not increasing the drain rate when the threshold is
  // high, we avoid having a one-way ratchet effect that hurts pause times.
  constexpr size_t baseMarkRate = 3;
  uint64_t drainRate = baseMarkRate * ygAverageSurvivalBytes_;
  // In case the allocation rate is extremely low, set a lower bound to ensure
  // the collection eventually ends.
>>>>>>> 299cc8f4
  constexpr uint64_t byteDrainRateMin = 8192;
  return std::max(drainRate, byteDrainRateMin);
}

void HadesGC::addSegmentExtentToCrashManager(
    const HeapSegment &seg,
    const std::string &extraName) {
  assert(!extraName.empty() && "extraName can't be empty");
  if (!crashMgr_) {
    return;
  }
  const std::string segmentName = name_ + ":HeapSegment:" + extraName;
  // Pointers need at most 18 characters for 0x + 16 digits for a 64-bit
  // pointer.
  constexpr unsigned kAddressMaxSize = 18;
  char segmentAddressBuffer[kAddressMaxSize];
  snprintf(segmentAddressBuffer, kAddressMaxSize, "%p", seg.lowLim());
  crashMgr_->setContextualCustomData(segmentName.c_str(), segmentAddressBuffer);

#ifdef HERMESVM_PLATFORM_LOGGING
  hermesLog(
      "HermesGC",
      "Added segment extent: %s = %s",
      segmentName.c_str(),
      segmentAddressBuffer);
#endif
}

void HadesGC::removeSegmentExtentFromCrashManager(
    const std::string &extraName) {
  assert(!extraName.empty() && "extraName can't be empty");
  if (!crashMgr_) {
    return;
  }
  const std::string segmentName = name_ + ":HeapSegment:" + extraName;
  crashMgr_->removeContextualCustomData(segmentName.c_str());
}

#ifdef HERMES_SLOW_DEBUG

void HadesGC::checkWellFormed() {
  WeakRefLock lk{weakRefMutex()};
  CheckHeapWellFormedAcceptor acceptor(*this);
  {
    DroppingAcceptor<CheckHeapWellFormedAcceptor> nameAcceptor{acceptor};
    markRoots(nameAcceptor, true);
  }
  markWeakRoots(acceptor, /*markLongLived*/ true);
  forAllObjs([this, &acceptor](GCCell *cell) {
    assert(cell->isValid() && "Invalid cell encountered in heap");
    markCell(cell, acceptor);
  });
}

void HadesGC::verifyCardTable() {
  assert(inGC() && "Must be in GC to call verifyCardTable");
  struct VerifyCardDirtyAcceptor final : public SlotAcceptor {
    HadesGC &gc;

    explicit VerifyCardDirtyAcceptor(HadesGC &gc) : gc(gc) {}

    void acceptHelper(void *valuePtr, void *locPtr) {
      const bool crossRegionCompacteePtr =
          !gc.compactee_.evacContains(locPtr) &&
          gc.compactee_.evacContains(valuePtr);
      if (!gc.inYoungGen(locPtr) &&
          (gc.inYoungGen(valuePtr) || crossRegionCompacteePtr)) {
        assert(HeapSegment::cardTableCovering(locPtr)->isCardForAddressDirty(
            locPtr));
      }
    }

    void accept(GCPointerBase &ptr) override {
      acceptHelper(ptr.get(gc.getPointerBase()), &ptr);
    }

    void accept(GCHermesValue &hv) override {
      if (hv.isPointer())
        acceptHelper(hv.getPointer(), &hv);
    }
    void accept(GCSmallHermesValue &hv) override {
      if (hv.isPointer())
        acceptHelper(hv.getPointer(gc.getPointerBase()), &hv);
    }

    void accept(const GCSymbolID &hv) override {}
  };

  VerifyCardDirtyAcceptor acceptor{*this};
  forAllObjs([this, &acceptor](GCCell *cell) { markCell(cell, acceptor); });

  for (const HeapSegment &seg : oldGen_) {
    seg.cardTable().verifyBoundaries(seg.start(), seg.level());
  }
}

#endif

} // namespace vm
} // namespace hermes<|MERGE_RESOLUTION|>--- conflicted
+++ resolved
@@ -89,14 +89,9 @@
     SegmentBucket *segBucket) {
   const size_t sz = cell->getAllocatedSize();
   // Push onto the size-specific free list for this bucket and segment.
-<<<<<<< HEAD
-  cell->next_ = freelistSegmentsBuckets_[segmentIdx][bucket];
-  freelistSegmentsBuckets_[segmentIdx][bucket] =
-=======
   CompressedPointer oldHead = segBucket->head;
   cell->next_ = oldHead;
   segBucket->head =
->>>>>>> 299cc8f4
       CompressedPointer::encodeNonNull(cell, gc_.getPointerBase());
 
   // If this SegmentBucket was not already in the freelist, add it.
@@ -136,14 +131,9 @@
   // Get the size bucket for the cell being added;
   const uint32_t bucket = getFreelistBucket(newCellSize);
   // Push onto the size-specific free list for this bucket and segment.
-<<<<<<< HEAD
-  newCell->next_ = freelistSegmentsBuckets_[sweepIterator_.segNumber][bucket];
-  freelistSegmentsBuckets_[sweepIterator_.segNumber][bucket] =
-=======
   auto *segBucket = &segBuckets[bucket];
   newCell->next_ = segBucket->head;
   segBucket->head =
->>>>>>> 299cc8f4
       CompressedPointer::encodeNonNull(newCell, gc_.getPointerBase());
   __asan_poison_memory_region(newCell + 1, newCellSize - sizeof(FreelistCell));
 }
@@ -1114,10 +1104,6 @@
 
   sweepIterator_.segNumber--;
 
-<<<<<<< HEAD
-  gc_.oldGen_.updatePeakAllocatedBytes(sweepIterator_.segNumber);
-=======
->>>>>>> 299cc8f4
   const bool isTracking = gc_.isTrackingIDs();
   // Re-evaluate this start point each time, as releasing the gcMutex_ allows
   // allocations into the old gen, which might boost the credited memory.
@@ -1240,9 +1226,6 @@
 
   // This was the last sweep iteration, finish the collection.
   auto &stats = *gc_.ogCollectionStats_;
-<<<<<<< HEAD
-  stats.setSweptBytes(sweepIterator_.sweptBytes);
-=======
 
   auto sweptBytes = sweepIterator_.sweptBytes;
   auto preAllocated = stats.beforeAllocatedBytes();
@@ -1257,7 +1240,6 @@
     sweptBytes = preAllocated;
   }
   stats.setSweptBytes(sweptBytes);
->>>>>>> 299cc8f4
   stats.setSweptExternalBytes(sweepIterator_.sweptExternalBytes);
   const uint64_t targetSizeBytes =
       (stats.afterAllocatedBytes() + stats.afterExternalBytes()) /
@@ -1741,34 +1723,6 @@
   if (promoteYGToOG_)
     return;
 
-<<<<<<< HEAD
-  llvh::Optional<size_t> compacteeIdx;
-  // To avoid compacting too often, keep a buffer of one segment or 5% of the
-  // heap (whichever is greater). Since the selected segment will be removed
-  // from the heap, we only want to compact if there are at least 2 segments in
-  // the OG.
-  uint64_t buffer = std::max<uint64_t>(
-      oldGen_.targetSizeBytes() / 20, HeapSegment::maxSize());
-  uint64_t threshold = oldGen_.targetSizeBytes() + buffer;
-  uint64_t totalBytes = oldGen_.size() + oldGen_.externalBytes();
-  if ((forceCompaction || totalBytes > threshold) &&
-      oldGen_.numSegments() > 1) {
-    // Select the one with the fewest allocated bytes, to
-    // minimise scanning and copying. We intentionally avoid selecting the very
-    // last segment, since that is going to be the most recently added segment
-    // and is unlikely to be fragmented enough to be a good compaction
-    // candidate.
-    uint64_t minBytes = HeapSegment::maxSize();
-    for (size_t i = 0; i < oldGen_.numSegments() - 1; ++i) {
-      const size_t curBytes = oldGen_.allocatedBytes(i);
-      if (curBytes < minBytes) {
-        compacteeIdx = i;
-        minBytes = curBytes;
-      }
-    }
-  }
-=======
->>>>>>> 299cc8f4
 #ifdef HERMESVM_SANITIZE_HANDLES
   // Handle-SAN forces a compaction to move some OG objects.
   if (sanitizeRate_)
@@ -2163,43 +2117,6 @@
   return size <= maxHeapSize_;
 }
 
-<<<<<<< HEAD
-WeakRefSlot *HadesGC::allocWeakSlot(CompressedPointer ptr) {
-  assert(
-      !calledByBackgroundThread() &&
-      "allocWeakSlot should only be called from the mutator");
-  // The weak ref mutex doesn't need to be held since weakSlots_ and
-  // firstFreeWeak_ are only modified while the world is stopped.
-  WeakRefSlot *slot;
-  if (firstFreeWeak_) {
-    assert(
-        firstFreeWeak_->state() == WeakSlotState::Free &&
-        "invalid free slot state");
-    slot = firstFreeWeak_;
-    firstFreeWeak_ = firstFreeWeak_->nextFree();
-    slot->reset(ptr);
-  } else {
-    weakSlots_.push_back({ptr});
-    slot = &weakSlots_.back();
-  }
-  if (ogMarkingBarriers_) {
-    // During the mark phase, if a WeakRef is created, it might not be marked
-    // if the object holding this new WeakRef has already been visited.
-    // This doesn't need the WeakRefMutex because nothing is using this slot
-    // yet.
-    slot->mark();
-  }
-  return slot;
-}
-
-void HadesGC::freeWeakSlot(WeakRefSlot *slot) {
-  // Sets the given WeakRefSlot to point to firstFreeWeak_ instead of a cell.
-  slot->free(firstFreeWeak_);
-  firstFreeWeak_ = slot;
-}
-
-=======
->>>>>>> 299cc8f4
 void HadesGC::forAllObjs(const std::function<void(GCCell *)> &callback) {
   std::lock_guard<Mutex> lk{gcMutex_};
   youngGen().forAllObjs(callback);
@@ -2250,13 +2167,10 @@
 }
 
 void HadesGC::trackReachable(CellKind kind, unsigned sz) {}
-<<<<<<< HEAD
-=======
 
 bool HadesGC::needsWriteBarrier(void *loc, GCCell *value) {
   return !inYoungGen(loc);
 }
->>>>>>> 299cc8f4
 #endif
 
 void *HadesGC::allocSlow(uint32_t sz) {
@@ -2575,20 +2489,11 @@
       // after running finalizers to measure how much external memory has been
       // released.
       uint64_t ogExternalBefore = oldGen_.externalBytes();
-<<<<<<< HEAD
-      // Run finalisers on compacted objects.
-      compactee_.segment->forCompactedObjs(
-          [this](GCCell *cell) {
-            cell->getVT()->finalizeIfExists(cell, *this);
-          },
-          getPointerBase());
-=======
       // Similarly, finalizeCompactee will update the allocated bytes counter to
       // remove bytes allocated in the compactee.
       uint64_t ogAllocatedBefore = oldGen_.allocatedBytes();
       finalizeCompactee();
       heapBytes.before += ogAllocatedBefore - oldGen_.allocatedBytes();
->>>>>>> 299cc8f4
       const uint64_t externalCompactedBytes =
           ogExternalBefore - oldGen_.externalBytes();
       // Since we can't track the actual number of external bytes that were in
@@ -3152,26 +3057,6 @@
   // OG faster than it fills up.
   assert(!kConcurrentGC);
 
-<<<<<<< HEAD
-  // We want to make progress so that we are able to complete marking over all
-  // YG collections before OG fills up.
-  uint64_t totalAllocated = oldGen_.allocatedBytes() + oldGen_.externalBytes();
-  // Must be >0 to avoid division by zero below.
-  uint64_t bytesToFill =
-      std::max(oldGen_.targetSizeBytes(), totalAllocated + 1) - totalAllocated;
-  uint64_t preAllocated = ogCollectionStats_->beforeAllocatedBytes();
-  uint64_t markedBytes = oldGenMarker_->markedBytes();
-  assert(
-      markedBytes <= preAllocated &&
-      "Cannot mark more bytes than were initially allocated");
-  uint64_t bytesToMark = preAllocated - markedBytes;
-  // The drain rate is calculated from:
-  //   bytesToMark / (collections until full)
-  // = bytesToMark / (bytesToFill / ygAverageSurvivalBytes_)
-  uint64_t drainRate = bytesToMark * ygAverageSurvivalBytes_ / bytesToFill;
-  // If any of the above calculations end up being a tiny drain rate, make
-  // the lower limit at least 8 KB, to ensure collections eventually end.
-=======
   // Set a fixed floor on the mark rate, regardless of the pause time budget.
   // yieldToOldGen may operate in multiples of this drain rate if it fits in the
   // budget. Pinning the mark rate in this way helps us keep the dynamically
@@ -3183,7 +3068,6 @@
   uint64_t drainRate = baseMarkRate * ygAverageSurvivalBytes_;
   // In case the allocation rate is extremely low, set a lower bound to ensure
   // the collection eventually ends.
->>>>>>> 299cc8f4
   constexpr uint64_t byteDrainRateMin = 8192;
   return std::max(drainRate, byteDrainRateMin);
 }
