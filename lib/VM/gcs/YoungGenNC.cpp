--- conflicted
+++ resolved
@@ -379,19 +379,7 @@
     nextGen_->youngGenTransitiveClosure(toScan, acceptor);
   }
 
-<<<<<<< HEAD
-  // Have to delete allocation tracker before the ID tracker, because the
-  // allocation tracker uses the ID tracker.
-  if (gc_->getAllocationLocationTracker().isEnabled()) {
-    PerfSection updateAllocationLocationTrackerSystraceRegion(
-        "updateAllocationLocationTracker");
-    updateAllocationLocationTracker();
-  }
-
-  if (gc_->getIDTracker().isTrackingIDs()) {
-=======
   if (gc_->isTrackingIDs()) {
->>>>>>> be52fa1d
     PerfSection fixupTrackedObjectsSystraceRegion("updateIDTracker");
     updateIDTracker();
   }
@@ -603,26 +591,6 @@
     GCCell *cell = reinterpret_cast<GCCell *>(ptr);
     if (cell->hasMarkedForwardingPointer()) {
       auto *fptr = cell->getMarkedForwardingPointer();
-<<<<<<< HEAD
-      if (allocationLocationTracker) {
-        gc_->getAllocationLocationTracker().moveAlloc(cell, fptr);
-      }
-      if (idTracker) {
-        gc_->getIDTracker().moveObject(cell, fptr);
-      }
-      ptr += reinterpret_cast<GCCell *>(fptr)->getAllocatedSize();
-    } else {
-      const auto sz = cell->getAllocatedSize();
-      ptr += sz;
-      // The allocation tracker needs to use the ID, so this needs to come
-      // before untrackObject.
-      if (allocationLocationTracker) {
-        gc_->getAllocationLocationTracker().freeAlloc(cell, sz);
-      }
-      if (idTracker) {
-        gc_->getIDTracker().untrackObject(cell);
-      }
-=======
       const auto sz = reinterpret_cast<GCCell *>(fptr)->getAllocatedSize();
       // YG promotions never change size.
       gc_->moveObject(cell, sz, fptr, sz);
@@ -631,7 +599,6 @@
       const auto sz = cell->getAllocatedSize();
       ptr += sz;
       gc_->untrackObject(cell, sz);
->>>>>>> be52fa1d
     }
   }
 }
