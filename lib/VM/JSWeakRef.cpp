--- conflicted
+++ resolved
@@ -22,19 +22,12 @@
         nullptr
 #ifdef HERMES_MEMORY_INSTRUMENTATION
         ,
-<<<<<<< HEAD
-        VTable::HeapSnapshotMetadata {
-          HeapSnapshot::NodeType::Object, nullptr,
-              JSWeakRef::_snapshotAddEdgesImpl, nullptr, nullptr
-        }
-=======
         VTable::HeapSnapshotMetadata{
             HeapSnapshot::NodeType::Object,
             nullptr,
             JSWeakRef::_snapshotAddEdgesImpl,
             nullptr,
             nullptr}
->>>>>>> 388376f0
 #endif
         ),
     JSWeakRef::_getOwnIndexedRangeImpl,
