/*
 * Copyright (c) Meta Platforms, Inc. and affiliates.
 *
 * This source code is licensed under the MIT license found in the
 * LICENSE file in the root directory of this source tree.
 */

#include "hermes/VM/Profiler/SamplingProfiler.h"

#ifdef HERMESVM_SAMPLING_PROFILER_POSIX

#ifndef _MSC_VER
#include "hermes/Support/ThreadLocal.h"
#endif
#include "hermes/VM/Callable.h"
#include "hermes/VM/HostModel.h"
#include "hermes/VM/Profiler/ChromeTraceSerializerPosix.h"
#include "hermes/VM/RuntimeModule-inline.h"
#include "hermes/VM/StackFrame-inline.h"

#include "llvh/Support/Compiler.h"

#include <fcntl.h>
#ifndef _MSC_VER
#include <pthread.h>
#include <unistd.h>
#endif
#include <cassert>
#include <chrono>
#include <cmath>
#include <csignal>
#include <random>
#include <thread>

namespace hermes {
namespace vm {

/// Name of the semaphore.
const char *const kSamplingDoneSemaphoreName = "/samplingDoneSem";

std::atomic<SamplingProfiler::GlobalProfiler *>
    SamplingProfiler::GlobalProfiler::instance_{nullptr};

<<<<<<< HEAD
#ifndef _MSC_VER
std::atomic<bool> SamplingProfiler::GlobalProfiler::handlerSyncFlag_{false};
#endif
=======
std::atomic<SamplingProfiler *>
    SamplingProfiler::GlobalProfiler::profilerForSig_{nullptr};
>>>>>>> ee8941b8

void SamplingProfiler::GlobalProfiler::registerRuntime(
    SamplingProfiler *profiler) {
  std::lock_guard<std::mutex> lockGuard(profilerLock_);
  profilers_.insert(profiler);
<<<<<<< HEAD
#ifndef _MSC_VER
  threadLocalProfiler_.set(profiler);
=======

#if defined(__ANDROID__) && defined(HERMES_FACEBOOK_BUILD)
  assert(
      threadLocalProfilerForLoom_.get() == nullptr &&
      "multiple hermes runtime in the same thread");
  threadLocalProfilerForLoom_.set(profiler);
>>>>>>> ee8941b8
#endif
}

void SamplingProfiler::GlobalProfiler::unregisterRuntime(
    SamplingProfiler *profiler) {
  std::lock_guard<std::mutex> lockGuard(profilerLock_);
  bool succeed = profilers_.erase(profiler);
  // TODO: should we allow recursive style
  // register/register -> unregister/unregister call?
  assert(succeed && "How can runtime not registered yet?");
  (void)succeed;

<<<<<<< HEAD
#ifndef _MSC_VER
  threadLocalProfiler_.set(nullptr);
=======
#if defined(__ANDROID__) && defined(HERMES_FACEBOOK_BUILD)
  assert(
      threadLocalProfilerForLoom_.get() == profiler &&
      "invalid hermes runtime for this thread");
  threadLocalProfilerForLoom_.set(nullptr);
>>>>>>> ee8941b8
#endif
}

void SamplingProfiler::registerDomain(Domain *domain) {
  // If domain is not already registered, add it to the list.
  auto it = std::find(domains_.begin(), domains_.end(), domain);
  if (it == domains_.end())
    domains_.push_back(domain);
}

void SamplingProfiler::markRoots(RootAcceptor &acceptor) {
  std::lock_guard<std::mutex> lockGuard(runtimeDataLock_);
  for (Domain *&domain : domains_) {
    acceptor.acceptPtr(domain);
  }
}

#ifndef _MSC_VER
int SamplingProfiler::GlobalProfiler::invokeSignalAction(void (*handler)(int)) {
  struct sigaction actions;
  memset(&actions, 0, sizeof(actions));
  sigemptyset(&actions.sa_mask);
  // Allows interrupted IO primitives to restart.
  actions.sa_flags = SA_RESTART;
  actions.sa_handler = handler;
  return sigaction(SIGPROF, &actions, nullptr);
}

bool SamplingProfiler::GlobalProfiler::registerSignalHandlers() {
  if (isSigHandlerRegistered_) {
    return true;
  }
  if (invokeSignalAction(profilingSignalHandler) != 0) {
    perror("signal handler registration failed");
    return false;
  }
  isSigHandlerRegistered_ = true;
  return true;
}

bool SamplingProfiler::GlobalProfiler::unregisterSignalHandler() {
  if (!isSigHandlerRegistered_) {
    return true;
  }
  // Restore to default.
  if (invokeSignalAction(SIG_DFL) != 0) {
    perror("signal handler unregistration failed");
    return false;
  }
  isSigHandlerRegistered_ = false;
  return true;
}
#endif

#ifndef _MSC_VER
void SamplingProfiler::GlobalProfiler::profilingSignalHandler(int signo) {
<<<<<<< HEAD
#else
void SamplingProfiler::GlobalProfiler::profilingSignalHandler(
    SamplingProfiler *profiler) {
#endif
  // Ensure that writes made on the timer thread before setting this flag are
  // correctly acquired.
#ifndef _MSC_VER
  while (!handlerSyncFlag_.load(std::memory_order_acquire)) {
=======
  // Ensure that writes made on the timer thread before setting the current
  // profiler are correctly acquired.
  SamplingProfiler *localProfiler;
  while (!(localProfiler = profilerForSig_.load(std::memory_order_acquire))) {
>>>>>>> ee8941b8
  }
#endif

  assert(
      localProfiler->suspendCount_ == 0 &&
      "Shouldn't interrupt the VM thread when the sampling profiler is "
      "suspended.");

  // Avoid spoiling errno in a signal handler by storing the old version and
  // re-assigning it.
  auto oldErrno = errno;

  auto profilerInstance = instance_.load();
<<<<<<< HEAD
#ifndef _MSC_VER
  auto *localProfiler = profilerInstance->threadLocalProfiler_.get();
#else
  auto *localProfiler = profiler;
#endif
  auto *curThreadRuntime = localProfiler->runtime_;
  if (curThreadRuntime == nullptr) {
    // Runtime may have unregistered itself before signal.
    errno = oldErrno;
    return;
  }
  // Sampling stack will touch GC objects(like closure) so
  // only do so if heap is valid.
  if (LLVM_LIKELY(!curThreadRuntime->getHeap().inGC())) {
    assert(
        profilerInstance != nullptr &&
        "Why is GlobalProfiler::instance_ not initialized yet?");
    profilerInstance->sampledStackDepth_ = localProfiler->walkRuntimeStack(
        profilerInstance->sampleStorage_, SaveDomains::Yes);
  } else {
    // GC in process. Copy pre-captured stack instead.

    if (localProfiler->preGCStackDepth_ > 0) {
      profilerInstance->sampleStorage_ = localProfiler->preGCStackStorage_;
      profilerInstance->sampledStackDepth_ = localProfiler->preGCStackDepth_;
    } else {
      // This GC (like mallocGC) did not record JS stack.
      // TODO: fix this for all GCs.
      profilerInstance->sampledStackDepth_ = 0;
    }
  }
#ifndef _MSC_VER
=======
  assert(
      profilerInstance != nullptr &&
      "Why is GlobalProfiler::instance_ not initialized yet?");

  // Sampling stack will touch GC objects(like closure) so only do so if heap
  // is valid.
  auto &curThreadRuntime = localProfiler->runtime_;
  assert(
      !curThreadRuntime.getHeap().inGC() &&
      "sampling profiler should be suspended before GC");
  (void)curThreadRuntime;
  profilerInstance->sampledStackDepth_ = localProfiler->walkRuntimeStack(
      profilerInstance->sampleStorage_, SaveDomains::Yes);
>>>>>>> ee8941b8
  // Ensure that writes made in the handler are visible to the timer thread.
  profilerForSig_.store(nullptr);

  if (!instance_.load()->samplingDoneSem_.notifyOne()) {
    errno = oldErrno;
    abort(); // Something is wrong.
  }
  errno = oldErrno;
#endif
}

bool SamplingProfiler::GlobalProfiler::sampleStack() {
  for (SamplingProfiler *localProfiler : profilers_) {
#ifndef _MSC_VER
    auto targetThreadId = localProfiler->currentThread_;
#else
    auto targetThreadHandle = localProfiler->currentThreadHandle_;
#endif
    std::lock_guard<std::mutex> lk(localProfiler->runtimeDataLock_);
<<<<<<< HEAD
    // Ensure there are no allocations in the signal handler by keeping ample
    // reserved space.
    localProfiler->domains_.reserve(
        localProfiler->domains_.size() + kMaxStackDepth);
    size_t domainCapacityBefore = localProfiler->domains_.capacity();
    (void)domainCapacityBefore;

#ifndef _MSC_VER
    // WINDOWS:: TODO:: Investigate whether this synchronization is required on Windows.
    // Guarantee that the runtime thread will not proceed until it has acquired
    // the updates to domains_.
    handlerSyncFlag_.store(true, std::memory_order_release);

    // Signal target runtime thread to sample stack.
    pthread_kill(targetThreadId, SIGPROF);
#else
    // Suspend the runtime thread.
    DWORD prevSuspendCount = SuspendThread(targetThreadHandle);
    if (prevSuspendCount == -1) {
      return true;
    }
    assert(prevSuspendCount == 0);

    // Get the thread context. This call ensure that the thread suspension is completed.
    CONTEXT context;
    GetThreadContext(targetThreadHandle, &context);

    // Collect samples.
    profilingSignalHandler(localProfiler);

    // Resume runtime thread.
    prevSuspendCount = ResumeThread(targetThreadHandle);
    assert(prevSuspendCount == 1);
#endif

#ifndef _MSC_VER
    // Threading: samplingDoneSem_ will synchronise this thread with the signal
    // handler, so that we only have one active signal at a time.
    if (!samplingDoneSem_.wait()) {
      return false;
    }

    // Guarantee that this thread will observe all changes made to data
    // structures in the signal handler.
    while (handlerSyncFlag_.load(std::memory_order_acquire)) {
    }
#endif
=======

    if (localProfiler->suspendCount_ > 0) {
      // Sampling profiler is suspended. Copy pre-captured stack instead without
      // interrupting the VM thread.
      if (localProfiler->preSuspendStackDepth_ > 0) {
        sampleStorage_ = localProfiler->preSuspendStackStorage_;
        sampledStackDepth_ = localProfiler->preSuspendStackDepth_;
      } else {
        // This suspension didn't record a stack trace. For example, a GC (like
        // mallocGC) did not record JS stack.
        // TODO: fix this for all cases.
        sampledStackDepth_ = 0;
      }
    } else {
      // Ensure there are no allocations in the signal handler by keeping ample
      // reserved space.
      localProfiler->domains_.reserve(
          localProfiler->domains_.size() + kMaxStackDepth);
      size_t domainCapacityBefore = localProfiler->domains_.capacity();
      (void)domainCapacityBefore;

      // Guarantee that the runtime thread will not proceed until it has
      // acquired the updates to domains_.
      profilerForSig_.store(localProfiler, std::memory_order_release);

      // Signal target runtime thread to sample stack.
      pthread_kill(targetThreadId, SIGPROF);

      // Threading: samplingDoneSem_ will synchronise this thread with the
      // signal handler, so that we only have one active signal at a time.
      if (!samplingDoneSem_.wait()) {
        return false;
      }
>>>>>>> ee8941b8

      // Guarantee that this thread will observe all changes made to data
      // structures in the signal handler.
      while (profilerForSig_.load(std::memory_order_acquire) != nullptr) {
      }

      assert(
          localProfiler->domains_.capacity() == domainCapacityBefore &&
          "Must not dynamically allocate in signal handler");
    }

    assert(
        sampledStackDepth_ <= sampleStorage_.stack.size() &&
        "How can we sample more frames than storage?");
    localProfiler->sampledStacks_.emplace_back(
        sampleStorage_.tid,
        sampleStorage_.timeStamp,
        sampleStorage_.stack.begin(),
        sampleStorage_.stack.begin() + sampledStackDepth_);
  }
  return true;
}

void SamplingProfiler::GlobalProfiler::timerLoop() {
  oscompat::set_thread_name("hermes-sampling-profiler");

  constexpr double kMeanMilliseconds = 10;
  constexpr double kStdDevMilliseconds = 5;
  std::random_device rd{};
  std::mt19937 gen{rd()};
  // The amount of time that is spent sleeping comes from a normal distribution,
  // to avoid the case where the timer thread samples a stack at a predictable
  // period.
  std::normal_distribution<> distribution{
      kMeanMilliseconds, kStdDevMilliseconds};
  std::unique_lock<std::mutex> uniqueLock(profilerLock_);

  while (enabled_) {
    if (!sampleStack()) {
      return;
    }

    const uint64_t millis = round(std::fabs(distribution(gen)));
    // TODO: make sampling rate configurable.
    enabledCondVar_.wait_for(
        uniqueLock, std::chrono::milliseconds(millis), [this]() {
          return !enabled_;
        });
  }
}

uint32_t SamplingProfiler::walkRuntimeStack(
    StackTrace &sampleStorage,
    SaveDomains saveDomains,
    uint32_t startIndex) {
  unsigned count = startIndex;

  // TODO: capture leaf frame IP.
  const Inst *ip = nullptr;
  for (ConstStackFramePtr frame : runtime_.getStackFrames()) {
    // Whether we successfully captured a stack frame or not.
    bool capturedFrame = true;
    auto &frameStorage = sampleStorage.stack[count];
    // Check if it is pure JS frame.
    auto *calleeCodeBlock = frame.getCalleeCodeBlock();
    if (calleeCodeBlock != nullptr) {
      frameStorage.kind = StackFrame::FrameKind::JSFunction;
      frameStorage.jsFrame.functionId = calleeCodeBlock->getFunctionID();
      frameStorage.jsFrame.offset =
          (ip == nullptr ? 0 : calleeCodeBlock->getOffsetOf(ip));
      auto *module = calleeCodeBlock->getRuntimeModule();
      assert(module != nullptr && "Cannot fetch runtimeModule for code block");
      frameStorage.jsFrame.module = module;
      // Don't execute a read or write barrier here because this is a signal
      // handler.
      if (saveDomains == SaveDomains::Yes)
        registerDomain(module->getDomainForSamplingProfiler(runtime_));
    } else if (
        auto *nativeFunction =
            dyn_vmcast<NativeFunction>(frame.getCalleeClosureUnsafe())) {
      frameStorage.kind = vmisa<FinalizableNativeFunction>(nativeFunction)
          ? StackFrame::FrameKind::FinalizableNativeFunction
          : StackFrame::FrameKind::NativeFunction;
      frameStorage.nativeFrame = nativeFunction->getFunctionPtr();
    } else {
      // TODO: handle BoundFunction.
      capturedFrame = false;
    }

    // Update ip to caller for next iteration.
    ip = frame.getSavedIP();
    if (capturedFrame) {
      ++count;
      if (count >= sampleStorage.stack.size()) {
        break;
      }
    }
  }
#ifndef _MSC_VER
  sampleStorage.tid = oscompat::thread_id();
#else
  sampleStorage.tid = threadId_;
#endif
  sampleStorage.timeStamp = std::chrono::steady_clock::now();
  return count;
}

/*static*/ SamplingProfiler::GlobalProfiler *
SamplingProfiler::GlobalProfiler::get() {
  // We intentionally leak this memory to avoid a case where instance is
  // accessed after it is destroyed during shutdown.
  static GlobalProfiler *instance = new GlobalProfiler{};
  return instance;
}

SamplingProfiler::GlobalProfiler::GlobalProfiler() {
  instance_.store(this);
#if defined(__ANDROID__) && defined(HERMES_FACEBOOK_BUILD)
  profilo_api()->register_external_tracer_callback(
      TRACER_TYPE_JAVASCRIPT, collectStackForLoom);
#endif
}

bool SamplingProfiler::GlobalProfiler::enabled() {
  std::lock_guard<std::mutex> lockGuard(profilerLock_);
  return enabled_;
}

#if defined(__ANDROID__) && defined(HERMES_FACEBOOK_BUILD)
/*static*/ StackCollectionRetcode SamplingProfiler::collectStackForLoom(
    ucontext_t *ucontext,
    int64_t *frames,
    uint16_t *depth,
    uint16_t max_depth) {
  auto profilerInstance = GlobalProfiler::instance_.load();
  SamplingProfiler *localProfiler =
      profilerInstance->threadLocalProfilerForLoom_.get();
  if (localProfiler == nullptr) {
    // No runtime in this thread.
    return StackCollectionRetcode::NO_STACK_FOR_THREAD;
  }

  uint32_t sampledStackDepth = 0;
  // Sampling stack will touch GC objects(like closure) so
  // only do so if heap is valid.
  if (LLVM_LIKELY(localProfiler->suspendCount_ == 0)) {
    Runtime &curThreadRuntime = localProfiler->runtime_;
    assert(
        !curThreadRuntime.getHeap().inGC() &&
        "sampling profiler should be suspended before GC");
    (void)curThreadRuntime;
    assert(
        profilerInstance != nullptr &&
        "Why is GlobalProfiler::instance_ not initialized yet?");
    // Do not register domains for Loom profiling, since we don't use them for
    // symbolication.
    sampledStackDepth = localProfiler->walkRuntimeStack(
        profilerInstance->sampleStorage_, SaveDomains::No);
  } else {
    // TODO: log "GC in process" meta event.
    sampledStackDepth = 0;
  }

  // Loom stack frames are encoded like this:
  //   1. Most significant bit of 64bits address is set for native frame.
  //   2. JS frame: module id in high 32 bits, address virtual offset in lower
  //   32 bits, with MSB unset.
  //   3. Native/Finalizable frame: address returned with MSB set.
  // TODO: enhance this when supporting more frame types.
  sampledStackDepth = std::min(sampledStackDepth, (uint32_t)max_depth);
  for (uint32_t i = 0; i < sampledStackDepth; ++i) {
    constexpr uint64_t kNativeFrameMask = ((uint64_t)1 << 63);
    const StackFrame &stackFrame = profilerInstance->sampleStorage_.stack[i];
    switch (stackFrame.kind) {
      case StackFrame::FrameKind::JSFunction: {
        auto *bcProvider = stackFrame.jsFrame.module->getBytecode();
        uint32_t virtualOffset = bcProvider->getVirtualOffsetForFunction(
                                     stackFrame.jsFrame.functionId) +
            stackFrame.jsFrame.offset;

        uint32_t segmentID = bcProvider->getSegmentID();
        uint64_t frameAddress = ((uint64_t)segmentID << 32) + virtualOffset;
        assert(
            (frameAddress & kNativeFrameMask) == 0 &&
            "Module id should take less than 32 bits");
        frames[i] = frameAddress;
        break;
      }

      case StackFrame::FrameKind::NativeFunction:
        frames[i] = ((uint64_t)stackFrame.nativeFrame | kNativeFrameMask);
        break;

      case StackFrame::FrameKind::FinalizableNativeFunction:
        frames[i] =
            ((uint64_t)stackFrame.finalizableNativeFrame | kNativeFrameMask);
        break;

      default:
        llvm_unreachable("Loom: unknown frame kind");
    }
  }
  *depth = sampledStackDepth;
  if (*depth == 0) {
    return StackCollectionRetcode::EMPTY_STACK;
  }
  return StackCollectionRetcode::SUCCESS;
}
#endif

<<<<<<< HEAD
SamplingProfiler::SamplingProfiler(Runtime *runtime) : 
#ifndef _MSC_VER
    currentThread_{pthread_self()}, 
#endif
    runtime_{runtime} {

#ifdef _MSC_VER
    currentThreadHandle_ = OpenThread(
      THREAD_GET_CONTEXT | THREAD_SUSPEND_RESUME | THREAD_QUERY_INFORMATION,
      false,
      GetCurrentThreadId());

  threadId_ = oscompat::thread_id();
#endif
    threadNames_[oscompat::thread_id()] = oscompat::thread_name();
=======
SamplingProfiler::SamplingProfiler(Runtime &runtime)
    : currentThread_{pthread_self()}, runtime_{runtime} {
  threadNames_[oscompat::thread_id()] = oscompat::thread_name();
>>>>>>> ee8941b8
  GlobalProfiler::get()->registerRuntime(this);
}

SamplingProfiler::~SamplingProfiler() {
  if (pthread_self() != currentThread_) {
    ::hermes::hermes_fatal(
        "SamplingProfiler should be destroyed on the same thread it is "
        "created");
  }
  GlobalProfiler::get()->unregisterRuntime(this);
}

void SamplingProfiler::dumpSampledStackGlobal(llvh::raw_ostream &OS) {
  auto globalProfiler = GlobalProfiler::get();
  std::lock_guard<std::mutex> lk(globalProfiler->profilerLock_);
  if (!globalProfiler->profilers_.empty()) {
    auto *localProfiler = *globalProfiler->profilers_.begin();
    localProfiler->dumpSampledStack(OS);
  }
}

void SamplingProfiler::dumpSampledStack(llvh::raw_ostream &OS) {
  std::lock_guard<std::mutex> lk(runtimeDataLock_);
  OS << "dumpSamples called from runtime\n";
  OS << "Total " << sampledStacks_.size() << " samples\n";
  for (unsigned i = 0; i < sampledStacks_.size(); ++i) {
    auto &sample = sampledStacks_[i];
    uint64_t timeStamp = sample.timeStamp.time_since_epoch().count();
    OS << "[" << i << "]: tid[" << sample.tid << "], ts[" << timeStamp << "] ";

    // Leaf frame is in sample[0] so dump it backward to
    // get root => leaf represenation.
    for (auto iter = sample.stack.rbegin(); iter != sample.stack.rend();
         ++iter) {
      const StackFrame &frame = *iter;
      switch (frame.kind) {
        case StackFrame::FrameKind::JSFunction:
          OS << "[JS] " << frame.jsFrame.functionId << ":"
             << frame.jsFrame.offset;
          break;

        case StackFrame::FrameKind::NativeFunction:
          OS << "[Native] " << reinterpret_cast<uintptr_t>(frame.nativeFrame);
          break;

        case StackFrame::FrameKind::FinalizableNativeFunction:
          OS << "[HostFunction]";
          break;

        default:
          llvm_unreachable("Unknown frame kind");
      }
      OS << " => ";
    }
    OS << "\n";
  }
}

void SamplingProfiler::dumpChromeTraceGlobal(llvh::raw_ostream &OS) {
  auto globalProfiler = GlobalProfiler::get();
  std::lock_guard<std::mutex> lk(globalProfiler->profilerLock_);
  if (!globalProfiler->profilers_.empty()) {
    auto *localProfiler = *globalProfiler->profilers_.begin();
    localProfiler->dumpChromeTrace(OS);
  }
}

void SamplingProfiler::dumpChromeTrace(llvh::raw_ostream &OS) {
  std::lock_guard<std::mutex> lk(runtimeDataLock_);

#ifndef _MSC_VER
auto pid = getpid();
#else
auto pid = GetCurrentProcessId();
#endif

  ChromeTraceSerializer serializer(
      ChromeTraceFormat::create(pid, threadNames_, sampledStacks_));
  serializer.serialize(OS);
  clear();
}

void SamplingProfiler::serializeInDevToolsFormat(llvh::raw_ostream &OS) {
  std::lock_guard<std::mutex> lk(runtimeDataLock_);
  hermes::vm::serializeAsProfilerProfile(
      OS, ChromeTraceFormat::create(getpid(), threadNames_, sampledStacks_));
  clear();
}

bool SamplingProfiler::enable() {
  return GlobalProfiler::get()->enable();
}

bool SamplingProfiler::GlobalProfiler::enable() {
  std::lock_guard<std::mutex> lockGuard(profilerLock_);
  if (enabled_) {
    return true;
  }
#ifndef _MSC_VER
  if (!samplingDoneSem_.open(kSamplingDoneSemaphoreName)) {
    return false;
  }
  if (!registerSignalHandlers()) {
    return false;
  }
#endif
  enabled_ = true;
  // Start timer thread.
  timerThread_ = std::thread(&GlobalProfiler::timerLoop, this);
  return true;
}

bool SamplingProfiler::disable() {
  return GlobalProfiler::get()->disable();
}

bool SamplingProfiler::GlobalProfiler::disable() {
  {
    std::lock_guard<std::mutex> lockGuard(profilerLock_);
    if (!enabled_) {
      // Already disabled.
      return true;
    }
#ifndef _MSC_VER
    if (!samplingDoneSem_.close()) {
      return false;
    }
    // Unregister handlers before shutdown.
    if (!unregisterSignalHandler()) {
      return false;
    }
#endif
    // Telling timer thread to exit.
    enabled_ = false;
  }
  // Notify the timer thread that it has been disabled.
  enabledCondVar_.notify_all();
  // Wait for timer thread to exit. This avoids the timer thread reading from
  // memory that is freed after a main thread exits. This is outside the lock
  // on profilerLock_ since the timer thread needs to acquire that lock.
  timerThread_.join();
  return true;
}

void SamplingProfiler::clear() {
  sampledStacks_.clear();
  // Release all strong roots to domains.
  domains_.clear();
  // TODO: keep thread names that are still in use.
  threadNames_.clear();
}

void SamplingProfiler::suspend(std::string_view extraInfo) {
  std::lock_guard<std::mutex> lk(runtimeDataLock_);
  if (++suspendCount_ > 1 || extraInfo.empty()) {
    // If there are multiple nested suspend calls use a default "suspended"
    // label for the suspend entry in the call stack. Also use the default
    // when no extra info is provided.
    extraInfo = "suspended";
  }

  // Only record the stack trace for the first suspend() call.
  if (LLVM_UNLIKELY(GlobalProfiler::get()->enabled() && suspendCount_ == 1)) {
    recordPreSuspendStack(extraInfo);
  }
}

void SamplingProfiler::resume() {
  std::lock_guard<std::mutex> lk(runtimeDataLock_);
  assert(suspendCount_ > 0 && "resume() without suspend()");
  if (--suspendCount_ == 0) {
    preSuspendStackDepth_ = 0;
  }
}

void SamplingProfiler::recordPreSuspendStack(std::string_view extraInfo) {
  std::pair<std::unordered_set<std::string>::iterator, bool> retPair =
      suspendEventExtraInfoSet_.emplace(extraInfo);
  SuspendFrameInfo suspendExtraInfo = &(*(retPair.first));

  auto &leafFrame = preSuspendStackStorage_.stack[0];
  leafFrame.kind = StackFrame::FrameKind::SuspendFrame;
  leafFrame.suspendFrame = suspendExtraInfo;

  // Leaf frame slot has been used, filling from index 1.
  preSuspendStackDepth_ =
      walkRuntimeStack(preSuspendStackStorage_, SaveDomains::Yes, 1);
}

bool operator==(
    const SamplingProfiler::StackFrame &left,
    const SamplingProfiler::StackFrame &right) {
  if (left.kind != right.kind) {
    return false;
  }
  switch (left.kind) {
    case SamplingProfiler::StackFrame::FrameKind::JSFunction:
      return left.jsFrame.functionId == right.jsFrame.functionId &&
          left.jsFrame.offset == right.jsFrame.offset;

    case SamplingProfiler::StackFrame::FrameKind::NativeFunction:
      return left.nativeFrame == right.nativeFrame;

    case SamplingProfiler::StackFrame::FrameKind::FinalizableNativeFunction:
      return left.finalizableNativeFrame == right.finalizableNativeFrame;

    case SamplingProfiler::StackFrame::FrameKind::SuspendFrame:
      return left.suspendFrame == right.suspendFrame;

    default:
      llvm_unreachable("Unknown frame kind");
  }
}

} // namespace vm
} // namespace hermes

#endif // HERMESVM_SAMPLING_PROFILER_POSIX<|MERGE_RESOLUTION|>--- conflicted
+++ resolved
@@ -41,30 +41,21 @@
 std::atomic<SamplingProfiler::GlobalProfiler *>
     SamplingProfiler::GlobalProfiler::instance_{nullptr};
 
-<<<<<<< HEAD
-#ifndef _MSC_VER
-std::atomic<bool> SamplingProfiler::GlobalProfiler::handlerSyncFlag_{false};
-#endif
-=======
+#ifndef _MSC_VER
 std::atomic<SamplingProfiler *>
     SamplingProfiler::GlobalProfiler::profilerForSig_{nullptr};
->>>>>>> ee8941b8
+#endif
 
 void SamplingProfiler::GlobalProfiler::registerRuntime(
     SamplingProfiler *profiler) {
   std::lock_guard<std::mutex> lockGuard(profilerLock_);
   profilers_.insert(profiler);
-<<<<<<< HEAD
-#ifndef _MSC_VER
-  threadLocalProfiler_.set(profiler);
-=======
 
 #if defined(__ANDROID__) && defined(HERMES_FACEBOOK_BUILD)
   assert(
       threadLocalProfilerForLoom_.get() == nullptr &&
       "multiple hermes runtime in the same thread");
   threadLocalProfilerForLoom_.set(profiler);
->>>>>>> ee8941b8
 #endif
 }
 
@@ -77,16 +68,10 @@
   assert(succeed && "How can runtime not registered yet?");
   (void)succeed;
 
-<<<<<<< HEAD
-#ifndef _MSC_VER
-  threadLocalProfiler_.set(nullptr);
-=======
 #if defined(__ANDROID__) && defined(HERMES_FACEBOOK_BUILD)
-  assert(
-      threadLocalProfilerForLoom_.get() == profiler &&
-      "invalid hermes runtime for this thread");
+  // TODO(T125910634): re-introduce the requirement for unregistering the
+  // runtime in the same thread it was registered.
   threadLocalProfilerForLoom_.set(nullptr);
->>>>>>> ee8941b8
 #endif
 }
 
@@ -143,22 +128,18 @@
 
 #ifndef _MSC_VER
 void SamplingProfiler::GlobalProfiler::profilingSignalHandler(int signo) {
-<<<<<<< HEAD
 #else
 void SamplingProfiler::GlobalProfiler::profilingSignalHandler(
     SamplingProfiler *profiler) {
 #endif
-  // Ensure that writes made on the timer thread before setting this flag are
-  // correctly acquired.
-#ifndef _MSC_VER
-  while (!handlerSyncFlag_.load(std::memory_order_acquire)) {
-=======
+#ifndef _MSC_VER
   // Ensure that writes made on the timer thread before setting the current
   // profiler are correctly acquired.
   SamplingProfiler *localProfiler;
   while (!(localProfiler = profilerForSig_.load(std::memory_order_acquire))) {
->>>>>>> ee8941b8
-  }
+  }
+#else
+  SamplingProfiler *localProfiler = profiler;
 #endif
 
   assert(
@@ -171,40 +152,6 @@
   auto oldErrno = errno;
 
   auto profilerInstance = instance_.load();
-<<<<<<< HEAD
-#ifndef _MSC_VER
-  auto *localProfiler = profilerInstance->threadLocalProfiler_.get();
-#else
-  auto *localProfiler = profiler;
-#endif
-  auto *curThreadRuntime = localProfiler->runtime_;
-  if (curThreadRuntime == nullptr) {
-    // Runtime may have unregistered itself before signal.
-    errno = oldErrno;
-    return;
-  }
-  // Sampling stack will touch GC objects(like closure) so
-  // only do so if heap is valid.
-  if (LLVM_LIKELY(!curThreadRuntime->getHeap().inGC())) {
-    assert(
-        profilerInstance != nullptr &&
-        "Why is GlobalProfiler::instance_ not initialized yet?");
-    profilerInstance->sampledStackDepth_ = localProfiler->walkRuntimeStack(
-        profilerInstance->sampleStorage_, SaveDomains::Yes);
-  } else {
-    // GC in process. Copy pre-captured stack instead.
-
-    if (localProfiler->preGCStackDepth_ > 0) {
-      profilerInstance->sampleStorage_ = localProfiler->preGCStackStorage_;
-      profilerInstance->sampledStackDepth_ = localProfiler->preGCStackDepth_;
-    } else {
-      // This GC (like mallocGC) did not record JS stack.
-      // TODO: fix this for all GCs.
-      profilerInstance->sampledStackDepth_ = 0;
-    }
-  }
-#ifndef _MSC_VER
-=======
   assert(
       profilerInstance != nullptr &&
       "Why is GlobalProfiler::instance_ not initialized yet?");
@@ -218,7 +165,7 @@
   (void)curThreadRuntime;
   profilerInstance->sampledStackDepth_ = localProfiler->walkRuntimeStack(
       profilerInstance->sampleStorage_, SaveDomains::Yes);
->>>>>>> ee8941b8
+#ifndef _MSC_VER
   // Ensure that writes made in the handler are visible to the timer thread.
   profilerForSig_.store(nullptr);
 
@@ -238,55 +185,6 @@
     auto targetThreadHandle = localProfiler->currentThreadHandle_;
 #endif
     std::lock_guard<std::mutex> lk(localProfiler->runtimeDataLock_);
-<<<<<<< HEAD
-    // Ensure there are no allocations in the signal handler by keeping ample
-    // reserved space.
-    localProfiler->domains_.reserve(
-        localProfiler->domains_.size() + kMaxStackDepth);
-    size_t domainCapacityBefore = localProfiler->domains_.capacity();
-    (void)domainCapacityBefore;
-
-#ifndef _MSC_VER
-    // WINDOWS:: TODO:: Investigate whether this synchronization is required on Windows.
-    // Guarantee that the runtime thread will not proceed until it has acquired
-    // the updates to domains_.
-    handlerSyncFlag_.store(true, std::memory_order_release);
-
-    // Signal target runtime thread to sample stack.
-    pthread_kill(targetThreadId, SIGPROF);
-#else
-    // Suspend the runtime thread.
-    DWORD prevSuspendCount = SuspendThread(targetThreadHandle);
-    if (prevSuspendCount == -1) {
-      return true;
-    }
-    assert(prevSuspendCount == 0);
-
-    // Get the thread context. This call ensure that the thread suspension is completed.
-    CONTEXT context;
-    GetThreadContext(targetThreadHandle, &context);
-
-    // Collect samples.
-    profilingSignalHandler(localProfiler);
-
-    // Resume runtime thread.
-    prevSuspendCount = ResumeThread(targetThreadHandle);
-    assert(prevSuspendCount == 1);
-#endif
-
-#ifndef _MSC_VER
-    // Threading: samplingDoneSem_ will synchronise this thread with the signal
-    // handler, so that we only have one active signal at a time.
-    if (!samplingDoneSem_.wait()) {
-      return false;
-    }
-
-    // Guarantee that this thread will observe all changes made to data
-    // structures in the signal handler.
-    while (handlerSyncFlag_.load(std::memory_order_acquire)) {
-    }
-#endif
-=======
 
     if (localProfiler->suspendCount_ > 0) {
       // Sampling profiler is suspended. Copy pre-captured stack instead without
@@ -308,24 +206,46 @@
       size_t domainCapacityBefore = localProfiler->domains_.capacity();
       (void)domainCapacityBefore;
 
-      // Guarantee that the runtime thread will not proceed until it has
-      // acquired the updates to domains_.
-      profilerForSig_.store(localProfiler, std::memory_order_release);
+#ifndef _MSC_VER
+    // WINDOWS:: TODO:: Investigate whether this synchronization is required on Windows.
+    // Guarantee that the runtime thread will not proceed until it has acquired
+    // the updates to domains_.
+    profilerForSig_.store(localProfiler, std::memory_order_release);
 
       // Signal target runtime thread to sample stack.
       pthread_kill(targetThreadId, SIGPROF);
-
-      // Threading: samplingDoneSem_ will synchronise this thread with the
-      // signal handler, so that we only have one active signal at a time.
-      if (!samplingDoneSem_.wait()) {
-        return false;
-      }
->>>>>>> ee8941b8
+#else
+    // Suspend the runtime thread.
+    DWORD prevSuspendCount = SuspendThread(targetThreadHandle);
+    if (prevSuspendCount == -1) {
+      return true;
+    }
+    assert(prevSuspendCount == 0);
+
+    // Get the thread context. This call ensure that the thread suspension is completed.
+    CONTEXT context;
+    GetThreadContext(targetThreadHandle, &context);
+
+    // Collect samples.
+    profilingSignalHandler(localProfiler);
+
+    // Resume runtime thread.
+    prevSuspendCount = ResumeThread(targetThreadHandle);
+    assert(prevSuspendCount == 1);
+#endif
+
+#ifndef _MSC_VER
+    // Threading: samplingDoneSem_ will synchronise this thread with the signal
+    // handler, so that we only have one active signal at a time.
+    if (!samplingDoneSem_.wait()) {
+      return false;
+    }
 
       // Guarantee that this thread will observe all changes made to data
       // structures in the signal handler.
       while (profilerForSig_.load(std::memory_order_acquire) != nullptr) {
       }
+#endif
 
       assert(
           localProfiler->domains_.capacity() == domainCapacityBefore &&
@@ -531,8 +451,7 @@
 }
 #endif
 
-<<<<<<< HEAD
-SamplingProfiler::SamplingProfiler(Runtime *runtime) : 
+SamplingProfiler::SamplingProfiler(Runtime &runtime) :
 #ifndef _MSC_VER
     currentThread_{pthread_self()}, 
 #endif
@@ -546,21 +465,13 @@
 
   threadId_ = oscompat::thread_id();
 #endif
-    threadNames_[oscompat::thread_id()] = oscompat::thread_name();
-=======
-SamplingProfiler::SamplingProfiler(Runtime &runtime)
-    : currentThread_{pthread_self()}, runtime_{runtime} {
   threadNames_[oscompat::thread_id()] = oscompat::thread_name();
->>>>>>> ee8941b8
   GlobalProfiler::get()->registerRuntime(this);
 }
 
 SamplingProfiler::~SamplingProfiler() {
-  if (pthread_self() != currentThread_) {
-    ::hermes::hermes_fatal(
-        "SamplingProfiler should be destroyed on the same thread it is "
-        "created");
-  }
+  // TODO(T125910634): re-introduce the requirement for destroying the sampling
+  // profiler on the same thread in which it was created.
   GlobalProfiler::get()->unregisterRuntime(this);
 }
 
