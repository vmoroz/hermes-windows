/*
 * Copyright (c) Meta Platforms, Inc. and affiliates.
 *
 * This source code is licensed under the MIT license found in the
 * LICENSE file in the root directory of this source tree.
 */

#include "SamplingProfilerSampler.h"

#if defined(HERMESVM_SAMPLING_PROFILER_POSIX)

#include "hermes/Support/Semaphore.h"
#include "hermes/Support/ThreadLocal.h"
#include "hermes/VM/Callable.h"
#include "hermes/VM/HostModel.h"
#include "hermes/VM/Profiler/SamplingProfiler.h"
#include "hermes/VM/Runtime.h"
#include "hermes/VM/RuntimeModule-inline.h"
#include "hermes/VM/StackFrame-inline.h"

#include "llvh/Support/Compiler.h"

#include "ChromeTraceSerializer.h"

#ifdef HERMES_FACEBOOK_BUILD

// Deciding if LOOM is supported by the target platform or not. From this point
// on, the code should use
//
// HERMESVM_ENABLE_LOOM (for generic loom code)
//
// or
//
// HERMESVM_ENABLE_LOOM_<<platform>> (for platform-specific loom code)
//
// when dealing with Loom.

#if defined(__APPLE__)
#define HERMESVM_ENABLE_LOOM
#define HERMESVM_ENABLE_LOOM_APPLE

#elif defined(__ANDROID__)
#define HERMESVM_ENABLE_LOOM
#define HERMESVM_ENABLE_LOOM_ANDROID

#else
// Loom is not supported.

#endif // defined(__ANDROID__)

#endif // defined(HERMES_FACEBOOK_BUILD)

#if defined(HERMESVM_ENABLE_LOOM_ANDROID)
// Prevent "The deprecated ucontext routines require _XOPEN_SOURCE to be
// defined" error on mac.
#include <ucontext.h>
#endif // defined(HERMESVM_ENABLE_LOOM_ANDROID)

#include <fcntl.h>
#include <pthread.h>
#include <unistd.h>
#include <cassert>
#include <chrono>
#include <cmath>
#include <csignal>
#include <random>
#include <thread>

#if defined(HERMESVM_ENABLE_LOOM_ANDROID)
#include <profilo/ExternalApi.h>

#elif defined(HERMESVM_ENABLE_LOOM_APPLE)
#include <FBLoom/ExternalApi/ExternalApi.h>

#endif // defined(HERMESVM_ENABLE_LOOM_APPLE)

namespace hermes {
namespace vm {
namespace sampling_profiler {
namespace {

/// Name of the semaphore.
<<<<<<< HEAD
const char *const kSamplingDoneSemaphoreName = "/samplingDoneSem";

std::atomic<SamplingProfiler::GlobalProfiler *>
    SamplingProfiler::GlobalProfiler::instance_{nullptr};

#ifndef _MSC_VER
std::atomic<SamplingProfiler *>
    SamplingProfiler::GlobalProfiler::profilerForSig_{nullptr};
#endif

void SamplingProfiler::GlobalProfiler::registerRuntime(
    SamplingProfiler *profiler) {
  std::lock_guard<std::mutex> lockGuard(profilerLock_);
  profilers_.insert(profiler);

#if defined(__ANDROID__) && defined(HERMES_FACEBOOK_BUILD)
  assert(
      threadLocalProfilerForLoom_.get() == nullptr &&
      "multiple hermes runtime in the same thread");
  threadLocalProfilerForLoom_.set(profiler);
#endif
}

void SamplingProfiler::GlobalProfiler::unregisterRuntime(
    SamplingProfiler *profiler) {
  std::lock_guard<std::mutex> lockGuard(profilerLock_);
  bool succeed = profilers_.erase(profiler);
  // TODO: should we allow recursive style
  // register/register -> unregister/unregister call?
  assert(succeed && "How can runtime not registered yet?");
  (void)succeed;

#if defined(__ANDROID__) && defined(HERMES_FACEBOOK_BUILD)
  // TODO(T125910634): re-introduce the requirement for unregistering the
  // runtime in the same thread it was registered.
  threadLocalProfilerForLoom_.set(nullptr);
#endif
=======
constexpr char kSamplingDoneSemaphoreName[] = "/samplingDoneSem";

struct SamplingProfilerPosix : SamplingProfiler {
  SamplingProfilerPosix(Runtime &rt);
  ~SamplingProfilerPosix() override;

  /// Thread that this profiler instance represents. This can currently only be
  /// set from the constructor of SamplingProfiler, so we need to construct a
  /// new SamplingProfiler every time the runtime is moved to a different
  /// thread.
  pthread_t currentThread_;

#if defined(HERMESVM_ENABLE_LOOM_ANDROID)
  /// Registered loom callback for collecting stack frames.
  static StackCollectionRetcode collectStackForLoom(
      ucontext_t *ucontext,
      int64_t *frames,
      uint16_t *depth,
      uint16_t max_depth);

#elif defined(HERMESVM_ENABLE_LOOM_APPLE)
  /// Loom in Apple platforms is a "push" interface -- meaning the client code
  /// (in this case, the sampling profiler) will invoke an API when a new stack
  /// trace is available. This member controls whether Loom is enabled for the
  /// current this SamplingProfilerPosix.
  bool loomDataPushEnabled_{false};

  /// Previous timestamp when a push to loom occurred. The Loom API does not
  /// rate limit its callers, and thus care must be taken to not overload it.
  std::chrono::time_point<std::chrono::system_clock> previousPushTs;

  /// \return true if a new stack trace should be pushed to Loom.
  bool shouldPushDataToLoom() const;

  /// Converts the last sampled stack trace and push it to loom.
  void pushLastSampledStackToLoom();

#endif // defined(HERMESVM_ENABLE_LOOM_APPLE)

#if defined(HERMESVM_ENABLE_LOOM)
  // Common code that is shared by the collectStackForLoom(), for both the
  // Android and Apple versions.
  void collectStackForLoomCommon(
      const StackFrame &frame,
      int64_t *frames,
      uint32_t index);
#endif // defined(HERMESVM_ENABLE_LOOM)
};

struct SamplerPosix : Sampler {
  SamplerPosix();
  ~SamplerPosix() override;
  /// Pointing to the singleton SamplingProfiler instance.
  /// We need this field because accessing local static variable from
  /// signal handler is unsafe.
  static std::atomic<SamplerPosix *> instance_;

  /// Used to synchronise data writes between the timer thread and the signal
  /// handler in the runtime thread. Also used to send the target
  /// SamplingProfiler to be used during the stack walk.
  static std::atomic<SamplingProfiler *> profilerForSig_;

#if defined(HERMESVM_ENABLE_LOOM_ANDROID)
  /// Per-thread profiler instance for loom profiling.
  /// Limitations: No recursive runtimes in one thread.
  ThreadLocal<SamplingProfilerPosix> threadLocalProfilerForLoom_;
#endif // defined(HERMESVM_ENABLE_LOOM_ANDROID)

  /// Whether signal handler is registered or not. Protected by profilerLock_.
  bool isSigHandlerRegistered_{false};

  /// Semaphore to indicate all signal handlers have finished the sampling.
  Semaphore samplingDoneSem_;

  /// Register sampling signal handler if not done yet.
  /// \return true to indicate success.
  bool registerSignalHandlers();

  /// Unregister sampling signal handler.
  bool unregisterSignalHandler();

  /// Signal handler to walk the stack frames.
  static void profilingSignalHandler(int signo);
};
} // namespace

SamplingProfilerPosix::SamplingProfilerPosix(Runtime &rt)
    : SamplingProfiler(rt), currentThread_{pthread_self()} {
#if defined(HERMESVM_ENABLE_LOOM_APPLE)
  fbloom_profilo_api()->fbloom_register_enable_for_loom_callback(
      FBLoomTracerType::JAVASCRIPT, enable);
  fbloom_profilo_api()->fbloom_register_disable_for_loom_callback(
      FBLoomTracerType::JAVASCRIPT, disable);
  loomDataPushEnabled_ = true;
#endif // defined(HERMESVM_ENABLE_LOOM_APPLE)
}

SamplingProfilerPosix::~SamplingProfilerPosix() {
  // TODO(T125910634): re-introduce the requirement for destroying the sampling
  // profiler on the same thread in which it was created.
  Sampler::get()->unregisterRuntime(this);
>>>>>>> b21aafbc
}

std::atomic<SamplerPosix *> SamplerPosix::instance_{nullptr};

std::atomic<SamplingProfiler *> SamplerPosix::profilerForSig_{nullptr};

namespace {
/// invoke sigaction() posix API to register \p handler.
/// \return what sigaction() returns: 0 to indicate success.
static int invokeSignalAction(void (*handler)(int)) {
  struct sigaction actions;
  memset(&actions, 0, sizeof(actions));
  sigemptyset(&actions.sa_mask);
  // Allows interrupted IO primitives to restart.
  actions.sa_flags = SA_RESTART;
  actions.sa_handler = handler;
  return sigaction(SIGPROF, &actions, nullptr);
}
} // namespace

bool SamplerPosix::registerSignalHandlers() {
  if (isSigHandlerRegistered_) {
    return true;
  }
  if (invokeSignalAction(profilingSignalHandler) != 0) {
    perror("signal handler registration failed");
    return false;
  }
  isSigHandlerRegistered_ = true;
  return true;
}

bool SamplerPosix::unregisterSignalHandler() {
  if (!isSigHandlerRegistered_) {
    return true;
  }
  // Restore to default.
  if (invokeSignalAction(SIG_DFL) != 0) {
    perror("signal handler unregistration failed");
    return false;
  }
  isSigHandlerRegistered_ = false;
  return true;
}

<<<<<<< HEAD
#ifndef _MSC_VER
void SamplingProfiler::GlobalProfiler::profilingSignalHandler(int signo) {
#else
void SamplingProfiler::GlobalProfiler::profilingSignalHandler(
    SamplingProfiler *profiler) {
#endif
#ifndef _MSC_VER
=======
void SamplerPosix::profilingSignalHandler(int signo) {
>>>>>>> b21aafbc
  // Ensure that writes made on the timer thread before setting the current
  // profiler are correctly acquired.
  SamplingProfiler *localProfiler;
  while (!(localProfiler = profilerForSig_.load(std::memory_order_acquire))) {
  }
<<<<<<< HEAD
#else
  SamplingProfiler *localProfiler = profiler;
#endif
=======
>>>>>>> b21aafbc

  assert(
      localProfiler->suspendCount_ == 0 &&
      "Shouldn't interrupt the VM thread when the sampling profiler is "
      "suspended.");

  // Avoid spoiling errno in a signal handler by storing the old version and
  // re-assigning it.
  auto oldErrno = errno;

<<<<<<< HEAD
  auto profilerInstance = instance_.load();
  assert(
      profilerInstance != nullptr &&
      "Why is GlobalProfiler::instance_ not initialized yet?");

  // Sampling stack will touch GC objects(like closure) so only do so if heap
  // is valid.
  auto &curThreadRuntime = localProfiler->runtime_;
  assert(
      !curThreadRuntime.getHeap().inGC() &&
      "sampling profiler should be suspended before GC");
  (void)curThreadRuntime;
  profilerInstance->sampledStackDepth_ = localProfiler->walkRuntimeStack(
      profilerInstance->sampleStorage_, SaveDomains::Yes);
#ifndef _MSC_VER
=======
  auto *profilerInstance = static_cast<SamplerPosix *>(instance_.load());
  assert(
      profilerInstance != nullptr &&
      "Why is SamplerPosix::instance_ not initialized yet?");

  profilerInstance->walkRuntimeStack(localProfiler);

>>>>>>> b21aafbc
  // Ensure that writes made in the handler are visible to the timer thread.
  profilerForSig_.store(nullptr);

  if (!profilerInstance->samplingDoneSem_.notifyOne()) {
    errno = oldErrno;
    abort(); // Something is wrong.
  }
  errno = oldErrno;
}

<<<<<<< HEAD
bool SamplingProfiler::GlobalProfiler::sampleStack() {
  for (SamplingProfiler *localProfiler : profilers_) {
#ifndef _MSC_VER
    auto targetThreadId = localProfiler->currentThread_;
#else
    auto targetThreadHandle = localProfiler->currentThreadHandle_;
#endif
    std::lock_guard<std::mutex> lk(localProfiler->runtimeDataLock_);

    if (localProfiler->suspendCount_ > 0) {
      // Sampling profiler is suspended. Copy pre-captured stack instead without
      // interrupting the VM thread.
      if (localProfiler->preSuspendStackDepth_ > 0) {
        sampleStorage_ = localProfiler->preSuspendStackStorage_;
        sampledStackDepth_ = localProfiler->preSuspendStackDepth_;
      } else {
        // This suspension didn't record a stack trace. For example, a GC (like
        // mallocGC) did not record JS stack.
        // TODO: fix this for all cases.
        sampledStackDepth_ = 0;
      }
    } else {
      // Ensure there are no allocations in the signal handler by keeping ample
      // reserved space.
      localProfiler->domains_.reserve(
          localProfiler->domains_.size() + kMaxStackDepth);
      size_t domainCapacityBefore = localProfiler->domains_.capacity();
      (void)domainCapacityBefore;

#ifndef _MSC_VER
    // WINDOWS:: TODO:: Investigate whether this synchronization is required on Windows.
    // Guarantee that the runtime thread will not proceed until it has acquired
    // the updates to domains_.
    profilerForSig_.store(localProfiler, std::memory_order_release);

      // Signal target runtime thread to sample stack.
      pthread_kill(targetThreadId, SIGPROF);
#else
    // Suspend the runtime thread.
    DWORD prevSuspendCount = SuspendThread(targetThreadHandle);
    if (prevSuspendCount == -1) {
      return true;
    }
    assert(prevSuspendCount == 0);

    // Get the thread context. This call ensure that the thread suspension is completed.
    CONTEXT context;
    GetThreadContext(targetThreadHandle, &context);

    // Collect samples.
    profilingSignalHandler(localProfiler);
=======
/*static*/ Sampler *Sampler::get() {
  // We intentionally leak this memory to avoid a case where instance is
  // accessed after it is destroyed during shutdown.
  static SamplerPosix *instance = new SamplerPosix{};
  return instance;
}
>>>>>>> b21aafbc

SamplerPosix::~SamplerPosix() = default;

SamplerPosix::SamplerPosix() {
  instance_.store(this);
#if defined(HERMESVM_ENABLE_LOOM_ANDROID)
  profilo_api()->register_external_tracer_callback(
      TRACER_TYPE_JAVASCRIPT, SamplingProfilerPosix::collectStackForLoom);
#endif // defined(HERMESVM_ENABLE_LOOM_ANDROID)
}

<<<<<<< HEAD
      // Guarantee that this thread will observe all changes made to data
      // structures in the signal handler.
      while (profilerForSig_.load(std::memory_order_acquire) != nullptr) {
      }
#endif

      assert(
          localProfiler->domains_.capacity() == domainCapacityBefore &&
          "Must not dynamically allocate in signal handler");
    }
=======
bool Sampler::platformEnable() {
  auto *self = static_cast<SamplerPosix *>(this);
  if (!self->samplingDoneSem_.open(kSamplingDoneSemaphoreName)) {
    return false;
  }
  if (!self->registerSignalHandlers()) {
    return false;
  }

  return true;
}
>>>>>>> b21aafbc

bool Sampler::platformDisable() {
  auto *self = static_cast<SamplerPosix *>(this);
  if (!self->samplingDoneSem_.close()) {
    return false;
  }
  // Unregister handlers before shutdown.
  if (!self->unregisterSignalHandler()) {
    return false;
  }

  return true;
}

void Sampler::platformRegisterRuntime(SamplingProfiler *profiler) {
#if defined(HERMESVM_ENABLE_LOOM_ANDROID)
  auto *self = static_cast<SamplerPosix *>(this);
  assert(
      self->threadLocalProfilerForLoom_.get() == nullptr &&
      "multiple hermes runtime in the same thread");
  self->threadLocalProfilerForLoom_.set(
      static_cast<SamplingProfilerPosix *>(profiler));
#endif // defined(HERMESVM_ENABLE_LOOM_ANDROID)
}

void Sampler::platformUnregisterRuntime(SamplingProfiler *profiler) {
#if defined(HERMESVM_ENABLE_LOOM_ANDROID)
  auto *self = static_cast<SamplerPosix *>(this);
  // TODO(T125910634): re-introduce the requirement for unregistering the
  // runtime in the same thread it was registered.
  self->threadLocalProfilerForLoom_.set(nullptr);
#endif // defined(HERMESVM_ENABLE_LOOM_ANDROID)
}

void Sampler::platformPostSampleStack(SamplingProfiler *localProfiler) {
#if defined(HERMESVM_ENABLE_LOOM_APPLE)
  auto *posixProfiler = static_cast<SamplingProfilerPosix *>(localProfiler);
  if (posixProfiler->shouldPushDataToLoom()) {
    posixProfiler->pushLastSampledStackToLoom();
  }
#endif // defined(HERMESVM_ENABLE_LOOM_APPLE)
}

<<<<<<< HEAD
uint32_t SamplingProfiler::walkRuntimeStack(
    StackTrace &sampleStorage,
    SaveDomains saveDomains,
    uint32_t startIndex) {
  unsigned count = startIndex;

  // TODO: capture leaf frame IP.
  const Inst *ip = nullptr;
  for (ConstStackFramePtr frame : runtime_.getStackFrames()) {
    // Whether we successfully captured a stack frame or not.
    bool capturedFrame = true;
    auto &frameStorage = sampleStorage.stack[count];
    // Check if it is pure JS frame.
    auto *calleeCodeBlock = frame.getCalleeCodeBlock();
    if (calleeCodeBlock != nullptr) {
      frameStorage.kind = StackFrame::FrameKind::JSFunction;
      frameStorage.jsFrame.functionId = calleeCodeBlock->getFunctionID();
      frameStorage.jsFrame.offset =
          (ip == nullptr ? 0 : calleeCodeBlock->getOffsetOf(ip));
      auto *module = calleeCodeBlock->getRuntimeModule();
      assert(module != nullptr && "Cannot fetch runtimeModule for code block");
      frameStorage.jsFrame.module = module;
      // Don't execute a read or write barrier here because this is a signal
      // handler.
      if (saveDomains == SaveDomains::Yes)
        registerDomain(module->getDomainForSamplingProfiler(runtime_));
    } else if (
        auto *nativeFunction =
            dyn_vmcast<NativeFunction>(frame.getCalleeClosureUnsafe())) {
      frameStorage.kind = vmisa<FinalizableNativeFunction>(nativeFunction)
          ? StackFrame::FrameKind::FinalizableNativeFunction
          : StackFrame::FrameKind::NativeFunction;
      frameStorage.nativeFrame = nativeFunction->getFunctionPtr();
    } else {
      // TODO: handle BoundFunction.
      capturedFrame = false;
    }
=======
bool Sampler::platformSuspendVMAndWalkStack(SamplingProfiler *profiler) {
  auto *self = static_cast<SamplerPosix *>(this);
  auto *posixProfiler = static_cast<SamplingProfilerPosix *>(profiler);
  // Guarantee that the runtime thread will not proceed until it has
  // acquired the updates to domains_.
  self->profilerForSig_.store(profiler, std::memory_order_release);
>>>>>>> b21aafbc

  // Signal target runtime thread to sample stack.
  pthread_kill(posixProfiler->currentThread_, SIGPROF);

  // Threading: samplingDoneSem_ will synchronise this thread with the
  // signal handler, so that we only have one active signal at a time.
  if (!self->samplingDoneSem_.wait()) {
    return false;
  }

  // Guarantee that this thread will observe all changes made to data
  // structures in the signal handler.
  while (self->profilerForSig_.load(std::memory_order_acquire) != nullptr) {
  }

  return true;
}

#if defined(HERMESVM_ENABLE_LOOM)
void SamplingProfilerPosix::collectStackForLoomCommon(
    const StackFrame &frame,
    int64_t *frames,
    uint32_t index) {
  constexpr uint64_t kNativeFrameMask = ((uint64_t)1 << 63);
  switch (frame.kind) {
    case StackFrame::FrameKind::JSFunction: {
      auto *bcProvider = frame.jsFrame.module->getBytecode();
      uint32_t virtualOffset =
          bcProvider->getVirtualOffsetForFunction(frame.jsFrame.functionId) +
          frame.jsFrame.offset;
      uint32_t segmentID = bcProvider->getSegmentID();
      uint64_t frameAddress = ((uint64_t)segmentID << 32) + virtualOffset;
      assert(
          (frameAddress & kNativeFrameMask) == 0 &&
          "Module id should take less than 32 bits");
      frames[(index)] = static_cast<int64_t>(frameAddress);
      break;
    }

    case StackFrame::FrameKind::NativeFunction:
    case StackFrame::FrameKind::FinalizableNativeFunction: {
#if defined(HERMESVM_ENABLE_LOOM_ANDROID)
      NativeFunctionPtr nativeFrame = frame.nativeFunctionPtrForLoom;
#elif defined(HERMESVM_ENABLE_LOOM_APPLE)
      NativeFunctionPtr nativeFrame = getNativeFunctionPtr(frame);
#else // defined(HERMESVM_ENABLE_LOOM_APPLE)
      // Intentionally left empty to catch cases where HERMESVM_ENABLE_LOOM is
      // defined but the underlying platform is not handled.
#endif // defined(HERMESVM_ENABLE_LOOM_APPLE)
      frames[(index)] = ((uint64_t)nativeFrame | kNativeFrameMask);
      break;
    }

#if defined(HERMESVM_ENABLE_LOOM_APPLE)
    case StackFrame::FrameKind::SuspendFrame:
      break;
#endif // defined(HERMESVM_ENABLE_LOOM_APPLE)

    default:
      llvm_unreachable("Loom: unknown frame kind");
  }
}
#endif // defined(HERMESVM_ENABLE_LOOM)

#if defined(HERMESVM_ENABLE_LOOM_ANDROID)
/*static*/ StackCollectionRetcode SamplingProfilerPosix::collectStackForLoom(
    ucontext_t *ucontext,
    int64_t *frames,
    uint16_t *depth,
    uint16_t max_depth) {
<<<<<<< HEAD
  auto profilerInstance = GlobalProfiler::instance_.load();
  SamplingProfiler *localProfiler =
=======
  auto profilerInstance = SamplerPosix::instance_.load();
  SamplingProfilerPosix *localProfiler =
>>>>>>> b21aafbc
      profilerInstance->threadLocalProfilerForLoom_.get();
  if (localProfiler == nullptr) {
    // No runtime in this thread.
    return StackCollectionRetcode::NO_STACK_FOR_THREAD;
  }

  uint32_t sampledStackDepth = 0;
  // Sampling stack will touch GC objects(like closure) so
  // only do so if heap is valid.
<<<<<<< HEAD
  if (LLVM_LIKELY(localProfiler->suspendCount_ == 0)) {
=======
  if (LLVM_LIKELY(!localProfiler->isSuspended())) {
>>>>>>> b21aafbc
    Runtime &curThreadRuntime = localProfiler->runtime_;
    assert(
        !curThreadRuntime.getHeap().inGC() &&
        "sampling profiler should be suspended before GC");
    (void)curThreadRuntime;
    assert(
        profilerInstance != nullptr &&
        "Why is Sampler::instance_ not initialized yet?");
    // Do not register domains for Loom profiling, since we don't use them for
    // symbolication.
    sampledStackDepth = localProfiler->walkRuntimeStack(
        profilerInstance->sampleStorage_, InLoom::Yes);
  } else {
    // TODO: log "GC in process" meta event.
    sampledStackDepth = 0;
  }

  // Loom stack frames are encoded like this:
  //   1. Most significant bit of 64bits address is set for native frame.
  //   2. JS frame: module id in high 32 bits, address virtual offset in lower
  //   32 bits, with MSB unset.
  //   3. Native/Finalizable frame: address returned with MSB set.
  // TODO: enhance this when supporting more frame types.
  sampledStackDepth = std::min(sampledStackDepth, (uint32_t)max_depth);
  for (uint32_t i = 0; i < sampledStackDepth; ++i) {
    const StackFrame &stackFrame = profilerInstance->sampleStorage_.stack[i];
    localProfiler->collectStackForLoomCommon(stackFrame, frames, i);
  }
  *depth = sampledStackDepth;
  if (*depth == 0) {
    return StackCollectionRetcode::EMPTY_STACK;
  }
  return StackCollectionRetcode::SUCCESS;
}
<<<<<<< HEAD
#endif

SamplingProfiler::SamplingProfiler(Runtime &runtime) :
#ifndef _MSC_VER
    currentThread_{pthread_self()}, 
#endif
    runtime_{runtime} {

#ifdef _MSC_VER
    currentThreadHandle_ = OpenThread(
      THREAD_GET_CONTEXT | THREAD_SUSPEND_RESUME | THREAD_QUERY_INFORMATION,
      false,
      GetCurrentThreadId());

  threadId_ = oscompat::thread_id();
#endif
  threadNames_[oscompat::thread_id()] = oscompat::thread_name();
  GlobalProfiler::get()->registerRuntime(this);
}

SamplingProfiler::~SamplingProfiler() {
  // TODO(T125910634): re-introduce the requirement for destroying the sampling
  // profiler on the same thread in which it was created.
  GlobalProfiler::get()->unregisterRuntime(this);
}

void SamplingProfiler::dumpSampledStackGlobal(llvh::raw_ostream &OS) {
  auto globalProfiler = GlobalProfiler::get();
  std::lock_guard<std::mutex> lk(globalProfiler->profilerLock_);
  if (!globalProfiler->profilers_.empty()) {
    auto *localProfiler = *globalProfiler->profilers_.begin();
    localProfiler->dumpSampledStack(OS);
  }
}

void SamplingProfiler::dumpSampledStack(llvh::raw_ostream &OS) {
  std::lock_guard<std::mutex> lk(runtimeDataLock_);
  OS << "dumpSamples called from runtime\n";
  OS << "Total " << sampledStacks_.size() << " samples\n";
  for (unsigned i = 0; i < sampledStacks_.size(); ++i) {
    auto &sample = sampledStacks_[i];
    uint64_t timeStamp = sample.timeStamp.time_since_epoch().count();
    OS << "[" << i << "]: tid[" << sample.tid << "], ts[" << timeStamp << "] ";

    // Leaf frame is in sample[0] so dump it backward to
    // get root => leaf represenation.
    for (auto iter = sample.stack.rbegin(); iter != sample.stack.rend();
         ++iter) {
      const StackFrame &frame = *iter;
      switch (frame.kind) {
        case StackFrame::FrameKind::JSFunction:
          OS << "[JS] " << frame.jsFrame.functionId << ":"
             << frame.jsFrame.offset;
          break;

        case StackFrame::FrameKind::NativeFunction:
          OS << "[Native] " << reinterpret_cast<uintptr_t>(frame.nativeFrame);
          break;

        case StackFrame::FrameKind::FinalizableNativeFunction:
          OS << "[HostFunction]";
          break;

        default:
          llvm_unreachable("Unknown frame kind");
      }
      OS << " => ";
=======
#endif // defined(HERMESVM_ENABLE_LOOM_ANDROID)

#if defined(HERMESVM_ENABLE_LOOM_APPLE)
bool SamplingProfilerPosix::shouldPushDataToLoom() const {
  auto now = std::chrono::system_clock::now();
  constexpr auto kLoomDelay = std::chrono::milliseconds(50);
  // The default sample stack interval in timerLoop() is between 5-15ms which
  // is too often for loom.
  return loomDataPushEnabled_ && (now - previousPushTs > kLoomDelay);
}

void SamplingProfilerPosix::pushLastSampledStackToLoom() {
  constexpr uint16_t maxDepth = 512;
  int64_t frames[maxDepth];
  uint16_t depth = 0;
  // Each element in sampledStacks_ is one call stack, access the last one
  // to get the latest stack trace.
  auto sample = sampledStacks_.back();
  for (auto iter = sample.stack.rbegin(); iter != sample.stack.rend(); ++iter) {
    const StackFrame &frame = *iter;
    collectStackForLoomCommon(frame, frames, depth);
    depth++;
    if (depth > maxDepth) {
      return;
>>>>>>> b21aafbc
    }
  }
  fbloom_profilo_api()->fbloom_write_stack_to_loom(
      FBLoomTracerType::JAVASCRIPT, frames, depth);
  previousPushTs = std::chrono::system_clock::now();
  clear();
}
#endif // defined(HERMESVM_ENABLE_LOOM_APPLE)
} // namespace sampling_profiler

<<<<<<< HEAD
void SamplingProfiler::serializeInDevToolsFormat(llvh::raw_ostream &OS) {
  std::lock_guard<std::mutex> lk(runtimeDataLock_);
  hermes::vm::serializeAsProfilerProfile(
      OS, ChromeTraceFormat::create(getpid(), threadNames_, sampledStacks_));
  clear();
}

bool SamplingProfiler::enable() {
  return GlobalProfiler::get()->enable();
}

bool SamplingProfiler::GlobalProfiler::enable() {
  std::lock_guard<std::mutex> lockGuard(profilerLock_);
  if (enabled_) {
    return true;
  }
#ifndef _MSC_VER
  if (!samplingDoneSem_.open(kSamplingDoneSemaphoreName)) {
    return false;
  }
  if (!registerSignalHandlers()) {
    return false;
  }
#endif
  enabled_ = true;
  // Start timer thread.
  timerThread_ = std::thread(&GlobalProfiler::timerLoop, this);
  return true;
}

bool SamplingProfiler::disable() {
  return GlobalProfiler::get()->disable();
}

bool SamplingProfiler::GlobalProfiler::disable() {
  {
    std::lock_guard<std::mutex> lockGuard(profilerLock_);
    if (!enabled_) {
      // Already disabled.
      return true;
    }
#ifndef _MSC_VER
    if (!samplingDoneSem_.close()) {
      return false;
    }
    // Unregister handlers before shutdown.
    if (!unregisterSignalHandler()) {
      return false;
    }
#endif
    // Telling timer thread to exit.
    enabled_ = false;
  }
  // Notify the timer thread that it has been disabled.
  enabledCondVar_.notify_all();
  // Wait for timer thread to exit. This avoids the timer thread reading from
  // memory that is freed after a main thread exits. This is outside the lock
  // on profilerLock_ since the timer thread needs to acquire that lock.
  timerThread_.join();
  return true;
}

void SamplingProfiler::clear() {
  sampledStacks_.clear();
  // Release all strong roots to domains.
  domains_.clear();
  // TODO: keep thread names that are still in use.
  threadNames_.clear();
}

void SamplingProfiler::suspend(std::string_view extraInfo) {
  std::lock_guard<std::mutex> lk(runtimeDataLock_);
  if (++suspendCount_ > 1 || extraInfo.empty()) {
    // If there are multiple nested suspend calls use a default "suspended"
    // label for the suspend entry in the call stack. Also use the default
    // when no extra info is provided.
    extraInfo = "suspended";
  }

  // Only record the stack trace for the first suspend() call.
  if (LLVM_UNLIKELY(GlobalProfiler::get()->enabled() && suspendCount_ == 1)) {
    recordPreSuspendStack(extraInfo);
  }
}

void SamplingProfiler::resume() {
  std::lock_guard<std::mutex> lk(runtimeDataLock_);
  assert(suspendCount_ > 0 && "resume() without suspend()");
  if (--suspendCount_ == 0) {
    preSuspendStackDepth_ = 0;
  }
}

void SamplingProfiler::recordPreSuspendStack(std::string_view extraInfo) {
  std::pair<std::unordered_set<std::string>::iterator, bool> retPair =
      suspendEventExtraInfoSet_.emplace(extraInfo);
  SuspendFrameInfo suspendExtraInfo = &(*(retPair.first));

  auto &leafFrame = preSuspendStackStorage_.stack[0];
  leafFrame.kind = StackFrame::FrameKind::SuspendFrame;
  leafFrame.suspendFrame = suspendExtraInfo;

  // Leaf frame slot has been used, filling from index 1.
  preSuspendStackDepth_ =
      walkRuntimeStack(preSuspendStackStorage_, SaveDomains::Yes, 1);
}

bool operator==(
    const SamplingProfiler::StackFrame &left,
    const SamplingProfiler::StackFrame &right) {
  if (left.kind != right.kind) {
    return false;
  }
  switch (left.kind) {
    case SamplingProfiler::StackFrame::FrameKind::JSFunction:
      return left.jsFrame.functionId == right.jsFrame.functionId &&
          left.jsFrame.offset == right.jsFrame.offset;

    case SamplingProfiler::StackFrame::FrameKind::NativeFunction:
      return left.nativeFrame == right.nativeFrame;

    case SamplingProfiler::StackFrame::FrameKind::FinalizableNativeFunction:
      return left.finalizableNativeFrame == right.finalizableNativeFrame;

    case SamplingProfiler::StackFrame::FrameKind::SuspendFrame:
      return left.suspendFrame == right.suspendFrame;

    default:
      llvm_unreachable("Unknown frame kind");
  }
=======
std::unique_ptr<SamplingProfiler> SamplingProfiler::create(Runtime &rt) {
  return std::make_unique<sampling_profiler::SamplingProfilerPosix>(rt);
}

bool SamplingProfiler::belongsToCurrentThread() const {
  return static_cast<const sampling_profiler::SamplingProfilerPosix *>(this)
             ->currentThread_ == pthread_self();
>>>>>>> b21aafbc
}

} // namespace vm
} // namespace hermes

#endif // defined(HERMESVM_SAMPLING_PROFILER_POSIX)<|MERGE_RESOLUTION|>--- conflicted
+++ resolved
@@ -80,45 +80,6 @@
 namespace {
 
 /// Name of the semaphore.
-<<<<<<< HEAD
-const char *const kSamplingDoneSemaphoreName = "/samplingDoneSem";
-
-std::atomic<SamplingProfiler::GlobalProfiler *>
-    SamplingProfiler::GlobalProfiler::instance_{nullptr};
-
-#ifndef _MSC_VER
-std::atomic<SamplingProfiler *>
-    SamplingProfiler::GlobalProfiler::profilerForSig_{nullptr};
-#endif
-
-void SamplingProfiler::GlobalProfiler::registerRuntime(
-    SamplingProfiler *profiler) {
-  std::lock_guard<std::mutex> lockGuard(profilerLock_);
-  profilers_.insert(profiler);
-
-#if defined(__ANDROID__) && defined(HERMES_FACEBOOK_BUILD)
-  assert(
-      threadLocalProfilerForLoom_.get() == nullptr &&
-      "multiple hermes runtime in the same thread");
-  threadLocalProfilerForLoom_.set(profiler);
-#endif
-}
-
-void SamplingProfiler::GlobalProfiler::unregisterRuntime(
-    SamplingProfiler *profiler) {
-  std::lock_guard<std::mutex> lockGuard(profilerLock_);
-  bool succeed = profilers_.erase(profiler);
-  // TODO: should we allow recursive style
-  // register/register -> unregister/unregister call?
-  assert(succeed && "How can runtime not registered yet?");
-  (void)succeed;
-
-#if defined(__ANDROID__) && defined(HERMES_FACEBOOK_BUILD)
-  // TODO(T125910634): re-introduce the requirement for unregistering the
-  // runtime in the same thread it was registered.
-  threadLocalProfilerForLoom_.set(nullptr);
-#endif
-=======
 constexpr char kSamplingDoneSemaphoreName[] = "/samplingDoneSem";
 
 struct SamplingProfilerPosix : SamplingProfiler {
@@ -220,7 +181,6 @@
   // TODO(T125910634): re-introduce the requirement for destroying the sampling
   // profiler on the same thread in which it was created.
   Sampler::get()->unregisterRuntime(this);
->>>>>>> b21aafbc
 }
 
 std::atomic<SamplerPosix *> SamplerPosix::instance_{nullptr};
@@ -266,55 +226,17 @@
   return true;
 }
 
-<<<<<<< HEAD
-#ifndef _MSC_VER
-void SamplingProfiler::GlobalProfiler::profilingSignalHandler(int signo) {
-#else
-void SamplingProfiler::GlobalProfiler::profilingSignalHandler(
-    SamplingProfiler *profiler) {
-#endif
-#ifndef _MSC_VER
-=======
 void SamplerPosix::profilingSignalHandler(int signo) {
->>>>>>> b21aafbc
   // Ensure that writes made on the timer thread before setting the current
   // profiler are correctly acquired.
   SamplingProfiler *localProfiler;
   while (!(localProfiler = profilerForSig_.load(std::memory_order_acquire))) {
   }
-<<<<<<< HEAD
-#else
-  SamplingProfiler *localProfiler = profiler;
-#endif
-=======
->>>>>>> b21aafbc
-
-  assert(
-      localProfiler->suspendCount_ == 0 &&
-      "Shouldn't interrupt the VM thread when the sampling profiler is "
-      "suspended.");
 
   // Avoid spoiling errno in a signal handler by storing the old version and
   // re-assigning it.
   auto oldErrno = errno;
 
-<<<<<<< HEAD
-  auto profilerInstance = instance_.load();
-  assert(
-      profilerInstance != nullptr &&
-      "Why is GlobalProfiler::instance_ not initialized yet?");
-
-  // Sampling stack will touch GC objects(like closure) so only do so if heap
-  // is valid.
-  auto &curThreadRuntime = localProfiler->runtime_;
-  assert(
-      !curThreadRuntime.getHeap().inGC() &&
-      "sampling profiler should be suspended before GC");
-  (void)curThreadRuntime;
-  profilerInstance->sampledStackDepth_ = localProfiler->walkRuntimeStack(
-      profilerInstance->sampleStorage_, SaveDomains::Yes);
-#ifndef _MSC_VER
-=======
   auto *profilerInstance = static_cast<SamplerPosix *>(instance_.load());
   assert(
       profilerInstance != nullptr &&
@@ -322,7 +244,6 @@
 
   profilerInstance->walkRuntimeStack(localProfiler);
 
->>>>>>> b21aafbc
   // Ensure that writes made in the handler are visible to the timer thread.
   profilerForSig_.store(nullptr);
 
@@ -333,66 +254,12 @@
   errno = oldErrno;
 }
 
-<<<<<<< HEAD
-bool SamplingProfiler::GlobalProfiler::sampleStack() {
-  for (SamplingProfiler *localProfiler : profilers_) {
-#ifndef _MSC_VER
-    auto targetThreadId = localProfiler->currentThread_;
-#else
-    auto targetThreadHandle = localProfiler->currentThreadHandle_;
-#endif
-    std::lock_guard<std::mutex> lk(localProfiler->runtimeDataLock_);
-
-    if (localProfiler->suspendCount_ > 0) {
-      // Sampling profiler is suspended. Copy pre-captured stack instead without
-      // interrupting the VM thread.
-      if (localProfiler->preSuspendStackDepth_ > 0) {
-        sampleStorage_ = localProfiler->preSuspendStackStorage_;
-        sampledStackDepth_ = localProfiler->preSuspendStackDepth_;
-      } else {
-        // This suspension didn't record a stack trace. For example, a GC (like
-        // mallocGC) did not record JS stack.
-        // TODO: fix this for all cases.
-        sampledStackDepth_ = 0;
-      }
-    } else {
-      // Ensure there are no allocations in the signal handler by keeping ample
-      // reserved space.
-      localProfiler->domains_.reserve(
-          localProfiler->domains_.size() + kMaxStackDepth);
-      size_t domainCapacityBefore = localProfiler->domains_.capacity();
-      (void)domainCapacityBefore;
-
-#ifndef _MSC_VER
-    // WINDOWS:: TODO:: Investigate whether this synchronization is required on Windows.
-    // Guarantee that the runtime thread will not proceed until it has acquired
-    // the updates to domains_.
-    profilerForSig_.store(localProfiler, std::memory_order_release);
-
-      // Signal target runtime thread to sample stack.
-      pthread_kill(targetThreadId, SIGPROF);
-#else
-    // Suspend the runtime thread.
-    DWORD prevSuspendCount = SuspendThread(targetThreadHandle);
-    if (prevSuspendCount == -1) {
-      return true;
-    }
-    assert(prevSuspendCount == 0);
-
-    // Get the thread context. This call ensure that the thread suspension is completed.
-    CONTEXT context;
-    GetThreadContext(targetThreadHandle, &context);
-
-    // Collect samples.
-    profilingSignalHandler(localProfiler);
-=======
 /*static*/ Sampler *Sampler::get() {
   // We intentionally leak this memory to avoid a case where instance is
   // accessed after it is destroyed during shutdown.
   static SamplerPosix *instance = new SamplerPosix{};
   return instance;
 }
->>>>>>> b21aafbc
 
 SamplerPosix::~SamplerPosix() = default;
 
@@ -404,18 +271,6 @@
 #endif // defined(HERMESVM_ENABLE_LOOM_ANDROID)
 }
 
-<<<<<<< HEAD
-      // Guarantee that this thread will observe all changes made to data
-      // structures in the signal handler.
-      while (profilerForSig_.load(std::memory_order_acquire) != nullptr) {
-      }
-#endif
-
-      assert(
-          localProfiler->domains_.capacity() == domainCapacityBefore &&
-          "Must not dynamically allocate in signal handler");
-    }
-=======
 bool Sampler::platformEnable() {
   auto *self = static_cast<SamplerPosix *>(this);
   if (!self->samplingDoneSem_.open(kSamplingDoneSemaphoreName)) {
@@ -427,7 +282,6 @@
 
   return true;
 }
->>>>>>> b21aafbc
 
 bool Sampler::platformDisable() {
   auto *self = static_cast<SamplerPosix *>(this);
@@ -471,52 +325,12 @@
 #endif // defined(HERMESVM_ENABLE_LOOM_APPLE)
 }
 
-<<<<<<< HEAD
-uint32_t SamplingProfiler::walkRuntimeStack(
-    StackTrace &sampleStorage,
-    SaveDomains saveDomains,
-    uint32_t startIndex) {
-  unsigned count = startIndex;
-
-  // TODO: capture leaf frame IP.
-  const Inst *ip = nullptr;
-  for (ConstStackFramePtr frame : runtime_.getStackFrames()) {
-    // Whether we successfully captured a stack frame or not.
-    bool capturedFrame = true;
-    auto &frameStorage = sampleStorage.stack[count];
-    // Check if it is pure JS frame.
-    auto *calleeCodeBlock = frame.getCalleeCodeBlock();
-    if (calleeCodeBlock != nullptr) {
-      frameStorage.kind = StackFrame::FrameKind::JSFunction;
-      frameStorage.jsFrame.functionId = calleeCodeBlock->getFunctionID();
-      frameStorage.jsFrame.offset =
-          (ip == nullptr ? 0 : calleeCodeBlock->getOffsetOf(ip));
-      auto *module = calleeCodeBlock->getRuntimeModule();
-      assert(module != nullptr && "Cannot fetch runtimeModule for code block");
-      frameStorage.jsFrame.module = module;
-      // Don't execute a read or write barrier here because this is a signal
-      // handler.
-      if (saveDomains == SaveDomains::Yes)
-        registerDomain(module->getDomainForSamplingProfiler(runtime_));
-    } else if (
-        auto *nativeFunction =
-            dyn_vmcast<NativeFunction>(frame.getCalleeClosureUnsafe())) {
-      frameStorage.kind = vmisa<FinalizableNativeFunction>(nativeFunction)
-          ? StackFrame::FrameKind::FinalizableNativeFunction
-          : StackFrame::FrameKind::NativeFunction;
-      frameStorage.nativeFrame = nativeFunction->getFunctionPtr();
-    } else {
-      // TODO: handle BoundFunction.
-      capturedFrame = false;
-    }
-=======
 bool Sampler::platformSuspendVMAndWalkStack(SamplingProfiler *profiler) {
   auto *self = static_cast<SamplerPosix *>(this);
   auto *posixProfiler = static_cast<SamplingProfilerPosix *>(profiler);
   // Guarantee that the runtime thread will not proceed until it has
   // acquired the updates to domains_.
   self->profilerForSig_.store(profiler, std::memory_order_release);
->>>>>>> b21aafbc
 
   // Signal target runtime thread to sample stack.
   pthread_kill(posixProfiler->currentThread_, SIGPROF);
@@ -587,13 +401,8 @@
     int64_t *frames,
     uint16_t *depth,
     uint16_t max_depth) {
-<<<<<<< HEAD
-  auto profilerInstance = GlobalProfiler::instance_.load();
-  SamplingProfiler *localProfiler =
-=======
   auto profilerInstance = SamplerPosix::instance_.load();
   SamplingProfilerPosix *localProfiler =
->>>>>>> b21aafbc
       profilerInstance->threadLocalProfilerForLoom_.get();
   if (localProfiler == nullptr) {
     // No runtime in this thread.
@@ -603,11 +412,7 @@
   uint32_t sampledStackDepth = 0;
   // Sampling stack will touch GC objects(like closure) so
   // only do so if heap is valid.
-<<<<<<< HEAD
-  if (LLVM_LIKELY(localProfiler->suspendCount_ == 0)) {
-=======
   if (LLVM_LIKELY(!localProfiler->isSuspended())) {
->>>>>>> b21aafbc
     Runtime &curThreadRuntime = localProfiler->runtime_;
     assert(
         !curThreadRuntime.getHeap().inGC() &&
@@ -642,75 +447,6 @@
   }
   return StackCollectionRetcode::SUCCESS;
 }
-<<<<<<< HEAD
-#endif
-
-SamplingProfiler::SamplingProfiler(Runtime &runtime) :
-#ifndef _MSC_VER
-    currentThread_{pthread_self()}, 
-#endif
-    runtime_{runtime} {
-
-#ifdef _MSC_VER
-    currentThreadHandle_ = OpenThread(
-      THREAD_GET_CONTEXT | THREAD_SUSPEND_RESUME | THREAD_QUERY_INFORMATION,
-      false,
-      GetCurrentThreadId());
-
-  threadId_ = oscompat::thread_id();
-#endif
-  threadNames_[oscompat::thread_id()] = oscompat::thread_name();
-  GlobalProfiler::get()->registerRuntime(this);
-}
-
-SamplingProfiler::~SamplingProfiler() {
-  // TODO(T125910634): re-introduce the requirement for destroying the sampling
-  // profiler on the same thread in which it was created.
-  GlobalProfiler::get()->unregisterRuntime(this);
-}
-
-void SamplingProfiler::dumpSampledStackGlobal(llvh::raw_ostream &OS) {
-  auto globalProfiler = GlobalProfiler::get();
-  std::lock_guard<std::mutex> lk(globalProfiler->profilerLock_);
-  if (!globalProfiler->profilers_.empty()) {
-    auto *localProfiler = *globalProfiler->profilers_.begin();
-    localProfiler->dumpSampledStack(OS);
-  }
-}
-
-void SamplingProfiler::dumpSampledStack(llvh::raw_ostream &OS) {
-  std::lock_guard<std::mutex> lk(runtimeDataLock_);
-  OS << "dumpSamples called from runtime\n";
-  OS << "Total " << sampledStacks_.size() << " samples\n";
-  for (unsigned i = 0; i < sampledStacks_.size(); ++i) {
-    auto &sample = sampledStacks_[i];
-    uint64_t timeStamp = sample.timeStamp.time_since_epoch().count();
-    OS << "[" << i << "]: tid[" << sample.tid << "], ts[" << timeStamp << "] ";
-
-    // Leaf frame is in sample[0] so dump it backward to
-    // get root => leaf represenation.
-    for (auto iter = sample.stack.rbegin(); iter != sample.stack.rend();
-         ++iter) {
-      const StackFrame &frame = *iter;
-      switch (frame.kind) {
-        case StackFrame::FrameKind::JSFunction:
-          OS << "[JS] " << frame.jsFrame.functionId << ":"
-             << frame.jsFrame.offset;
-          break;
-
-        case StackFrame::FrameKind::NativeFunction:
-          OS << "[Native] " << reinterpret_cast<uintptr_t>(frame.nativeFrame);
-          break;
-
-        case StackFrame::FrameKind::FinalizableNativeFunction:
-          OS << "[HostFunction]";
-          break;
-
-        default:
-          llvm_unreachable("Unknown frame kind");
-      }
-      OS << " => ";
-=======
 #endif // defined(HERMESVM_ENABLE_LOOM_ANDROID)
 
 #if defined(HERMESVM_ENABLE_LOOM_APPLE)
@@ -735,7 +471,6 @@
     depth++;
     if (depth > maxDepth) {
       return;
->>>>>>> b21aafbc
     }
   }
   fbloom_profilo_api()->fbloom_write_stack_to_loom(
@@ -746,138 +481,6 @@
 #endif // defined(HERMESVM_ENABLE_LOOM_APPLE)
 } // namespace sampling_profiler
 
-<<<<<<< HEAD
-void SamplingProfiler::serializeInDevToolsFormat(llvh::raw_ostream &OS) {
-  std::lock_guard<std::mutex> lk(runtimeDataLock_);
-  hermes::vm::serializeAsProfilerProfile(
-      OS, ChromeTraceFormat::create(getpid(), threadNames_, sampledStacks_));
-  clear();
-}
-
-bool SamplingProfiler::enable() {
-  return GlobalProfiler::get()->enable();
-}
-
-bool SamplingProfiler::GlobalProfiler::enable() {
-  std::lock_guard<std::mutex> lockGuard(profilerLock_);
-  if (enabled_) {
-    return true;
-  }
-#ifndef _MSC_VER
-  if (!samplingDoneSem_.open(kSamplingDoneSemaphoreName)) {
-    return false;
-  }
-  if (!registerSignalHandlers()) {
-    return false;
-  }
-#endif
-  enabled_ = true;
-  // Start timer thread.
-  timerThread_ = std::thread(&GlobalProfiler::timerLoop, this);
-  return true;
-}
-
-bool SamplingProfiler::disable() {
-  return GlobalProfiler::get()->disable();
-}
-
-bool SamplingProfiler::GlobalProfiler::disable() {
-  {
-    std::lock_guard<std::mutex> lockGuard(profilerLock_);
-    if (!enabled_) {
-      // Already disabled.
-      return true;
-    }
-#ifndef _MSC_VER
-    if (!samplingDoneSem_.close()) {
-      return false;
-    }
-    // Unregister handlers before shutdown.
-    if (!unregisterSignalHandler()) {
-      return false;
-    }
-#endif
-    // Telling timer thread to exit.
-    enabled_ = false;
-  }
-  // Notify the timer thread that it has been disabled.
-  enabledCondVar_.notify_all();
-  // Wait for timer thread to exit. This avoids the timer thread reading from
-  // memory that is freed after a main thread exits. This is outside the lock
-  // on profilerLock_ since the timer thread needs to acquire that lock.
-  timerThread_.join();
-  return true;
-}
-
-void SamplingProfiler::clear() {
-  sampledStacks_.clear();
-  // Release all strong roots to domains.
-  domains_.clear();
-  // TODO: keep thread names that are still in use.
-  threadNames_.clear();
-}
-
-void SamplingProfiler::suspend(std::string_view extraInfo) {
-  std::lock_guard<std::mutex> lk(runtimeDataLock_);
-  if (++suspendCount_ > 1 || extraInfo.empty()) {
-    // If there are multiple nested suspend calls use a default "suspended"
-    // label for the suspend entry in the call stack. Also use the default
-    // when no extra info is provided.
-    extraInfo = "suspended";
-  }
-
-  // Only record the stack trace for the first suspend() call.
-  if (LLVM_UNLIKELY(GlobalProfiler::get()->enabled() && suspendCount_ == 1)) {
-    recordPreSuspendStack(extraInfo);
-  }
-}
-
-void SamplingProfiler::resume() {
-  std::lock_guard<std::mutex> lk(runtimeDataLock_);
-  assert(suspendCount_ > 0 && "resume() without suspend()");
-  if (--suspendCount_ == 0) {
-    preSuspendStackDepth_ = 0;
-  }
-}
-
-void SamplingProfiler::recordPreSuspendStack(std::string_view extraInfo) {
-  std::pair<std::unordered_set<std::string>::iterator, bool> retPair =
-      suspendEventExtraInfoSet_.emplace(extraInfo);
-  SuspendFrameInfo suspendExtraInfo = &(*(retPair.first));
-
-  auto &leafFrame = preSuspendStackStorage_.stack[0];
-  leafFrame.kind = StackFrame::FrameKind::SuspendFrame;
-  leafFrame.suspendFrame = suspendExtraInfo;
-
-  // Leaf frame slot has been used, filling from index 1.
-  preSuspendStackDepth_ =
-      walkRuntimeStack(preSuspendStackStorage_, SaveDomains::Yes, 1);
-}
-
-bool operator==(
-    const SamplingProfiler::StackFrame &left,
-    const SamplingProfiler::StackFrame &right) {
-  if (left.kind != right.kind) {
-    return false;
-  }
-  switch (left.kind) {
-    case SamplingProfiler::StackFrame::FrameKind::JSFunction:
-      return left.jsFrame.functionId == right.jsFrame.functionId &&
-          left.jsFrame.offset == right.jsFrame.offset;
-
-    case SamplingProfiler::StackFrame::FrameKind::NativeFunction:
-      return left.nativeFrame == right.nativeFrame;
-
-    case SamplingProfiler::StackFrame::FrameKind::FinalizableNativeFunction:
-      return left.finalizableNativeFrame == right.finalizableNativeFrame;
-
-    case SamplingProfiler::StackFrame::FrameKind::SuspendFrame:
-      return left.suspendFrame == right.suspendFrame;
-
-    default:
-      llvm_unreachable("Unknown frame kind");
-  }
-=======
 std::unique_ptr<SamplingProfiler> SamplingProfiler::create(Runtime &rt) {
   return std::make_unique<sampling_profiler::SamplingProfilerPosix>(rt);
 }
@@ -885,7 +488,6 @@
 bool SamplingProfiler::belongsToCurrentThread() const {
   return static_cast<const sampling_profiler::SamplingProfilerPosix *>(this)
              ->currentThread_ == pthread_self();
->>>>>>> b21aafbc
 }
 
 } // namespace vm
