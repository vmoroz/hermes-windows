/*
 * Copyright (c) Meta Platforms, Inc. and affiliates.
 *
 * This source code is licensed under the MIT license found in the
 * LICENSE file in the root directory of this source tree.
 */

#ifndef HERMES_VM_JSLIB_JSLIBINTERNAL_H
#define HERMES_VM_JSLIB_JSLIBINTERNAL_H

#include "hermes/Support/ScopeChain.h"
#include "hermes/VM/Callable.h"
#include "hermes/VM/JSDate.h"
#include "hermes/VM/JSError.h"
#include "hermes/VM/JSMapImpl.h"
#include "hermes/VM/JSNativeFunctions.h"
#include "hermes/VM/JSProxy.h"
#include "hermes/VM/JSRegExp.h"
#include "hermes/VM/JSWeakRef.h"

namespace hermes {
namespace vm {

/// This function declares a new system constructor (the likes of 'Object' and
/// 'Array') with a specified object to be used as the 'prototype' property.
/// - First, it creates a new NativeFunction object for the constructor, with
///   Function.prototype as the internal prototype.
/// - Initializes the native function's 'prototype' property with the supplied
///   prototype object.
/// - Then, it sets the supplied prototype object's 'constructor' property to
///   the created NativeFunction.
/// - Lastly, it initializes the requested global property with the
///   NativeFunction.
///
/// \param name the name of the global property to initialize (e.g. 'Object')
/// \param nativeFunctionPtr the native function implementing the constructor.
/// \param prototypeObjectHandle the object instance to set in the 'prototype'
///   property of the constructor.
/// \param paramCount the number of declared constructor parameters
/// The second version takes an additional parameter:
/// \param constructorProtoObjectHandle the prototype to set for the
///   constructor function
/// \return the created constructor function.
Handle<NativeConstructor> defineSystemConstructor(
    Runtime &runtime,
    SymbolID name,
    NativeFunctionPtr nativeFunctionPtr,
    Handle<JSObject> prototypeObjectHandle,
    Handle<JSObject> constructorProtoObjectHandle,
    unsigned paramCount,
    NativeConstructor::CreatorFunction *creator,
    CellKind targetKind);

Handle<NativeConstructor> defineSystemConstructor(
    Runtime &runtime,
    SymbolID name,
    NativeFunctionPtr nativeFunctionPtr,
    Handle<JSObject> prototypeObjectHandle,
    unsigned paramCount,
    NativeConstructor::CreatorFunction *creator,
    CellKind targetKind);

template <class NativeClass>
Handle<NativeConstructor> defineSystemConstructor(
    Runtime &runtime,
    SymbolID name,
    NativeFunctionPtr nativeFunctionPtr,
    Handle<JSObject> prototypeObjectHandle,
    unsigned paramCount,
    CellKind targetKind) {
  return defineSystemConstructor(
      runtime,
      name,
      nativeFunctionPtr,
      prototypeObjectHandle,
      paramCount,
      NativeConstructor::creatorFunction<NativeClass>,
      targetKind);
}

/// Define a method in an object instance.
/// Currently, it's only used to define global %HermesInternal object in
/// createHermesInternalObject(), with different flags, i.e. writable = 0 and
/// configurable = 0.
/// \param objectHandle the instance where the method is defined.
/// \param propertyName the key in objectHandle to insert the method at.
/// \param methodName the value of the function.name property.
/// \param context the context to pass to the native function.
/// \param nativeFunctionPtr the native function implementing the method.
/// \param paramCount the number of declared method parameters
/// \param dpf the flags to set on the newly defined property.
/// \return the new NativeFunction.
CallResult<HermesValue> defineMethod(
    Runtime &runtime,
    Handle<JSObject> objectHandle,
    SymbolID propertyName,
    SymbolID methodName,
    void *context,
    NativeFunctionPtr nativeFunctionPtr,
    unsigned paramCount,
    DefinePropertyFlags dpf);

/// Define a method in an object instance.
/// Currently, it's only used to define global %HermesInternal object in
/// createHermesInternalObject(), with different flags, i.e. writable = 0 and
/// configurable = 0.
/// \param objectHandle the instance where the method is defined.
/// \param name the key in objectHandle to insert the method at.
/// \param context the context to pass to the native function.
/// \param nativeFunctionPtr the native function implementing the method.
/// \param paramCount the number of declared method parameters
/// \param dpf the flags to set on the newly defined property.
/// \return the new NativeFunction.
inline CallResult<HermesValue> defineMethod(
    Runtime &runtime,
    Handle<JSObject> objectHandle,
    SymbolID name,
    void *context,
    NativeFunctionPtr nativeFunctionPtr,
    unsigned paramCount,
    DefinePropertyFlags dpf) {
  return defineMethod(
      runtime,
      objectHandle,
      name,
      name,
      context,
      nativeFunctionPtr,
      paramCount,
      dpf);
}

/// Define a method in an object instance.
/// \param objectHandle the instance where the method is defined.
/// \param name the name of the method.
/// \param context the context to pass to the native function.
/// \param nativeFunctionPtr the native function implementing the method.
/// \param paramCount the number of declared method parameters
void defineMethod(
    Runtime &runtime,
    Handle<JSObject> objectHandle,
    SymbolID name,
    void *context,
    NativeFunctionPtr nativeFunctionPtr,
    unsigned paramCount);

/// Define an accessor in an object instance.
/// \param objectHandle the instance where the accessor is defined.
/// \param propertyName the key in the object at which to define the accessor.
/// \param methodName the name of the function.
/// \param context the context to pass to the native functions.
/// \param getterFunc the native function implementing the getter.
/// \param setterFunc the native function implementing the setter.
void defineAccessor(
    Runtime &runtime,
    Handle<JSObject> objectHandle,
    SymbolID propertyName,
    SymbolID methodName,
    void *context,
    NativeFunctionPtr getterFunc,
    NativeFunctionPtr setterFunc,
    bool enumerable,
    bool configurable);

/// Define an accessor in an object instance.
/// \param objectHandle the instance where the accessor is defined.
/// \param name the name of the accessor.
/// \param context the context to pass to the native functions.
/// \param getterFunc the native function implementing the getter.
/// \param setterFunc the native function implementing the setter.
inline void defineAccessor(
    Runtime &runtime,
    Handle<JSObject> objectHandle,
    SymbolID name,
    void *context,
    NativeFunctionPtr getterFunc,
    NativeFunctionPtr setterFunc,
    bool enumerable,
    bool configurable) {
  defineAccessor(
      runtime,
      objectHandle,
      name,
      name,
      context,
      getterFunc,
      setterFunc,
      enumerable,
      configurable);
}

/// Define a property in an object instance.
/// The property is writable, configurable, but not enumerable.
/// \param objectHandle the instance where the property is defined.
/// \param name the name of the property.
/// \param value the value to set to the property.
void defineProperty(
    Runtime &runtime,
    Handle<JSObject> objectHandle,
    SymbolID name,
    Handle<> value);

/// Define a property in an object instance.
/// \param objectHandle the instance where the property is defined.
/// \param name the name of the property.
/// \param value the value to set to the property.
/// \param dpf the flags to set on the newly defined property.
void defineProperty(
    Runtime &runtime,
    Handle<JSObject> objectHandle,
    SymbolID name,
    Handle<> value,
    DefinePropertyFlags dpf);

/// Call the IteratorClose operation following an exception being thrown.
/// \pre runtime.thrownValue_ must be populated with a thrown value.
/// \return ExecutionStatus::EXCEPTION
ExecutionStatus iteratorCloseAndRethrow(
    Runtime &runtime,
    Handle<JSObject> iterator);

/// Create and initialize the global Object constructor. Populate the methods
/// of Object and Object.prototype.
/// \return the global Object constructor.
Handle<JSObject> createObjectConstructor(Runtime &runtime);

/// Built-in Object.prototype.toString.
CallResult<HermesValue> directObjectPrototypeToString(
    Runtime &runtime,
    Handle<> arg);

/// Create and initialize the global Error constructor, as well as all
/// the native error constructors. Populate the instance and prototype methods.
#define ALL_ERROR_TYPE(name) \
  Handle<JSObject> create##name##Constructor(Runtime &runtime);
#include "hermes/VM/NativeErrorTypes.def"

/// Populate the internal CallSite.prototype.
void populateCallSitePrototype(Runtime &runtime);

/// Create and initialize the global String constructor. Populate the methods
/// of String and String.prototype.
/// \return the global String constructor.
Handle<JSObject> createStringConstructor(Runtime &runtime);
<<<<<<< HEAD
=======

/// Create and initialize the global BigInt constructor. Populate the methods
/// of BigInt and BigInt.prototype.
/// \return the global BigInt constructor.
Handle<JSObject> createBigIntConstructor(Runtime &runtime);
>>>>>>> b21aafbc

/// Create and initialize the global Function constructor. Populate the methods
/// of Function and Function.prototype.
/// \return the global Function constructor.
Handle<JSObject> createFunctionConstructor(Runtime &runtime);

/// Create and initialize the global Number constructor. Populate the methods
/// of Number and Number.prototype.
/// \return the global Number constructor.
Handle<JSObject> createNumberConstructor(Runtime &runtime);

/// Create and initialize the global Boolean constructor. Populate the methods
/// of Boolean and Boolean.prototype.
/// \return the global Boolean constructor.
Handle<JSObject> createBooleanConstructor(Runtime &runtime);

/// Create and initialize the global Date constructor. Populate the methods
/// of Date and Date.prototype.
/// \return the global Date constructor.
Handle<JSObject> createDateConstructor(Runtime &runtime);

/// Create and initialize the global Math object, populating its value
/// and function properties.
Handle<JSObject> createMathObject(Runtime &runtime);

/// Create and initialize the global Proxy constructor, populating its methods.
/// \return the global Proxy constructor.
Handle<JSObject> createProxyConstructor(Runtime &runtime);

// Forward declaration.
class JSLibFlags;

/// Create and initialize the global %HermesInternal object, populating its
/// value and function properties.
Handle<JSObject> createHermesInternalObject(
    Runtime &runtime,
    const JSLibFlags &jsLibFlags);

#ifdef HERMES_ENABLE_DEBUGGER

/// Create and initialize the global %DebuggerInternal object, populating its
/// value and function properties.
Handle<JSObject> createDebuggerInternalObject(Runtime &runtime);

#endif // HERMES_ENABLE_DEBUGGER

/// Create and initialize the global JSON object, populating its value
/// and function properties.
Handle<JSObject> createJSONObject(Runtime &runtime);

/// Create and initialize the global Reflect object, populating its value
/// and function properties.
Handle<JSObject> createReflectObject(Runtime &runtime);

/// Create and initialize the global RegExp constructor. Populate the methods
/// of RegExp and RegExp.prototype.
/// \return the global RegExp constructor.
Handle<JSObject> createRegExpConstructor(Runtime &runtime);

/// ES6.0 21.2.3.2.3 Runtime Semantics: RegExpCreate ( P, F )
/// Creates a new RegExp with provided pattern \p P, and flags \p F.
CallResult<Handle<JSRegExp>>
regExpCreate(Runtime &runtime, Handle<> P, Handle<> F);

/// ES6.0 21.2.5.2.1
/// Implemented in RegExp.cpp
CallResult<HermesValue>
regExpExec(Runtime &runtime, Handle<JSObject> R, Handle<StringPrimitive> S);

/// Runs the RegExp.prototype.exec() function (ES5.1 15.10.6.2)
/// with a this value of \p regexp, with the argument \p S.
/// \return a new array as the result, null pointer if there were no matches.
CallResult<Handle<JSArray>> directRegExpExec(
    Handle<JSRegExp> regexp,
    Runtime &runtime,
    Handle<StringPrimitive> S);

/// ES6.0 21.1.3.14.1
/// Implemented in RegExp.cpp
/// Transforms a replacement string by substituting $ replacement strings.
/// \p captures can be a null pointer.
CallResult<HermesValue> getSubstitution(
    Runtime &runtime,
    Handle<StringPrimitive> matched,
    Handle<StringPrimitive> str,
    uint32_t position,
    Handle<ArrayStorageSmall> captures,
    Handle<JSObject> namedCaptures,
    Handle<StringPrimitive> replacement);

/// Main logic for String.prototype.split and RegExp.prototype[Symbol.split].
/// Returns an array of splitted strings.
CallResult<HermesValue> splitInternal(
    Runtime &runtime,
    Handle<> string,
    Handle<> limit,
    Handle<> separator);

/// Set the lastIndex property of \p regexp to \p shv.
inline ExecutionStatus
setLastIndex(Handle<JSObject> regexp, Runtime &runtime, SmallHermesValue shv) {
  return runtime.putNamedThrowOnError(
      regexp, PropCacheID::RegExpLastIndex, shv);
}

/// Set the lastIndex property of \p regexp to \p value.
inline ExecutionStatus
setLastIndex(Handle<JSObject> regexp, Runtime &runtime, double value) {
  auto shv = SmallHermesValue::encodeNumberValue(value, runtime);
  return setLastIndex(regexp, runtime, shv);
}

/// ES6.0 21.2.5.2.3
/// If \p unicode is set and the character at \p index in \S is the start of a
/// surrogate pair, \return index + 2. Otherwise \return index + 1.
/// Note that this function does not allocate.
uint64_t
advanceStringIndex(const StringPrimitive *S, uint64_t index, bool unicode);

/// Create and initialize the global Array constructor. Populate the methods
/// of Array and Array.prototype.
/// \return the global Array constructor.
Handle<JSObject> createArrayConstructor(Runtime &runtime);

Handle<JSObject> createArrayBufferConstructor(Runtime &runtime);

Handle<JSObject> createDataViewConstructor(Runtime &runtime);

Handle<JSObject> createTypedArrayBaseConstructor(Runtime &runtime);

#define TYPED_ARRAY(name, type) \
  Handle<JSObject> create##name##ArrayConstructor(Runtime &runtime);
#include "hermes/VM/TypedArrays.def"
#undef TYPED_ARRAY

/// Create and initialize the global Set constructor. Populate the methods
/// of Set.prototype.
Handle<JSObject> createSetConstructor(Runtime &runtime);

/// Create SetIterator.prototype and populate methods.
Handle<JSObject> createSetIteratorPrototype(Runtime &runtime);

/// Create and initialize the global Map constructor. Populate the methods
/// of Map.prototype.
Handle<JSObject> createMapConstructor(Runtime &runtime);

/// Create MapIterator.prototype and populate methods.
Handle<JSObject> createMapIteratorPrototype(Runtime &runtime);

/// Create the WeakMap constructor and populate methods.
Handle<JSObject> createWeakMapConstructor(Runtime &runtime);

/// Create the WeakSet constructor and populate methods.
Handle<JSObject> createWeakSetConstructor(Runtime &runtime);
<<<<<<< HEAD
=======

/// Create the WeakRef constructor and populate methods.
Handle<JSObject> createWeakRefConstructor(Runtime &runtime);
>>>>>>> b21aafbc

/// Create the Symbol constructor and populate methods.
Handle<JSObject> createSymbolConstructor(Runtime &runtime);

/// Create the GeneratorFunction constructor and populate methods.
Handle<JSObject> createGeneratorFunctionConstructor(Runtime &runtime);

/// Create the AsyncFunction constructor and populate methods.
Handle<JSObject> createAsyncFunctionConstructor(Runtime &runtime);

/// Create the IteratorPrototype.
void populateIteratorPrototype(Runtime &runtime);

/// Create the ArrayIterator prototype.
void populateArrayIteratorPrototype(Runtime &runtime);

/// Create the StringIterator prototype.
void populateStringIteratorPrototype(Runtime &runtime);

/// Create the RegExpStringIterator prototype.
void populateRegExpStringIteratorPrototype(Runtime &runtime);

/// Create the %GeneratorPrototype%.
void populateGeneratorPrototype(Runtime &runtime);

/// ES19.2.1.1.1. CreateDynamicFunction ( constructor, newTarget, kind, args )
enum class DynamicFunctionKind { Normal, Generator, Async };

/// Create a new function given arguments and a body.
/// \param isGeneratorFunction when true, make a generator with "function*".
CallResult<HermesValue> createDynamicFunction(
    Runtime &runtime,
    NativeArgs args,
    DynamicFunctionKind kind);

/// A direct passthrough to call eval() on \p str.
CallResult<HermesValue> directEval(
    Runtime &runtime,
    Handle<StringPrimitive> str,
    const ScopeChain &scopeChain,
    bool singleFunction = false);

/// ES10 23.1.1.2 AddEntriesFromIterable
/// Calls a callback with each pair of [key, value] from an iterable.
/// \param target the object to which to add the entries
/// \param iterable iterable which contains pairs of [key, value].
///     Must not be undefined or null.
/// \param adder the callback for actually adding properties, with signature:
///     ExecutionStatus adder(Runtime &runtime, Handle<> key, Handle<> value);
template <typename AdderCB>
CallResult<HermesValue> addEntriesFromIterable(
    Runtime &runtime,
    Handle<JSObject> target,
    Handle<> iterable,
    AdderCB adder) {
  GCScope gcScope{runtime};
  // 2. Assert: iterable is present, and is neither undefined nor null.
  assert(
      !iterable->isUndefined() && !iterable->isNull() &&
      "iterable cannot be undefined or null");
  // 3. Let iteratorRecord be ? GetIterator(iterable).
  CallResult<IteratorRecord> iterRes = getIterator(runtime, iterable);
  if (LLVM_UNLIKELY(iterRes == ExecutionStatus::EXCEPTION)) {
    return ExecutionStatus::EXCEPTION;
  }
  auto iteratorRecord = *iterRes;

  MutableHandle<JSObject> nextItem{runtime};
  MutableHandle<> key{runtime};
  MutableHandle<> value{runtime};
  Handle<> zero = HandleRootOwner::getZeroValue();
  Handle<> one = HandleRootOwner::getOneValue();
  auto marker = gcScope.createMarker();

  // 4. Repeat,
  for (;; gcScope.flushToMarker(marker)) {
    // a. Let next be ? IteratorStep(iteratorRecord).
    auto nextRes = iteratorStep(runtime, iteratorRecord);
    if (LLVM_UNLIKELY(nextRes == ExecutionStatus::EXCEPTION)) {
      return ExecutionStatus::EXCEPTION;
    }
    if (!*nextRes) {
      // b. If next is false, return target.
      return target.getHermesValue();
    }
    // c. Let nextItem be ? IteratorValue(next).
    nextItem = vmcast<JSObject>(nextRes->getHermesValue());
    auto nextItemRes = JSObject::getNamed_RJS(
        nextItem, runtime, Predefined::getSymbolID(Predefined::value));
    if (LLVM_UNLIKELY(nextItemRes == ExecutionStatus::EXCEPTION)) {
      return ExecutionStatus::EXCEPTION;
    }
    if (!vmisa<JSObject>(nextItemRes->get())) {
      // d. If Type(nextItem) is not Object, then
      // i.     Let error be ThrowCompletion(a newly created TypeError object).
      // ii.     Return ? IteratorClose(iteratorRecord, error).
      (void)runtime.raiseTypeError("Iterator value must be an object");
      return iteratorCloseAndRethrow(runtime, iteratorRecord.iterator);
    }
    nextItem = PseudoHandle<JSObject>::vmcast(std::move(*nextItemRes));

    // e. Let k be Get(nextItem, "0").
    auto keyRes = JSObject::getComputed_RJS(nextItem, runtime, zero);
    if (LLVM_UNLIKELY(keyRes == ExecutionStatus::EXCEPTION)) {
      // f. If k is an abrupt completion,
      //    return ? IteratorClose(iteratorRecord, k).
      return iteratorCloseAndRethrow(runtime, iteratorRecord.iterator);
    }
    key = std::move(*keyRes);

    // g. Let v be Get(nextItem, "1").
    auto valueRes = JSObject::getComputed_RJS(nextItem, runtime, one);
    if (LLVM_UNLIKELY(valueRes == ExecutionStatus::EXCEPTION)) {
      // h. If v is an abrupt completion,
      //    return ? IteratorClose(iteratorRecord, v).
      return iteratorCloseAndRethrow(runtime, iteratorRecord.iterator);
    }
    value = std::move(*valueRes);

    // i. Let status be Call(adder, target, « k.[[Value]], v.[[Value]] »).
    if (LLVM_UNLIKELY(
            adder(runtime, key, value) == ExecutionStatus::EXCEPTION)) {
      // j. If status is an abrupt completion,
      //    return ? IteratorClose(iteratorRecord, status).
      return iteratorCloseAndRethrow(runtime, iteratorRecord.iterator);
    }
  }

  llvm_unreachable(
      "loop must terminate with 'return' when iteration is complete");
}

#ifdef HERMES_ENABLE_IR_INSTRUMENTATION
/// Default no-op IR instrumentation hooks (__instrument).
Handle<JSObject> createInstrumentObject(Runtime &runtime);
#endif

} // namespace vm

#ifdef HERMES_ENABLE_INTL
namespace intl {

// TODO T65916424: Consider how we can move this somewhere more modular.
vm::Handle<vm::JSObject> createIntlObject(vm::Runtime &runtime);

} // namespace intl
#endif

} // namespace hermes

#endif // HERMES_VM_JSLIB_JSLIBINTERNAL_H<|MERGE_RESOLUTION|>--- conflicted
+++ resolved
@@ -242,14 +242,11 @@
 /// of String and String.prototype.
 /// \return the global String constructor.
 Handle<JSObject> createStringConstructor(Runtime &runtime);
-<<<<<<< HEAD
-=======
 
 /// Create and initialize the global BigInt constructor. Populate the methods
 /// of BigInt and BigInt.prototype.
 /// \return the global BigInt constructor.
 Handle<JSObject> createBigIntConstructor(Runtime &runtime);
->>>>>>> b21aafbc
 
 /// Create and initialize the global Function constructor. Populate the methods
 /// of Function and Function.prototype.
@@ -404,12 +401,9 @@
 
 /// Create the WeakSet constructor and populate methods.
 Handle<JSObject> createWeakSetConstructor(Runtime &runtime);
-<<<<<<< HEAD
-=======
 
 /// Create the WeakRef constructor and populate methods.
 Handle<JSObject> createWeakRefConstructor(Runtime &runtime);
->>>>>>> b21aafbc
 
 /// Create the Symbol constructor and populate methods.
 Handle<JSObject> createSymbolConstructor(Runtime &runtime);
