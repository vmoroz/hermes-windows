--- conflicted
+++ resolved
@@ -416,35 +416,14 @@
 
 CallResult<HermesValue>
 dateConstructor(void *, Runtime &runtime, NativeArgs args) {
-<<<<<<< HEAD
-  auto *const storage = runtime.getCommonStorage();
-=======
->>>>>>> 299cc8f4
   if (args.isConstructorCall()) {
     auto self = args.vmcastThis<JSDate>();
     uint32_t argCount = args.getArgCount();
     double finalDate;
 
     if (argCount == 0) {
-<<<<<<< HEAD
-      if (storage->env) {
-        if (storage->env->callsToNewDate.empty()) {
-          return runtime.raiseTypeError(
-              "Replay of new Date() ran out of traced values");
-        }
-        finalDate = storage->env->callsToNewDate.front();
-        storage->env->callsToNewDate.pop_front();
-      } else {
-        // No arguments, just set it to the current time.
-        finalDate = curTime();
-      }
-      if (LLVM_UNLIKELY(storage->shouldTrace)) {
-        storage->tracedEnv.callsToNewDate.push_back(finalDate);
-      }
-=======
       // No arguments, just set it to the current time.
       finalDate = curTime();
->>>>>>> 299cc8f4
     } else if (argCount == 1) {
       if (auto *dateArg = dyn_vmcast<JSDate>(args.getArg(0))) {
         // No handle needed here because we just retrieve a double.
@@ -488,28 +467,9 @@
   }
 
   llvh::SmallString<32> str{};
-<<<<<<< HEAD
-  if (storage->env) {
-    if (storage->env->callsToDateAsFunction.empty()) {
-      return runtime.raiseTypeError(
-          "Replay of Date() ran out of traced values");
-    }
-    str = storage->env->callsToDateAsFunction.front();
-    storage->env->callsToDateAsFunction.pop_front();
-  } else {
-    double t = curTime();
-    double local = localTime(t);
-    dateTimeString(local, local - t, str);
-  }
-  if (LLVM_UNLIKELY(storage->shouldTrace)) {
-    storage->tracedEnv.callsToDateAsFunction.push_back(
-        std::string(str.c_str()));
-  }
-=======
   double t = curTime();
   double local = localTime(t);
   dateTimeString(local, local - t, str);
->>>>>>> 299cc8f4
   return runtime.ignoreAllocationFailure(StringPrimitive::create(runtime, str));
 }
 
@@ -547,24 +507,7 @@
 }
 
 CallResult<HermesValue> dateNow(void *, Runtime &runtime, NativeArgs args) {
-<<<<<<< HEAD
-  double t = curTime();
-  auto *const storage = runtime.getCommonStorage();
-  if (storage->env) {
-    if (storage->env->callsToDateNow.empty()) {
-      return runtime.raiseTypeError(
-          "Replay of Date.now() ran out of traced values");
-    }
-    t = storage->env->callsToDateNow.front();
-    storage->env->callsToDateNow.pop_front();
-  }
-  if (LLVM_UNLIKELY(storage->shouldTrace)) {
-    storage->tracedEnv.callsToDateNow.push_back(t);
-  }
-  return HermesValue::encodeDoubleValue(t);
-=======
   return HermesValue::encodeDoubleValue(curTime());
->>>>>>> 299cc8f4
 }
 
 CallResult<HermesValue>
