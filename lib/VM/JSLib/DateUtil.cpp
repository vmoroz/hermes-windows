--- conflicted
+++ resolved
@@ -369,55 +369,7 @@
   // Narrowing of epochDays will not result in truncation
   decomposeEpochDays(epochDays, &year, &yearAsEpochDays, &dayOfYear);
   int32_t eqYearAsEpochDays = equivalentYearAsEpochDays(year, yearAsEpochDays);
-<<<<<<< HEAD
-  return (eqYearAsEpochDays + dayOfYear) * SECS_PER_DAY + secsOfDay;
-}
-
-double daylightSavingTA(double t) {
-  // The spec says LocalTime should only take finite time value and return 0 in
-  // case conversion fails. Once we enforce the finite input at the caller site,
-  // we should remove the below check or replace it with an assertion. For now,
-  // let's return NaN instead if it's not finite value.
-  if (!std::isfinite(t)) {
-    return std::numeric_limits<double>::quiet_NaN();
-  }
-
-  // Convert t to seconds and get the actual time needed.
-  const double seconds = t / MS_PER_SECOND;
-  // If the number of seconds is higher or lower than a unix timestamp can
-  // support, clamp it. This is not correct in all cases, but returning NaN (for
-  // Invalid Date) breaks date construction entirely. Clamping only results in
-  // small errors in daylight savings time. This is only a problem in systems
-  // with a 32-bit time_t, like some Android systems.
-  time_t local = 0;
-  if (seconds > TIME_RANGE_SECS || seconds < -TIME_RANGE_SECS) {
-    // Return NaN if input is outside Time Range allowed in ES5.1
-    return std::numeric_limits<double>::quiet_NaN();
-  }
-  // This will truncate any fractional seconds, which is ok for daylight
-  // savings time calculations.
-  local = detail::equivalentTime(static_cast<int64_t>(seconds));
-
-  std::tm tm;
-#ifdef _WINDOWS
-  // The return value of localtime_s on Windows is an error code instead of
-  // a pointer to std::tm. For simplicity, we don't inspect the concrete error
-  // code and just return 0.
-  auto err = ::localtime_s(&tm, &local);
-  if (err) {
-    return 0;
-  }
-#else
-  std::tm *brokenTime = ::localtime_r(&local, &tm);
-  if (!brokenTime) {
-    // Local time is invalid.
-    return 0;
-  }
-#endif
-  return tm.tm_isdst ? MS_PER_HOUR : 0;
-=======
   return (eqYearAsEpochDays + dayOfYear) * SECONDS_PER_DAY + secsOfDay;
->>>>>>> 388376f0
 }
 
 //===----------------------------------------------------------------------===//
@@ -434,11 +386,7 @@
   return t + localTimeOffsetCache.getLocalTimeOffset(t, TimeType::Utc);
 }
 
-<<<<<<< HEAD
-/// https://tc39.es/ecma262/#sec-localtime
-=======
 /// https://tc39.es/ecma262/#sec-utc-t
->>>>>>> 388376f0
 /// Conversion from local time to UTC.
 ///
 /// There is time ambiguity when converting local time to UTC time. For example,
@@ -453,34 +401,11 @@
 /// 12 March 2017 is skipped, it should be interpreted as 2:30 AM UTC-05
 /// instead of 3:30 AM UTC-04. However, in this case, both have the same UTC
 /// epoch.
-<<<<<<< HEAD
-double utcTime(double t) {
-  double ltza = localTZA();
-  // To compute the DST offset, we need to use UTC time (as required by
-  // daylightSavingTA()). However, getting the exact UTC time is not possible
-  // since that would be circular. Therefore, we approximate the UTC time by
-  // subtracting the standard time adjustment and then subtracting an additional
-  // hour to comply with the spec's requirements as noted in the doc-comment.
-  //
-  // For example, imagine a transition to DST that goes from UTC+0 to UTC+1,
-  // moving 00:00 to 01:00. Any time in the skipped hour gets mapped to a
-  // UTC time before the transition when we subtract an hour (e.g., 00:30 ->
-  // 23:30), which will correctly result in DST not being in effect.
-  //
-  // Similarly, during a transition from DST back to standard time, the hour
-  // from 00:00 to 01:00 is repeated. A local time in the repeated hour
-  // similarly gets mapped to a UTC time before the transition.
-  //
-  // Note that this will not work if the timezone offset has historical/future
-  // changes (which generates a different ltza than the one obtained here).
-  return t - ltza - daylightSavingTA(t - ltza - MS_PER_HOUR);
-=======
 double utcTime(double t, LocalTimeOffsetCache &localTimeOffsetCache) {
   if (!std::isfinite(t)) {
     return std::numeric_limits<double>::quiet_NaN();
   }
   return t - localTimeOffsetCache.getLocalTimeOffset(t, TimeType::Local);
->>>>>>> 388376f0
 }
 
 //===----------------------------------------------------------------------===//
