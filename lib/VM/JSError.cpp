--- conflicted
+++ resolved
@@ -221,109 +221,6 @@
           *parentHandle, numOverlapSlots<JSError>()),
       catchable);
   return JSObjectInit::initToPseudoHandle(runtime, cell);
-}
-
-CallResult<Handle<StringPrimitive>> JSError::toString(
-    Handle<JSObject> O,
-    Runtime &runtime) {
-  // 20.5.3.4 Error.prototype.toString ( )
-
-<<<<<<< HEAD
-    auto getter = NativeFunction::create(
-        runtime,
-        Handle<JSObject>::vmcast(&runtime.functionPrototype),
-        nullptr,
-        errorStackGetter,
-        Predefined::getSymbolID(Predefined::emptyString),
-        0,
-        Runtime::makeNullHandle<JSObject>());
-
-    auto setter = NativeFunction::create(
-        runtime,
-        Handle<JSObject>::vmcast(&runtime.functionPrototype),
-        nullptr,
-        errorStackSetter,
-        Predefined::getSymbolID(Predefined::emptyString),
-        1,
-        Runtime::makeNullHandle<JSObject>());
-
-    runtime.jsErrorStackAccessor =
-        PropertyAccessor::create(runtime, getter, setter);
-=======
-  // 1. and 2. don't apply -- O is already an Object.
-
-  // 3. Let name be ? Get(O, "name").
-  auto propRes = JSObject::getNamed_RJS(
-      O, runtime, Predefined::getSymbolID(Predefined::name), PropOpFlags());
-  if (LLVM_UNLIKELY(propRes == ExecutionStatus::EXCEPTION)) {
-    return ExecutionStatus::EXCEPTION;
->>>>>>> 388376f0
-  }
-  Handle<> name = runtime.makeHandle(std::move(*propRes));
-
-  // 4. If name is undefined, set name to "Error"; otherwise set name to ?
-  // ToString(name).
-  MutableHandle<StringPrimitive> nameStr{runtime};
-  if (name->isUndefined()) {
-    nameStr = runtime.getPredefinedString(Predefined::Error);
-  } else {
-    auto strRes = toString_RJS(runtime, name);
-    if (LLVM_UNLIKELY(strRes == ExecutionStatus::EXCEPTION)) {
-      return ExecutionStatus::EXCEPTION;
-    }
-    nameStr = strRes->get();
-  }
-
-  // 5. Let msg be ? Get(O, "message").
-  if (LLVM_UNLIKELY(
-          (propRes = JSObject::getNamed_RJS(
-               O,
-               runtime,
-               Predefined::getSymbolID(Predefined::message),
-               PropOpFlags())) == ExecutionStatus::EXCEPTION)) {
-    return ExecutionStatus::EXCEPTION;
-  }
-  Handle<> msg = runtime.makeHandle(std::move(*propRes));
-
-  // 6. If msg is undefined, set msg to the empty String;
-  //    otherwise set msg to ? ToString(msg).
-  MutableHandle<StringPrimitive> msgStr{runtime};
-  if (msg->isUndefined()) {
-    // If msg is undefined, then let msg be the empty String.
-    msgStr = runtime.getPredefinedString(Predefined::emptyString);
-  } else {
-    auto strRes = toString_RJS(runtime, msg);
-    if (LLVM_UNLIKELY(strRes == ExecutionStatus::EXCEPTION)) {
-      return ExecutionStatus::EXCEPTION;
-    }
-    msgStr = strRes->get();
-  }
-
-  // 7. If name is the empty String, return msg.
-  if (nameStr->getStringLength() == 0) {
-    return msgStr;
-  }
-
-  // 8. If msg is the empty String, return name.
-  if (msgStr->getStringLength() == 0) {
-    return nameStr;
-  }
-
-  // 9. Return the string-concatenation of name, the code unit 0x003A (COLON),
-  // the code unit 0x0020 (SPACE), and msg.
-  SafeUInt32 length{nameStr->getStringLength()};
-  length.add(2);
-  length.add(msgStr->getStringLength());
-  CallResult<StringBuilder> builderRes =
-      StringBuilder::createStringBuilder(runtime, length);
-  if (LLVM_UNLIKELY(builderRes == ExecutionStatus::EXCEPTION)) {
-    return ExecutionStatus::EXCEPTION;
-  }
-  auto builder = std::move(*builderRes);
-  builder.appendStringPrim(nameStr);
-  builder.appendASCIIRef({": ", 2});
-  builder.appendStringPrim(msgStr);
-  return builder.getStringPrimitive();
 }
 
 CallResult<Handle<StringPrimitive>> JSError::toString(
