--- conflicted
+++ resolved
@@ -160,17 +160,6 @@
         gc.getObjectID(key.getKeyNonNull(gc.getPointerBase(), gc)));
 
     auto mappedValue = key.getMappedValue(gc);
-<<<<<<< HEAD
-    // TODO(T175014649): nodes for numbers may not exist since they are not seen
-    // by PrimitiveNodeAcceptor. We can't simply add them in
-    // _snapshotAddNodesImpl() either, because PrimitiveNodeAcceptor may see the
-    // same number in a heap object and the assertion of not writing duplicate
-    // node will fail.
-    if (mappedValue.isNumber()) {
-      continue;
-    }
-=======
->>>>>>> 388376f0
     if (auto id = gc.getSnapshotID(mappedValue)) {
       snap.addNamedEdge(
           HeapSnapshot::EdgeType::Internal,
