--- conflicted
+++ resolved
@@ -266,18 +266,12 @@
       stackPointer_(),
       crashMgr_(runtimeConfig.getCrashMgr()),
 #ifdef HERMES_CHECK_NATIVE_STACK
-<<<<<<< HEAD
-      nativeStackGap_(std::max(
-          runtimeConfig.getNativeStackGap(),
-          kMinSupportedNativeStackGap)),
-=======
       overflowGuard_(StackOverflowGuard::nativeStackGuard(std::max(
           runtimeConfig.getNativeStackGap(),
           kMinSupportedNativeStackGap))),
 #else
       overflowGuard_(StackOverflowGuard::depthCounterGuard(
           Runtime::MAX_NATIVE_CALL_FRAME_DEPTH)),
->>>>>>> 1edbe36c
 #endif
       crashCallbackKey_(
           crashMgr_->registerCallback([this](int fd) { crashCallback(fd); })),
@@ -1997,19 +1991,6 @@
   strstrm << v;
   strstrm.flush();
   return buf;
-}
-
-bool Runtime::isNativeStackOverflowingSlowPath() {
-#ifdef HERMES_CHECK_NATIVE_STACK
-  auto [highPtr, size] = oscompat::thread_stack_bounds(nativeStackGap_);
-  nativeStackHigh_ = (const char *)highPtr;
-  nativeStackSize_ = size;
-  return LLVM_UNLIKELY(
-      (uintptr_t)nativeStackHigh_ - (uintptr_t)__builtin_frame_address(0) >
-      nativeStackSize_);
-#else
-  return false;
-#endif
 }
 
 /****************************************************************************
