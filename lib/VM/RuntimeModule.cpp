/*
 * Copyright (c) Facebook, Inc. and its affiliates.
 *
 * This source code is licensed under the MIT license found in the
 * LICENSE file in the root directory of this source tree.
 */

#include "hermes/VM/RuntimeModule.h"

#include "hermes/BCGen/HBC/BytecodeProviderFromSrc.h"
#include "hermes/Support/PerfSection.h"
#include "hermes/VM/CodeBlock.h"
#include "hermes/VM/Domain.h"
#include "hermes/VM/HiddenClass.h"
#include "hermes/VM/Predefined.h"
#include "hermes/VM/Runtime.h"
#include "hermes/VM/RuntimeModule-inline.h"
#include "hermes/VM/StringPrimitive.h"

namespace hermes {
namespace vm {

RuntimeModule::RuntimeModule(
    Runtime *runtime,
    Handle<Domain> domain,
    RuntimeModuleFlags flags,
    llvh::StringRef sourceURL,
    facebook::hermes::debugger::ScriptID scriptID)
    : runtime_(runtime),
      domain_(&runtime->getHeap(), domain),
      flags_(flags),
      sourceURL_(sourceURL),
      scriptID_(scriptID) {
  runtime_->addRuntimeModule(this);
  Domain::addRuntimeModule(domain, runtime, this);
#ifndef HERMESVM_LEAN
  lazyRoot_ = this;
#endif
}

SymbolID RuntimeModule::createSymbolFromStringIDMayAllocate(
    StringID stringID,
    const StringTableEntry &entry,
    OptValue<uint32_t> mhash) {
  // Use manual pointer arithmetic to avoid out of bounds errors on empty
  // string accesses.
  auto strStorage = bcProvider_->getStringStorage();
  if (entry.isUTF16()) {
    const char16_t *s =
        (const char16_t *)(strStorage.begin() + entry.getOffset());
    UTF16Ref str{s, entry.getLength()};
    uint32_t hash = mhash ? *mhash : hashString(str);
    return mapStringMayAllocate(str, stringID, hash);
  } else {
    // ASCII.
    const char *s = (const char *)strStorage.begin() + entry.getOffset();
    ASCIIRef str{s, entry.getLength()};
    uint32_t hash = mhash ? *mhash : hashString(str);
    return mapStringMayAllocate(str, stringID, hash);
  }
}

RuntimeModule::~RuntimeModule() {
  if (bcProvider_ && !bcProvider_->getRawBuffer().empty())
    runtime_->getCrashManager().unregisterMemory(bcProvider_.get());
  runtime_->getCrashManager().unregisterMemory(this);
  runtime_->removeRuntimeModule(this);

  // We may reference other CodeBlocks through lazy compilation, but we only
  // own the ones that reference us.
  for (auto *block : functionMap_) {
    if (block != nullptr && block->getRuntimeModule() == this) {
      runtime_->getHeap().getIDTracker().untrackNative(block);
      delete block;
    }
  }
  runtime_->getHeap().getIDTracker().untrackNative(&functionMap_);
}

void RuntimeModule::prepareForRuntimeShutdown() {
  for (int i = 0, e = functionMap_.size(); i < e; i++) {
    if (functionMap_[i] != nullptr &&
        functionMap_[i]->getRuntimeModule() != this) {
      functionMap_[i] = nullptr;
    }
  }
}

CallResult<RuntimeModule *> RuntimeModule::create(
    Runtime *runtime,
    Handle<Domain> domain,
    facebook::hermes::debugger::ScriptID scriptID,
    std::shared_ptr<hbc::BCProvider> &&bytecode,
    RuntimeModuleFlags flags,
    llvh::StringRef sourceURL) {
  RuntimeModule *result;
  {
    WeakRefLock lk{runtime->getHeap().weakRefMutex()};
    result = new RuntimeModule(runtime, domain, flags, sourceURL, scriptID);
  }
  runtime->getCrashManager().registerMemory(result, sizeof(*result));
  if (bytecode) {
    if (result->initializeMayAllocate(std::move(bytecode)) ==
        ExecutionStatus::EXCEPTION) {
      return ExecutionStatus::EXCEPTION;
    }
    // If the BC provider is backed by a buffer, register the BC provider struct
    // (but not the buffer contents, since that might be too large).
    if (result->bcProvider_ && !result->bcProvider_->getRawBuffer().empty())
      runtime->getCrashManager().registerMemory(
          result->bcProvider_.get(), sizeof(hbc::BCProviderFromBuffer));
  }
  return result;
}

RuntimeModule *RuntimeModule::createUninitialized(
    Runtime *runtime,
    Handle<Domain> domain,
    RuntimeModuleFlags flags,
    facebook::hermes::debugger::ScriptID scriptID) {
  WeakRefLock lk{runtime->getHeap().weakRefMutex()};
  return new RuntimeModule(runtime, domain, flags, "", scriptID);
}

void RuntimeModule::initializeWithoutCJSModulesMayAllocate(
    std::shared_ptr<hbc::BCProvider> &&bytecode) {
  assert(!bcProvider_ && "RuntimeModule already initialized");
  bcProvider_ = std::move(bytecode);
  importStringIDMapMayAllocate();
  initializeFunctionMap();
}

ExecutionStatus RuntimeModule::initializeMayAllocate(
    std::shared_ptr<hbc::BCProvider> &&bytecode) {
  initializeWithoutCJSModulesMayAllocate(std::move(bytecode));
  if (LLVM_UNLIKELY(importCJSModuleTable() == ExecutionStatus::EXCEPTION)) {
    return ExecutionStatus::EXCEPTION;
  }
  return ExecutionStatus::RETURNED;
}

CodeBlock *RuntimeModule::getCodeBlockSlowPath(unsigned index) {
#ifndef HERMESVM_LEAN
  if (bcProvider_->isFunctionLazy(index)) {
    auto *lazyModule = RuntimeModule::createLazyModule(
        runtime_, getDomain(runtime_), this, index);
    functionMap_[index] = lazyModule->getOnlyLazyCodeBlock();
    return functionMap_[index];
  }
#endif
  functionMap_[index] = CodeBlock::createCodeBlock(
      this,
      bcProvider_->getFunctionHeader(index),
      bcProvider_->getBytecode(index),
      index);
  return functionMap_[index];
}

#ifndef HERMESVM_LEAN
RuntimeModule *RuntimeModule::createLazyModule(
    Runtime *runtime,
    Handle<Domain> domain,
    RuntimeModule *parent,
    uint32_t functionID) {
  auto RM = createUninitialized(runtime, domain);
  RM->lazyRoot_ = parent->lazyRoot_;
  // Copy the lazy root's script ID for lazy modules.
  RM->scriptID_ = RM->lazyRoot_->scriptID_;

  // Set the bcProvider's BytecodeModule to point to the parent's.
  assert(parent->isInitialized() && "Parent module must have been initialized");

  auto *bcFunction = &((hbc::BCProviderFromSrc *)parent->getBytecode())
                          ->getBytecodeModule()
                          ->getFunction(functionID);

  RM->bcProvider_ = hbc::BCProviderLazy::createBCProviderLazy(bcFunction);
<<<<<<< HEAD

  RM->bcProvider_ = hbc::BCProviderLazy::createBCProviderLazy(bcFunction);
=======
>>>>>>> ab2e4b1f

  // We don't know which function index this block will eventually represent,
  // so just add it as 0 to ensure ownership. We'll move it later in
  // `initializeLazy`.
  RM->functionMap_.emplace_back(CodeBlock::createCodeBlock(
      RM, RM->bcProvider_->getFunctionHeader(functionID), {}, functionID));

  // The module doesn't have a string table until we've compiled the block,
  // so just add the string name as 0 in the mean time for f.name to work via
  // getLazyName(). Since it's in the stringIDMap_, it'll be correctly GC'd.
  RM->stringIDMap_.emplace_back(parent->getSymbolIDFromStringIDMayAllocate(
      bcFunction->getHeader().functionName));

  return RM;
}

SymbolID RuntimeModule::getLazyName() {
  assert(functionMap_.size() == 1 && "Not a lazy module?");
  assert(stringIDMap_.size() == 1 && "Missing lazy function name symbol");
  assert(this->stringIDMap_[0].isValid() && "Invalid function name symbol");
  return this->stringIDMap_[0];
}

void RuntimeModule::initializeLazyMayAllocate(
    std::unique_ptr<hbc::BCProvider> bytecode) {
  // Clear the old data provider first.
  bcProvider_ = nullptr;

  // Initialize without CJS module table because this compilation is done
  // separately, and the bytecode will not contain a module table.
  initializeWithoutCJSModulesMayAllocate(std::move(bytecode));

  // createLazyCodeBlock added a single codeblock as functionMap_[0]
  assert(functionMap_[0] && "Missing first entry");

  // We should move it to the index where it's supposed to be. This ensures a
  // 1-1 relationship between codeblocks and bytecodefunctions, which the
  // debugger relies on for setting step-out breakpoints in all functions.
  if (bcProvider_->getGlobalFunctionIndex() == 0) {
    // No move needed
    return;
  }
  assert(
      !functionMap_[bcProvider_->getGlobalFunctionIndex()] &&
      "Entry point is already occupied");
  functionMap_[bcProvider_->getGlobalFunctionIndex()] = functionMap_[0];
  functionMap_[0] = nullptr;
}
#endif

void RuntimeModule::importStringIDMapMayAllocate() {
  assert(bcProvider_ && "Uninitialized RuntimeModule");
  PerfSection perf("Import String ID Map");
  GCScope scope(runtime_);

  auto strTableSize = bcProvider_->getStringCount();

  stringIDMap_.clear();

  // Populate the string ID map with empty identifiers.
  stringIDMap_.resize(strTableSize, RootSymbolID(SymbolID::empty()));

  if (runtime_->getVMExperimentFlags() &
      experiments::MAdviseStringsSequential) {
    bcProvider_->adviseStringTableSequential();
  }

  if (runtime_->getVMExperimentFlags() & experiments::MAdviseStringsWillNeed) {
    bcProvider_->willNeedStringTable();
  }

  // Get the array of pre-computed hashes from identifiers in the bytecode
  // to their runtime representation as SymbolIDs.
  auto kinds = bcProvider_->getStringKinds();
  auto hashes = bcProvider_->getIdentifierHashes();
  assert(
      hashes.size() <= strTableSize &&
      "Should not have more strings than identifiers");

  // Preallocate enough space to store all identifiers to prevent
  // unnecessary allocations. NOTE: If this module is not the first module,
  // then this is an underestimate.
  runtime_->getIdentifierTable().reserve(hashes.size());
  {
    StringID strID = 0;
    uint32_t hashID = 0;

    for (auto entry : kinds) {
      switch (entry.kind()) {
        case StringKind::String:
          strID += entry.count();
          break;

        case StringKind::Identifier:
          for (uint32_t i = 0; i < entry.count(); ++i, ++strID, ++hashID) {
            createSymbolFromStringIDMayAllocate(
                strID, bcProvider_->getStringTableEntry(strID), hashes[hashID]);
          }
          break;
      }
    }

    assert(strID == strTableSize && "Should map every string in the bytecode.");
    assert(hashID == hashes.size() && "Should hash all identifiers.");
  }

  if (runtime_->getVMExperimentFlags() & experiments::MAdviseStringsRandom) {
    bcProvider_->adviseStringTableRandom();
  }

  if (strTableSize == 0) {
    // If the string table turns out to be empty,
    // we always add one empty string to it.
    // Note that this can only happen when we are creating the RuntimeModule
    // in a non-standard way, either in unit tests or the special
    // emptyCodeBlockRuntimeModule_ in Runtime where the creation happens
    // manually instead of going through bytecode module generation.
    // In those cases, functions will be created with a default nameID=0
    // without adding the name string into the string table. Hence here
    // we need to add it manually and it will have index 0.
    ASCIIRef s;
    stringIDMap_.push_back({});
    mapStringMayAllocate(s, 0, hashString(s));
  }
}

void RuntimeModule::initializeFunctionMap() {
  assert(bcProvider_ && "Uninitialized RuntimeModule");
  assert(
      bcProvider_->getFunctionCount() >= functionMap_.size() &&
      "Unexpected size reduction. Lazy module missing functions?");
  functionMap_.resize(bcProvider_->getFunctionCount());
}

ExecutionStatus RuntimeModule::importCJSModuleTable() {
  PerfSection perf("Import CJS Module Table");
  return Domain::importCJSModuleTable(getDomain(runtime_), runtime_, this);
}

StringPrimitive *RuntimeModule::getStringPrimFromStringIDMayAllocate(
    StringID stringID) {
  return runtime_->getStringPrimFromSymbolID(
      getSymbolIDFromStringIDMayAllocate(stringID));
}

std::string RuntimeModule::getStringFromStringID(StringID stringID) {
  auto entry = bcProvider_->getStringTableEntry(stringID);
  auto strStorage = bcProvider_->getStringStorage();
  if (entry.isUTF16()) {
    const char16_t *s =
        (const char16_t *)(strStorage.begin() + entry.getOffset());
    std::string out;
    convertUTF16ToUTF8WithReplacements(out, UTF16Ref{s, entry.getLength()});
    return out;
  } else {
    // ASCII.
    const char *s = (const char *)strStorage.begin() + entry.getOffset();
    return std::string{s, entry.getLength()};
  }
}

llvh::ArrayRef<uint8_t> RuntimeModule::getRegExpBytecodeFromRegExpID(
    uint32_t regExpId) const {
  assert(
      regExpId < bcProvider_->getRegExpTable().size() && "Invalid regexp id");
  RegExpTableEntry entry = bcProvider_->getRegExpTable()[regExpId];
  return bcProvider_->getRegExpStorage().slice(entry.offset, entry.length);
}

template <typename T>
SymbolID RuntimeModule::mapStringMayAllocate(
    llvh::ArrayRef<T> str,
    StringID stringID,
    uint32_t hash) {
  // Create a SymbolID for a given string. In general a SymbolID holds onto an
  // intern'd StringPrimitive. As an optimization, if this RuntimeModule is
  // persistent, then it will not be deallocated before the Runtime, and we can
  // have the SymbolID hold a raw pointer into the storage and produce the
  // StringPrimitive when it is first required.
  SymbolID id;
  if (flags_.persistent) {
    // Registering a lazy identifier does not allocate, so we do not need a
    // GC scope.
    id = runtime_->getIdentifierTable().registerLazyIdentifier(str, hash);
  } else {
    // Accessing a symbol non-lazily may allocate in the GC heap, so add a scope
    // marker.
    GCScopeMarkerRAII scopeMarker{runtime_};
    id = *runtime_->ignoreAllocationFailure(
        runtime_->getIdentifierTable().getSymbolHandle(runtime_, str, hash));
  }
  stringIDMap_[stringID] = RootSymbolID(id);
  return id;
}

void RuntimeModule::markRoots(RootAcceptor &acceptor, bool markLongLived) {
  for (auto &it : templateMap_) {
    acceptor.acceptPtr(it.second);
  }

  if (markLongLived) {
    for (auto symbol : stringIDMap_) {
      if (symbol.isValid()) {
        acceptor.accept(symbol);
      }
    }
  }
}

void RuntimeModule::markWeakRoots(WeakRootAcceptor &acceptor) {
  for (auto &cbPtr : functionMap_) {
    // Only mark a CodeBlock is its non-null, and has not been scanned
    // previously in this top-level markRoots invocation.
    if (cbPtr != nullptr && cbPtr->getRuntimeModule() == this) {
      cbPtr->markCachedHiddenClasses(runtime_, acceptor);
    }
  }
  for (auto &entry : objectLiteralHiddenClasses_) {
    if (entry.second) {
      acceptor.acceptWeak(entry.second);
    }
  }
}

void RuntimeModule::markDomainRef(WeakRefAcceptor &acceptor) {
  acceptor.accept(domain_);
}

llvh::Optional<Handle<HiddenClass>> RuntimeModule::findCachedLiteralHiddenClass(
    Runtime *runtime,
    unsigned keyBufferIndex,
    unsigned numLiterals) const {
  if (canGenerateLiteralHiddenClassCacheKey(keyBufferIndex, numLiterals)) {
    const auto cachedHiddenClassIter = objectLiteralHiddenClasses_.find(
        getLiteralHiddenClassCacheHashKey(keyBufferIndex, numLiterals));
    if (cachedHiddenClassIter != objectLiteralHiddenClasses_.end()) {
      if (HiddenClass *const cachedHiddenClass =
              cachedHiddenClassIter->second.get(runtime, &runtime->getHeap())) {
        return runtime_->makeHandle(cachedHiddenClass);
      }
    }
  }
  return llvh::None;
}

void RuntimeModule::tryCacheLiteralHiddenClass(
    Runtime *runtime,
    unsigned keyBufferIndex,
    HiddenClass *clazz) {
  auto numLiterals = clazz->getNumProperties();
  if (canGenerateLiteralHiddenClassCacheKey(keyBufferIndex, numLiterals)) {
    assert(
        !findCachedLiteralHiddenClass(runtime, keyBufferIndex, numLiterals)
             .hasValue() &&
        "Why are we caching an item already cached?");
    objectLiteralHiddenClasses_[getLiteralHiddenClassCacheHashKey(
                                    keyBufferIndex, numLiterals)]
        .set(runtime, clazz);
  }
}

size_t RuntimeModule::additionalMemorySize() const {
  return stringIDMap_.capacity() * sizeof(SymbolID) +
      objectLiteralHiddenClasses_.getMemorySize() +
      templateMap_.getMemorySize();
}

void RuntimeModule::snapshotAddNodes(GC *gc, HeapSnapshot &snap) const {
  // Create a native node for each CodeBlock owned by this module.
  for (const CodeBlock *cb : functionMap_) {
    // Skip the null code blocks, they are lazily inserted the first time
    // they are used.
    if (cb && cb->getRuntimeModule() == this) {
      // Only add a CodeBlock if this runtime module is the owner.
      snap.beginNode();
      snap.endNode(
          HeapSnapshot::NodeType::Native,
          "CodeBlock",
          gc->getNativeID(cb),
          sizeof(CodeBlock) + cb->additionalMemorySize(),
          0);
    }
  }

  // Create a node for functionMap_.
  snap.beginNode();
  // Create an edge to each CodeBlock owned by this module.
  for (int i = 0, e = functionMap_.size(); i < e; i++) {
    const CodeBlock *cb = functionMap_[i];
    // Skip the null code blocks, they are lazily inserted the first time
    // they are used.
    if (cb && cb->getRuntimeModule() == this) {
      // Only add a CodeBlock if this runtime module is the owner.
      snap.addIndexedEdge(
          HeapSnapshot::EdgeType::Element, i, gc->getNativeID(cb));
    }
  }
  snap.endNode(
      HeapSnapshot::NodeType::Native,
      "std::vector<CodeBlock *>",
      gc->getNativeID(&functionMap_),
      functionMap_.capacity() * sizeof(CodeBlock *),
      0);
}

void RuntimeModule::snapshotAddEdges(GC *gc, HeapSnapshot &snap) const {
  snap.addNamedEdge(
      HeapSnapshot::EdgeType::Internal,
      "functionMap",
      gc->getNativeID(&functionMap_));
}

namespace detail {

StringID mapStringMayAllocate(RuntimeModule &module, const char *str) {
  module.stringIDMap_.push_back({});
  module.mapStringMayAllocate(
      createASCIIRef(str), module.stringIDMap_.size() - 1);
  return module.stringIDMap_.size() - 1;
}

} // namespace detail

} // namespace vm

} // namespace hermes<|MERGE_RESOLUTION|>--- conflicted
+++ resolved
@@ -175,11 +175,6 @@
                           ->getFunction(functionID);
 
   RM->bcProvider_ = hbc::BCProviderLazy::createBCProviderLazy(bcFunction);
-<<<<<<< HEAD
-
-  RM->bcProvider_ = hbc::BCProviderLazy::createBCProviderLazy(bcFunction);
-=======
->>>>>>> ab2e4b1f
 
   // We don't know which function index this block will eventually represent,
   // so just add it as 0 to ensure ownership. We'll move it later in
