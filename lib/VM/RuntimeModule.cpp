/*
 * Copyright (c) Meta Platforms, Inc. and affiliates.
 *
 * This source code is licensed under the MIT license found in the
 * LICENSE file in the root directory of this source tree.
 */

#include "hermes/VM/RuntimeModule.h"

#include "hermes/BCGen/HBC/BytecodeProviderFromSrc.h"
#include "hermes/Support/PerfSection.h"
#include "hermes/VM/CodeBlock.h"
#include "hermes/VM/Domain.h"
#include "hermes/VM/HiddenClass.h"
#include "hermes/VM/Predefined.h"
#include "hermes/VM/Runtime.h"
#include "hermes/VM/RuntimeModule-inline.h"
#include "hermes/VM/StringPrimitive.h"
#include "hermes/VM/WeakRoot-inline.h"

namespace hermes {
namespace vm {

RuntimeModule::RuntimeModule(
    Runtime &runtime,
    Handle<Domain> domain,
    RuntimeModuleFlags flags,
    llvh::StringRef sourceURL,
    facebook::hermes::debugger::ScriptID scriptID)
    : runtime_(runtime),
      domain_(*domain, runtime),
      flags_(flags),
      sourceURL_(sourceURL),
      scriptID_(scriptID) {
  runtime_.addRuntimeModule(this);
  Domain::addRuntimeModule(domain, runtime, this);
#ifndef HERMESVM_LEAN
  lazyRoot_ = this;
#endif
}

SymbolID RuntimeModule::createSymbolFromStringIDMayAllocate(
    StringID stringID,
    const StringTableEntry &entry,
    OptValue<uint32_t> mhash) {
  // Use manual pointer arithmetic to avoid out of bounds errors on empty
  // string accesses.
  auto strStorage = bcProvider_->getStringStorage();
  if (entry.isUTF16()) {
    const char16_t *s =
        (const char16_t *)(strStorage.begin() + entry.getOffset());
    UTF16Ref str{s, entry.getLength()};
    uint32_t hash = mhash ? *mhash : hashString(str);
    return mapStringMayAllocate(str, stringID, hash);
  } else {
    // ASCII.
    const char *s = (const char *)strStorage.begin() + entry.getOffset();
    ASCIIRef str{s, entry.getLength()};
    uint32_t hash = mhash ? *mhash : hashString(str);
    return mapStringMayAllocate(str, stringID, hash);
  }
}

RuntimeModule::~RuntimeModule() {
  if (bcProvider_ && !bcProvider_->getRawBuffer().empty())
    runtime_.getCrashManager().unregisterMemory(bcProvider_.get());
  runtime_.getCrashManager().unregisterMemory(this);
  runtime_.removeRuntimeModule(this);

  // We may reference other CodeBlocks through lazy compilation, but we only
  // own the ones that reference us.
  for (auto *block : functionMap_) {
    if (block != nullptr && block->getRuntimeModule() == this) {
      runtime_.getHeap().getIDTracker().untrackNative(block);
      delete block;
    }
  }
  runtime_.getHeap().getIDTracker().untrackNative(&functionMap_);
}

void RuntimeModule::prepareForRuntimeShutdown() {
  for (int i = 0, e = functionMap_.size(); i < e; i++) {
    if (functionMap_[i] != nullptr &&
        functionMap_[i]->getRuntimeModule() != this) {
      functionMap_[i] = nullptr;
    }
  }
}

CallResult<RuntimeModule *> RuntimeModule::create(
    Runtime &runtime,
    Handle<Domain> domain,
    facebook::hermes::debugger::ScriptID scriptID,
    std::shared_ptr<hbc::BCProvider> &&bytecode,
    RuntimeModuleFlags flags,
    llvh::StringRef sourceURL) {
  RuntimeModule *result;
  {
    WeakRefLock lk{runtime.getHeap().weakRefMutex()};
    result = new RuntimeModule(runtime, domain, flags, sourceURL, scriptID);
  }
  runtime.getCrashManager().registerMemory(result, sizeof(*result));
  if (bytecode) {
    if (result->initializeMayAllocate(std::move(bytecode)) ==
        ExecutionStatus::EXCEPTION) {
      return ExecutionStatus::EXCEPTION;
    }
    // If the BC provider is backed by a buffer, register the BC provider struct
    // (but not the buffer contents, since that might be too large).
    if (result->bcProvider_ && !result->bcProvider_->getRawBuffer().empty())
      runtime.getCrashManager().registerMemory(
          result->bcProvider_.get(), sizeof(hbc::BCProviderFromBuffer));
  }
  return result;
}

RuntimeModule *RuntimeModule::createUninitialized(
    Runtime &runtime,
    Handle<Domain> domain,
    RuntimeModuleFlags flags,
    facebook::hermes::debugger::ScriptID scriptID) {
  WeakRefLock lk{runtime.getHeap().weakRefMutex()};
  return new RuntimeModule(runtime, domain, flags, "", scriptID);
}

void RuntimeModule::initializeWithoutCJSModulesMayAllocate(
    std::shared_ptr<hbc::BCProvider> &&bytecode) {
  assert(!bcProvider_ && "RuntimeModule already initialized");
  bcProvider_ = std::move(bytecode);
  importStringIDMapMayAllocate();
  initializeFunctionMap();
}

ExecutionStatus RuntimeModule::initializeMayAllocate(
    std::shared_ptr<hbc::BCProvider> &&bytecode) {
  initializeWithoutCJSModulesMayAllocate(std::move(bytecode));
  if (LLVM_UNLIKELY(importCJSModuleTable() == ExecutionStatus::EXCEPTION)) {
    return ExecutionStatus::EXCEPTION;
  }
  return ExecutionStatus::RETURNED;
}

CodeBlock *RuntimeModule::getCodeBlockSlowPath(unsigned index) {
#ifndef HERMESVM_LEAN
  if (bcProvider_->isFunctionLazy(index)) {
    auto *lazyModule = RuntimeModule::createLazyModule(
        runtime_, getDomain(runtime_), this, index);
    functionMap_[index] = lazyModule->getOnlyLazyCodeBlock();
    return functionMap_[index];
  }
#endif
  functionMap_[index] = CodeBlock::createCodeBlock(
      this,
      bcProvider_->getFunctionHeader(index),
      bcProvider_->getBytecode(index),
      index);
  return functionMap_[index];
}

#ifndef HERMESVM_LEAN
RuntimeModule *RuntimeModule::createLazyModule(
    Runtime &runtime,
    Handle<Domain> domain,
    RuntimeModule *parent,
    uint32_t functionID) {
  auto RM = createUninitialized(runtime, domain);
  RM->lazyRoot_ = parent->lazyRoot_;
  // Copy the lazy root's script ID for lazy modules.
  RM->scriptID_ = RM->lazyRoot_->scriptID_;

  // Set the bcProvider's BytecodeModule to point to the parent's.
  assert(parent->isInitialized() && "Parent module must have been initialized");

  auto *bcFunction = &((hbc::BCProviderFromSrc *)parent->getBytecode())
                          ->getBytecodeModule()
                          ->getFunction(functionID);

  RM->bcProvider_ = hbc::BCProviderLazy::createBCProviderLazy(bcFunction);

  // We don't know which function index this block will eventually represent,
  // so just add it as 0 to ensure ownership. We'll move it later in
  // `initializeLazy`.
  RM->functionMap_.emplace_back(CodeBlock::createCodeBlock(
      RM, RM->bcProvider_->getFunctionHeader(functionID), {}, functionID));

  // The module doesn't have a string table until we've compiled the block,
  // so just add the string name as 0 in the mean time for f.name to work via
  // getLazyName(). Since it's in the stringIDMap_, it'll be correctly GC'd.
  RM->stringIDMap_.emplace_back(parent->getSymbolIDFromStringIDMayAllocate(
      bcFunction->getHeader().functionName));

  return RM;
}

SymbolID RuntimeModule::getLazyName() {
  assert(functionMap_.size() == 1 && "Not a lazy module?");
  assert(stringIDMap_.size() == 1 && "Missing lazy function name symbol");
  assert(this->stringIDMap_[0].isValid() && "Invalid function name symbol");
  return this->stringIDMap_[0];
}

void RuntimeModule::initializeLazyMayAllocate(
    std::unique_ptr<hbc::BCProvider> bytecode) {
  // Clear the old data provider first.
  bcProvider_ = nullptr;

  // Initialize without CJS module table because this compilation is done
  // separately, and the bytecode will not contain a module table.
  initializeWithoutCJSModulesMayAllocate(std::move(bytecode));

  // createLazyCodeBlock added a single codeblock as functionMap_[0]
  assert(functionMap_[0] && "Missing first entry");

  // We should move it to the index where it's supposed to be. This ensures a
  // 1-1 relationship between codeblocks and bytecodefunctions, which the
  // debugger relies on for setting step-out breakpoints in all functions.
  if (bcProvider_->getGlobalFunctionIndex() == 0) {
    // No move needed
    return;
  }
  assert(
      !functionMap_[bcProvider_->getGlobalFunctionIndex()] &&
      "Entry point is already occupied");
  functionMap_[bcProvider_->getGlobalFunctionIndex()] = functionMap_[0];
  functionMap_[0] = nullptr;
}
#endif

void RuntimeModule::importStringIDMapMayAllocate() {
  assert(bcProvider_ && "Uninitialized RuntimeModule");
  PerfSection perf("Import String ID Map");
  GCScope scope(runtime_);

  auto strTableSize = bcProvider_->getStringCount();

  stringIDMap_.clear();

  // Populate the string ID map with empty identifiers.
  stringIDMap_.resize(strTableSize, RootSymbolID(SymbolID::empty()));

  if (runtime_.getVMExperimentFlags() & experiments::MAdviseStringsSequential) {
    bcProvider_->adviseStringTableSequential();
  }

  if (runtime_.getVMExperimentFlags() & experiments::MAdviseStringsWillNeed) {
    bcProvider_->willNeedStringTable();
  }

  // Get the array of pre-computed hashes from identifiers in the bytecode
  // to their runtime representation as SymbolIDs.
  auto kinds = bcProvider_->getStringKinds();
  auto hashes = bcProvider_->getIdentifierHashes();
  assert(
      hashes.size() <= strTableSize &&
      "Should not have more strings than identifiers");

  // Preallocate enough space to store all identifiers to prevent
  // unnecessary allocations. NOTE: If this module is not the first module,
  // then this is an underestimate.
  runtime_.getIdentifierTable().reserve(hashes.size());
  {
    StringID strID = 0;
    uint32_t hashID = 0;

    for (auto entry : kinds) {
      switch (entry.kind()) {
        case StringKind::String:
          strID += entry.count();
          break;

        case StringKind::Identifier:
          for (uint32_t i = 0; i < entry.count(); ++i, ++strID, ++hashID) {
            createSymbolFromStringIDMayAllocate(
                strID, bcProvider_->getStringTableEntry(strID), hashes[hashID]);
          }
          break;
      }
    }

    assert(strID == strTableSize && "Should map every string in the bytecode.");
    assert(hashID == hashes.size() && "Should hash all identifiers.");
  }

  if (runtime_.getVMExperimentFlags() & experiments::MAdviseStringsRandom) {
    bcProvider_->adviseStringTableRandom();
  }

  if (strTableSize == 0) {
    // If the string table turns out to be empty,
    // we always add one empty string to it.
    // Note that this can only happen when we are creating the RuntimeModule
    // in a non-standard way, either in unit tests or the special
    // emptyCodeBlockRuntimeModule_ in Runtime where the creation happens
    // manually instead of going through bytecode module generation.
    // In those cases, functions will be created with a default nameID=0
    // without adding the name string into the string table. Hence here
    // we need to add it manually and it will have index 0.
    ASCIIRef s;
    stringIDMap_.push_back({});
    mapStringMayAllocate(s, 0, hashString(s));
  }
}

void RuntimeModule::initializeFunctionMap() {
  assert(bcProvider_ && "Uninitialized RuntimeModule");
  assert(
      bcProvider_->getFunctionCount() >= functionMap_.size() &&
      "Unexpected size reduction. Lazy module missing functions?");
  functionMap_.resize(bcProvider_->getFunctionCount());
}

ExecutionStatus RuntimeModule::importCJSModuleTable() {
  PerfSection perf("Import CJS Module Table");
  return Domain::importCJSModuleTable(getDomain(runtime_), runtime_, this);
}

StringPrimitive *RuntimeModule::getStringPrimFromStringIDMayAllocate(
    StringID stringID) {
  return runtime_.getStringPrimFromSymbolID(
      getSymbolIDFromStringIDMayAllocate(stringID));
}

std::string RuntimeModule::getStringFromStringID(StringID stringID) {
  auto entry = bcProvider_->getStringTableEntry(stringID);
  auto strStorage = bcProvider_->getStringStorage();
  if (entry.isUTF16()) {
    const char16_t *s =
        (const char16_t *)(strStorage.begin() + entry.getOffset());
    std::string out;
    convertUTF16ToUTF8WithReplacements(out, UTF16Ref{s, entry.getLength()});
    return out;
  } else {
    // ASCII.
    const char *s = (const char *)strStorage.begin() + entry.getOffset();
    return std::string{s, entry.getLength()};
  }
}

llvh::ArrayRef<uint8_t> RuntimeModule::getBigIntBytesFromBigIntId(
    BigIntID bigIntId) const {
  assert(
      bigIntId < bcProvider_->getBigIntTable().size() && "Invalid bigint id");
  bigint::BigIntTableEntry entry = bcProvider_->getBigIntTable()[bigIntId];
  return bcProvider_->getBigIntStorage().slice(entry.offset, entry.length);
}

llvh::ArrayRef<uint8_t> RuntimeModule::getRegExpBytecodeFromRegExpID(
    uint32_t regExpId) const {
  assert(
      regExpId < bcProvider_->getRegExpTable().size() && "Invalid regexp id");
  RegExpTableEntry entry = bcProvider_->getRegExpTable()[regExpId];
  return bcProvider_->getRegExpStorage().slice(entry.offset, entry.length);
}

template <typename T>
SymbolID RuntimeModule::mapStringMayAllocate(
    llvh::ArrayRef<T> str,
    StringID stringID,
    uint32_t hash) {
  // Create a SymbolID for a given string. In general a SymbolID holds onto an
  // intern'd StringPrimitive. As an optimization, if this RuntimeModule is
  // persistent, then it will not be deallocated before the Runtime, and we can
  // have the SymbolID hold a raw pointer into the storage and produce the
  // StringPrimitive when it is first required.
  SymbolID id;
  if (flags_.persistent) {
    // Registering a lazy identifier does not allocate, so we do not need a
    // GC scope.
    id = runtime_.getIdentifierTable().registerLazyIdentifier(str, hash);
  } else {
    // Accessing a symbol non-lazily may allocate in the GC heap, so add a scope
    // marker.
    GCScopeMarkerRAII scopeMarker{runtime_};
    id = *runtime_.ignoreAllocationFailure(
        runtime_.getIdentifierTable().getSymbolHandle(runtime_, str, hash));
  }
  stringIDMap_[stringID] = RootSymbolID(id);
  return id;
}

void RuntimeModule::markRoots(RootAcceptor &acceptor, bool markLongLived) {
  for (auto &it : templateMap_) {
    acceptor.acceptPtr(it.second);
  }

  if (markLongLived) {
    for (auto symbol : stringIDMap_) {
      if (symbol.isValid()) {
        acceptor.accept(symbol);
      }
    }
  }
}

void RuntimeModule::markLongLivedWeakRoots(WeakRootAcceptor &acceptor) {
  for (auto &cbPtr : functionMap_) {
    // Only mark a CodeBlock is its non-null, and has not been scanned
    // previously in this top-level markRoots invocation.
    if (cbPtr != nullptr && cbPtr->getRuntimeModule() == this) {
      cbPtr->markCachedHiddenClasses(runtime_, acceptor);
    }
  }
  for (auto &entry : objectLiteralHiddenClasses_) {
    if (entry.second) {
      acceptor.acceptWeak(entry.second);
    }
  }
}

llvh::Optional<Handle<HiddenClass>> RuntimeModule::findCachedLiteralHiddenClass(
    Runtime &runtime,
    unsigned keyBufferIndex,
    unsigned numLiterals) const {
  if (canGenerateLiteralHiddenClassCacheKey(keyBufferIndex, numLiterals)) {
    const auto cachedHiddenClassIter = objectLiteralHiddenClasses_.find(
        getLiteralHiddenClassCacheHashKey(keyBufferIndex, numLiterals));
    if (cachedHiddenClassIter != objectLiteralHiddenClasses_.end()) {
      if (HiddenClass *const cachedHiddenClass =
              cachedHiddenClassIter->second.get(runtime, runtime.getHeap())) {
        return runtime_.makeHandle(cachedHiddenClass);
      }
    }
  }
  return llvh::None;
}

void RuntimeModule::tryCacheLiteralHiddenClass(
    Runtime &runtime,
    unsigned keyBufferIndex,
    HiddenClass *clazz) {
  auto numLiterals = clazz->getNumProperties();
  if (canGenerateLiteralHiddenClassCacheKey(keyBufferIndex, numLiterals)) {
    assert(
        !findCachedLiteralHiddenClass(runtime, keyBufferIndex, numLiterals)
             .hasValue() &&
        "Why are we caching an item already cached?");
    objectLiteralHiddenClasses_[getLiteralHiddenClassCacheHashKey(
                                    keyBufferIndex, numLiterals)]
        .set(runtime, clazz);
  }
}

size_t RuntimeModule::additionalMemorySize() const {
  return stringIDMap_.capacity() * sizeof(SymbolID) +
      objectLiteralHiddenClasses_.getMemorySize() +
      templateMap_.getMemorySize();
}

<<<<<<< HEAD
=======
#ifdef HERMES_MEMORY_INSTRUMENTATION
>>>>>>> b21aafbc
void RuntimeModule::snapshotAddNodes(GC &gc, HeapSnapshot &snap) const {
  // Create a native node for each CodeBlock owned by this module.
  for (const CodeBlock *cb : functionMap_) {
    // Skip the null code blocks, they are lazily inserted the first time
    // they are used.
    if (cb && cb->getRuntimeModule() == this) {
      // Only add a CodeBlock if this runtime module is the owner.
      snap.beginNode();
      snap.endNode(
          HeapSnapshot::NodeType::Native,
          "CodeBlock",
          gc.getNativeID(cb),
          sizeof(CodeBlock) + cb->additionalMemorySize(),
          0);
    }
  }

  // Create a node for functionMap_.
  snap.beginNode();
  // Create an edge to each CodeBlock owned by this module.
  for (int i = 0, e = functionMap_.size(); i < e; i++) {
    const CodeBlock *cb = functionMap_[i];
    // Skip the null code blocks, they are lazily inserted the first time
    // they are used.
    if (cb && cb->getRuntimeModule() == this) {
      // Only add a CodeBlock if this runtime module is the owner.
      snap.addIndexedEdge(
          HeapSnapshot::EdgeType::Element, i, gc.getNativeID(cb));
    }
  }
  snap.endNode(
      HeapSnapshot::NodeType::Native,
      "std::vector<CodeBlock *>",
      gc.getNativeID(&functionMap_),
      functionMap_.capacity() * sizeof(CodeBlock *),
      0);
}

void RuntimeModule::snapshotAddEdges(GC &gc, HeapSnapshot &snap) const {
  snap.addNamedEdge(
      HeapSnapshot::EdgeType::Internal,
      "functionMap",
      gc.getNativeID(&functionMap_));
}
#endif // HERMES_MEMORY_INSTRUMENTATION

namespace detail {

StringID mapStringMayAllocate(RuntimeModule &module, const char *str) {
  module.stringIDMap_.push_back({});
  module.mapStringMayAllocate(
      createASCIIRef(str), module.stringIDMap_.size() - 1);
  return module.stringIDMap_.size() - 1;
}

} // namespace detail

} // namespace vm

} // namespace hermes<|MERGE_RESOLUTION|>--- conflicted
+++ resolved
@@ -446,10 +446,7 @@
       templateMap_.getMemorySize();
 }
 
-<<<<<<< HEAD
-=======
 #ifdef HERMES_MEMORY_INSTRUMENTATION
->>>>>>> b21aafbc
 void RuntimeModule::snapshotAddNodes(GC &gc, HeapSnapshot &snap) const {
   // Create a native node for each CodeBlock owned by this module.
   for (const CodeBlock *cb : functionMap_) {
