--- conflicted
+++ resolved
@@ -79,10 +79,7 @@
   JSLib/ArrayBuffer.cpp
   JSLib/ArrayIterator.cpp
   JSLib/AsyncFunction.cpp
-<<<<<<< HEAD
-=======
   JSLib/BigInt.cpp
->>>>>>> b21aafbc
   JSLib/CallSite.cpp
   JSLib/DataView.cpp
   JSLib/TypedArray.cpp
