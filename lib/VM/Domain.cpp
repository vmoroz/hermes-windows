/*
 * Copyright (c) Meta Platforms, Inc. and affiliates.
 *
 * This source code is licensed under the MIT license found in the
 * LICENSE file in the root directory of this source tree.
 */

#include "hermes/VM/Domain.h"

#include "hermes/VM/Callable.h"
#include "hermes/VM/GCPointer-inline.h"
#include "hermes/VM/JSLib.h"
#include "hermes/VM/Profiler/SamplingProfiler.h"
#pragma GCC diagnostic push

#ifdef HERMES_COMPILER_SUPPORTS_WSHORTEN_64_TO_32
#pragma GCC diagnostic ignored "-Wshorten-64-to-32"
#endif
namespace hermes {
namespace vm {

const VTable Domain::vt{
    CellKind::DomainKind,
    cellSize<Domain>(),
    _finalizeImpl,
<<<<<<< HEAD
    nullptr,
    _mallocSizeImpl,
=======
>>>>>>> b21aafbc
    nullptr,
    _mallocSizeImpl,
    nullptr
#ifdef HERMES_MEMORY_INSTRUMENTATION
    ,
    VTable::HeapSnapshotMetadata{
        HeapSnapshot::NodeType::Code,
        nullptr,
        Domain::_snapshotAddEdgesImpl,
        Domain::_snapshotAddNodesImpl,
        nullptr}
#endif
};

void DomainBuildMeta(const GCCell *cell, Metadata::Builder &mb) {
  const auto *self = static_cast<const Domain *>(cell);
  mb.setVTable(&Domain::vt);
  mb.addField("cjsModules", &self->cjsModules_);
  mb.addField("throwingRequire", &self->throwingRequire_);
}

PseudoHandle<Domain> Domain::create(Runtime &runtime) {
  auto *cell = runtime.makeAFixed<Domain, HasFinalizer::Yes>();
  auto self = createPseudoHandle(cell);
  return self;
}

void Domain::_finalizeImpl(GCCell *cell, GC &gc) {
  auto *self = vmcast<Domain>(cell);
  for (RuntimeModule *rm : self->runtimeModules_) {
    gc.getIDTracker().untrackNative(rm);
  }
  self->~Domain();
}

Domain::~Domain() {
  for (RuntimeModule *rm : runtimeModules_) {
    delete rm;
  }
}

PseudoHandle<NativeFunction> Domain::getThrowingRequire(
    Runtime &runtime) const {
  return createPseudoHandle(throwingRequire_.get(runtime));
}

size_t Domain::_mallocSizeImpl(GCCell *cell) {
  auto *self = vmcast<Domain>(cell);
  size_t rmSize = 0;
  for (auto *rm : self->runtimeModules_)
    rmSize += sizeof(RuntimeModule) + rm->additionalMemorySize();

  return self->cjsRuntimeModules_.capacity_in_bytes() +
      self->cjsModuleTable_.getMemorySize() +
      self->runtimeModules_.capacity_in_bytes() + rmSize;
}

<<<<<<< HEAD
=======
#ifdef HERMES_MEMORY_INSTRUMENTATION
>>>>>>> b21aafbc
void Domain::_snapshotAddEdgesImpl(GCCell *cell, GC &gc, HeapSnapshot &snap) {
  auto *const self = vmcast<Domain>(cell);
  for (RuntimeModule *rm : self->runtimeModules_)
    snap.addNamedEdge(
        HeapSnapshot::EdgeType::Internal, "RuntimeModule", gc.getNativeID(rm));
}

void Domain::_snapshotAddNodesImpl(GCCell *cell, GC &gc, HeapSnapshot &snap) {
  auto *const self = vmcast<Domain>(cell);
  for (RuntimeModule *rm : self->runtimeModules_) {
    // Create a native node for each RuntimeModule owned by this domain.
    rm->snapshotAddNodes(gc, snap);
    snap.beginNode();
    rm->snapshotAddEdges(gc, snap);
    snap.endNode(
        HeapSnapshot::NodeType::Native,
        "RuntimeModule",
        gc.getNativeID(rm),
        sizeof(RuntimeModule) + rm->additionalMemorySize(),
        0);
  }
}
#endif

ExecutionStatus Domain::importCJSModuleTable(
    Handle<Domain> self,
    Runtime &runtime,
    RuntimeModule *runtimeModule) {
  if (runtimeModule->getBytecode()->getCJSModuleTable().empty() &&
      runtimeModule->getBytecode()->getCJSModuleTableStatic().empty()) {
    // Nothing to do, avoid allocating and simply return.
    return ExecutionStatus::RETURNED;
  }

  static_assert(
      CJSModuleSize < 10, "CJSModuleSize must be small to avoid overflow");

  MutableHandle<ArrayStorage> cjsModules{runtime};

  if (!self->cjsModules_) {
    // Create the module table on first import.
    // If module IDs are contiguous and start from 0, we won't need to resize
    // for this RuntimeModule.

    const uint64_t firstSegmentModules =
        runtimeModule->getBytecode()->getCJSModuleTable().size() +
        runtimeModule->getBytecode()->getCJSModuleTableStatic().size();

    assert(
        firstSegmentModules <= std::numeric_limits<uint32_t>::max() &&
        "number of modules is 32 bits due to the bytecode format");

    // Use uint64_t to allow us to check for overflow.
    const uint64_t requiredSize = firstSegmentModules * CJSModuleSize;
    if (requiredSize > std::numeric_limits<uint32_t>::max()) {
      return runtime.raiseRangeError("Loaded module count exceeded limit");
    }

    auto cjsModulesRes = ArrayStorage::create(runtime, requiredSize);
    if (LLVM_UNLIKELY(cjsModulesRes == ExecutionStatus::EXCEPTION)) {
      return ExecutionStatus::EXCEPTION;
    }
    cjsModules = vmcast<ArrayStorage>(*cjsModulesRes);
    self->cjsRuntimeModules_.reserve(firstSegmentModules);
    for (size_t i = self->cjsRuntimeModules_.size(); i < firstSegmentModules;
         i++) {
      self->cjsRuntimeModules_.push_back(nullptr, runtime.getHeap());
    }

    auto requireFn = NativeFunction::create(
        runtime,
        Handle<JSObject>::vmcast(&runtime.functionPrototype),
        (void *)TypeErrorKind::InvalidDynamicRequire,
        throwTypeError,
        Predefined::getSymbolID(Predefined::emptyString),
        0,
        Runtime::makeNullHandle<JSObject>());

    auto context = RequireContext::create(
        runtime,
        self,
        runtime.getPredefinedStringHandle(Predefined::emptyString));

    // Set the require.context property.
    PropertyFlags pf = PropertyFlags::defaultNewNamedPropertyFlags();
    pf.writable = 0;
    pf.configurable = 0;
    if (LLVM_UNLIKELY(
            JSObject::defineNewOwnProperty(
                requireFn,
                runtime,
                Predefined::getSymbolID(Predefined::context),
                pf,
                context) == ExecutionStatus::EXCEPTION)) {
      return ExecutionStatus::EXCEPTION;
    }

    self->throwingRequire_.set(runtime, *requireFn, runtime.getHeap());
  } else {
    cjsModules = self->cjsModules_.get(runtime);
  }

  assert(cjsModules && "cjsModules not set");

  // Find the maximum module ID so we can resize cjsModules at most once per
  // RuntimeModule.
  uint64_t maxModuleID = cjsModules->size() / CJSModuleSize;

  // The non-static module table does not store module IDs. They are assigned
  // during registration by counting insertions to cjsModuleTable_. Count the
  // insertions up front.
  for (const auto &pair : runtimeModule->getBytecode()->getCJSModuleTable()) {
    SymbolID symbolId =
        runtimeModule->getSymbolIDFromStringIDMayAllocate(pair.first);
    if (self->cjsModuleTable_.find(symbolId) == self->cjsModuleTable_.end()) {
      ++maxModuleID;
    }
  }

  // The static module table stores module IDs in an arbitrary order. Scan for
  // the maximum ID.
  for (const auto &pair :
       runtimeModule->getBytecode()->getCJSModuleTableStatic()) {
    const auto &moduleID = pair.first;
    if (moduleID > maxModuleID) {
      maxModuleID = moduleID;
    }
  }

  assert(
      maxModuleID <= std::numeric_limits<uint32_t>::max() &&
      "number of modules is 32 bits due to the bytecode format");

  // Use uint64_t to allow us to check for overflow.
  const uint64_t requiredSize = (maxModuleID + 1) * CJSModuleSize;
  if (requiredSize > std::numeric_limits<uint32_t>::max()) {
    return runtime.raiseRangeError("Loaded module count exceeded limit");
  }

  // Resize the array to allow for the new modules, if necessary.
  if (requiredSize > cjsModules->size()) {
    if (LLVM_UNLIKELY(
            ArrayStorage::resize(cjsModules, runtime, requiredSize) ==
            ExecutionStatus::EXCEPTION)) {
      return ExecutionStatus::EXCEPTION;
    }
    self->cjsRuntimeModules_.reserve(maxModuleID + 1);
    for (size_t i = self->cjsRuntimeModules_.size(); i <= maxModuleID; i++) {
      self->cjsRuntimeModules_.push_back(nullptr, runtime.getHeap());
    }
  }

  /// \return Whether the module with ID \param moduleID has been registered in
  /// cjsModules. \pre Space has been allocated for this module's record in
  /// cjsModules.
  const auto isModuleRegistered = [&cjsModules,
                                   maxModuleID](uint32_t moduleID) -> bool {
    assert(
        moduleID <= maxModuleID &&
        "CJS module ID exceeds maximum known module ID");
    (void)maxModuleID;
    uint32_t index = moduleID * CJSModuleSize;
    uint32_t requiredSize = index + CJSModuleSize;
    assert(
        cjsModules->size() >= requiredSize &&
        "CJS module ID exceeds allocated storage");
    (void)requiredSize;
    return !cjsModules->at(index + FunctionIndexOffset).isEmpty();
  };

  /// Register CJS module \param moduleID in the runtime module table.
  /// \return The index into cjsModules where this module's record begins.
  /// \pre Space has been allocated for this module's record in cjsModules.
  /// \pre Space has been allocated for this module's RuntimeModule* in
  /// cjsRuntimeModules_.
  /// \pre There is no module already registered under moduleID.
  auto &cjsEntryModuleID = self->cjsEntryModuleID_;
  auto &cjsRuntimeModules = self->cjsRuntimeModules_;
  const auto registerModule =
      [&runtime,
       &cjsModules,
       &cjsRuntimeModules,
       runtimeModule,
       &isModuleRegistered,
       &cjsEntryModuleID](uint32_t moduleID, uint32_t functionID) -> uint32_t {
    assert(!isModuleRegistered(moduleID) && "CJS module ID collision occurred");
    (void)isModuleRegistered;
    if (LLVM_UNLIKELY(!cjsEntryModuleID.hasValue())) {
      cjsEntryModuleID = moduleID;
    }
    uint32_t index = moduleID * CJSModuleSize;
    cjsModules->set(
        index + CachedExportsOffset,
        HermesValue::encodeEmptyValue(),
        runtime.getHeap());
    cjsModules->set(
        index + ModuleOffset,
        HermesValue::encodeNullValue(),
        runtime.getHeap());
    cjsModules->set(
        index + FunctionIndexOffset,
        HermesValue::encodeNativeUInt32(functionID),
        runtime.getHeap());
    cjsRuntimeModules[moduleID] = runtimeModule;
    assert(isModuleRegistered(moduleID) && "CJS module was not registered");
    return index;
  };

  // Import full table that allows dynamic requires.
  for (const auto &pair : runtimeModule->getBytecode()->getCJSModuleTable()) {
    SymbolID symbolId =
        runtimeModule->getSymbolIDFromStringIDMayAllocate(pair.first);
    auto emplaceRes = self->cjsModuleTable_.try_emplace(symbolId, 0xffffffff);
    if (emplaceRes.second) {
      // This module has not been registered before.
      // Assign it an arbitrary unused module ID, because nothing will be
      // referencing that ID from outside Domain.
      // Counting insertions to cjsModuleTable_ is a valid source of unique IDs
      // since a given Domain uses either dynamic requires or statically
      // resolved requires.
      uint32_t moduleID = self->cjsModuleTable_.size() - 1;
      const auto functionID = pair.second;
      auto index = registerModule(moduleID, functionID);
      // Update the mapping from symbolId to an index into cjsModules.
      emplaceRes.first->second = index;
    }
  }

  // Import table to be used for requireFast.
  for (const auto &pair :
       runtimeModule->getBytecode()->getCJSModuleTableStatic()) {
    const auto &moduleID = pair.first;
    const auto &functionID = pair.second;
    if (!isModuleRegistered(moduleID)) {
      registerModule(moduleID, functionID);
    }
  }

  self->cjsModules_.set(runtime, cjsModules.get(), runtime.getHeap());
  return ExecutionStatus::RETURNED;
}

const ObjectVTable RequireContext::vt{
    VTable(CellKind::RequireContextKind, cellSize<RequireContext>()),
    RequireContext::_getOwnIndexedRangeImpl,
    RequireContext::_haveOwnIndexedImpl,
    RequireContext::_getOwnIndexedPropertyFlagsImpl,
    RequireContext::_getOwnIndexedImpl,
    RequireContext::_setOwnIndexedImpl,
    RequireContext::_deleteOwnIndexedImpl,
    RequireContext::_checkAllOwnIndexedImpl,
};

void RequireContextBuildMeta(const GCCell *cell, Metadata::Builder &mb) {
  mb.addJSObjectOverlapSlots(JSObject::numOverlapSlots<RequireContext>());
  JSObjectBuildMeta(cell, mb);
  const auto *self = static_cast<const RequireContext *>(cell);
  mb.setVTable(&RequireContext::vt);
  mb.addField(&self->domain_);
  mb.addField(&self->dirname_);
}

Handle<RequireContext> RequireContext::create(
    Runtime &runtime,
    Handle<Domain> domain,
    Handle<StringPrimitive> dirname) {
  auto objProto = Handle<JSObject>::vmcast(&runtime.objectPrototype);
  auto *cell = runtime.makeAFixed<RequireContext>(
      runtime,
      objProto,
      runtime.getHiddenClassForPrototype(
          *objProto, numOverlapSlots<RequireContext>()));
  auto self = JSObjectInit::initToHandle(runtime, cell);
  self->domain_.set(runtime, *domain, runtime.getHeap());
  self->dirname_.set(runtime, *dirname, runtime.getHeap());
  return self;
}

} // namespace vm
} // namespace hermes<|MERGE_RESOLUTION|>--- conflicted
+++ resolved
@@ -23,11 +23,6 @@
     CellKind::DomainKind,
     cellSize<Domain>(),
     _finalizeImpl,
-<<<<<<< HEAD
-    nullptr,
-    _mallocSizeImpl,
-=======
->>>>>>> b21aafbc
     nullptr,
     _mallocSizeImpl,
     nullptr
@@ -85,10 +80,7 @@
       self->runtimeModules_.capacity_in_bytes() + rmSize;
 }
 
-<<<<<<< HEAD
-=======
 #ifdef HERMES_MEMORY_INSTRUMENTATION
->>>>>>> b21aafbc
 void Domain::_snapshotAddEdgesImpl(GCCell *cell, GC &gc, HeapSnapshot &snap) {
   auto *const self = vmcast<Domain>(cell);
   for (RuntimeModule *rm : self->runtimeModules_)
