--- conflicted
+++ resolved
@@ -966,12 +966,9 @@
     (void)expr;                    \
   } while (false)
 
-<<<<<<< HEAD
-=======
 // When performing a tail call, we need to set the runtime IP and leave it set.
 #define CAPTURE_IP_SET() runtime->setCurrentIP(ip)
 
->>>>>>> be52fa1d
   LLVM_DEBUG(dbgs() << "interpretFunction() called\n");
 
   ScopedNativeDepthTracker depthTracker{runtime};
