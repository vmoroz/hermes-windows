--- conflicted
+++ resolved
@@ -107,33 +107,9 @@
 // Ensure that instructions declared as having matching layouts actually do.
 #include "InstLayout.inc"
 
-<<<<<<< HEAD
-#if defined(HERMESVM_PROFILER_EXTERN)
-// External profiler mode wraps calls to each JS function with a unique native
-// function that recursively calls the interpreter. See Profiler.{h,cpp} for how
-// these symbols are subsequently patched with JS function names.
-#define INTERP_WRAPPER(name)                                                \
-  __attribute__((__noinline__)) static llvh::CallResult<llvh::HermesValue>  \
-  name(hermes::vm::Runtime &runtime, hermes::vm::CodeBlock *newCodeBlock) { \
-    return runtime.interpretFunctionImpl(newCodeBlock);                     \
-  }
-PROFILER_SYMBOLS(INTERP_WRAPPER)
-#endif
-
 namespace hermes {
 namespace vm {
 
-#if defined(HERMESVM_PROFILER_EXTERN)
-typedef CallResult<HermesValue> (*WrapperFunc)(Runtime &, CodeBlock *);
-#define LIST_ITEM(name) name,
-static const WrapperFunc interpWrappers[] = {PROFILER_SYMBOLS(LIST_ITEM)};
-#endif
-
-=======
-namespace hermes {
-namespace vm {
-
->>>>>>> b21aafbc
 /// Initialize the state of some internal variables based on the current
 /// code block.
 #define INIT_STATE_FOR_CODEBLOCK(codeBlock)                      \
@@ -301,12 +277,7 @@
     // Call the bound function.
     return BoundFunction::_boundCall(bound, runtime.getCurrentIP(), runtime);
   } else {
-<<<<<<< HEAD
-    return runtime.raiseTypeErrorForValue(
-        Handle<>(callTarget), " is not a function");
-=======
     return runtime.raiseTypeErrorForCallable(Handle<>(callTarget));
->>>>>>> b21aafbc
   }
 }
 
@@ -539,11 +510,7 @@
 
   MutableHandle<> tmpHandleKey{runtime};
   MutableHandle<HiddenClass> clazz =
-<<<<<<< HEAD
-      runtime.makeMutableHandle(runtime.getHiddenClassForPrototypeRaw(
-=======
       runtime.makeMutableHandle(*runtime.getHiddenClassForPrototype(
->>>>>>> b21aafbc
           vmcast<JSObject>(runtime.objectPrototype),
           JSObject::numOverlapSlots<JSObject>()));
 
@@ -817,14 +784,10 @@
 
 CallResult<HermesValue> Runtime::interpretFunctionImpl(
     CodeBlock *newCodeBlock) {
-<<<<<<< HEAD
-  newCodeBlock->lazyCompile(*this);
-=======
   if (LLVM_UNLIKELY(
           newCodeBlock->lazyCompile(*this) == ExecutionStatus::EXCEPTION)) {
     return ExecutionStatus::EXCEPTION;
   }
->>>>>>> b21aafbc
 
 #if defined(HERMES_MEMORY_INSTRUMENTATION) || !defined(NDEBUG)
   // We always call getCurrentIP() in a debug build as this has the effect
@@ -1213,54 +1176,6 @@
     DISPATCH;                                                            \
   }
 
-<<<<<<< HEAD
-#define INCDECOP(name, oper)                                            \
-  CASE(name) {                                                          \
-    O1REG(name) =                                                       \
-        HermesValue::encodeDoubleValue(O2REG(name).getNumber() oper 1); \
-    ip = NEXTINST(name);                                                \
-    DISPATCH;                                                           \
-  }
-
-/// Implement a shift instruction with a fast path where both
-/// operands are numbers.
-/// \param name the name of the instruction.
-/// \param oper the C++ operator to use to actually perform the shift
-///     operation.
-/// \param lConv the conversion function for the LHS of the expression.
-/// \param lType the type of the LHS operand.
-/// \param returnType the type of the return value.
-#define SHIFTOP(name, oper, lConv, lType, returnType)                     \
-  CASE(name) {                                                            \
-    if (LLVM_LIKELY(                                                      \
-            O2REG(name).isNumber() &&                                     \
-            O3REG(name).isNumber())) { /* Fast-path. */                   \
-      auto lnum = static_cast<lType>(                                     \
-          hermes::truncateToInt32(O2REG(name).getNumber()));              \
-      auto rnum = static_cast<uint32_t>(                                  \
-                      hermes::truncateToInt32(O3REG(name).getNumber())) & \
-          0x1f;                                                           \
-      O1REG(name) = HermesValue::encodeDoubleValue(                       \
-          static_cast<returnType>(lnum oper rnum));                       \
-      ip = NEXTINST(name);                                                \
-      DISPATCH;                                                           \
-    }                                                                     \
-    CAPTURE_IP(res = lConv(runtime, Handle<>(&O2REG(name))));             \
-    if (res == ExecutionStatus::EXCEPTION) {                              \
-      goto exception;                                                     \
-    }                                                                     \
-    auto lnum = static_cast<lType>(res->getNumber());                     \
-    CAPTURE_IP(res = toUInt32_RJS(runtime, Handle<>(&O3REG(name))));      \
-    if (res == ExecutionStatus::EXCEPTION) {                              \
-      goto exception;                                                     \
-    }                                                                     \
-    auto rnum = static_cast<uint32_t>(res->getNumber()) & 0x1f;           \
-    gcScope.flushToSmallCount(KEEP_HANDLES);                              \
-    O1REG(name) = HermesValue::encodeDoubleValue(                         \
-        static_cast<returnType>(lnum oper rnum));                         \
-    ip = NEXTINST(name);                                                  \
-    DISPATCH;                                                             \
-=======
 #define INCDECOP(name)                                                        \
   CASE(name) {                                                                \
     if (LLVM_LIKELY(O2REG(name).isNumber())) {                                \
@@ -1279,7 +1194,6 @@
     gcScope.flushToSmallCount(KEEP_HANDLES);                                  \
     ip = NEXTINST(name);                                                      \
     DISPATCH;                                                                 \
->>>>>>> b21aafbc
   }
 
 /// Implement a shift instruction with a fast path where both
@@ -1666,23 +1580,12 @@
       if (auto *func = dyn_vmcast<JSFunction>(O2REG(Call))) {
         assert(!SingleStep && "can't single-step a call");
 
-<<<<<<< HEAD
-#ifdef HERMES_ENABLE_ALLOCATION_LOCATION_TRACES
-        runtime.pushCallStack(curCodeBlock, ip);
-#endif
-
-        CodeBlock *calleeBlock = func->getCodeBlock();
-        CAPTURE_IP(calleeBlock->lazyCompile(runtime));
-#if defined(HERMESVM_PROFILER_EXTERN)
-        CAPTURE_IP(res = runtime.interpretFunction(calleeBlock));
-=======
 #ifdef HERMES_MEMORY_INSTRUMENTATION
         runtime.pushCallStack(curCodeBlock, ip);
 #endif
 
         CodeBlock *calleeBlock = func->getCodeBlock(runtime);
         CAPTURE_IP_ASSIGN(auto res, calleeBlock->lazyCompile(runtime));
->>>>>>> b21aafbc
         if (LLVM_UNLIKELY(res == ExecutionStatus::EXCEPTION)) {
           goto exception;
         }
@@ -1738,13 +1641,7 @@
 
         assert(!SingleStep && "can't single-step a call");
 
-<<<<<<< HEAD
-        CAPTURE_IP(calleeBlock->lazyCompile(runtime));
-#if defined(HERMESVM_PROFILER_EXTERN)
-        CAPTURE_IP(res = runtime.interpretFunction(calleeBlock));
-=======
         CAPTURE_IP_ASSIGN(auto res, calleeBlock->lazyCompile(runtime));
->>>>>>> b21aafbc
         if (LLVM_UNLIKELY(res == ExecutionStatus::EXCEPTION)) {
           goto exception;
         }
@@ -1848,11 +1745,7 @@
 
         PROFILER_EXIT_FUNCTION(curCodeBlock);
 
-<<<<<<< HEAD
-#ifdef HERMES_ENABLE_ALLOCATION_LOCATION_TRACES
-=======
 #ifdef HERMES_MEMORY_INSTRUMENTATION
->>>>>>> b21aafbc
         runtime.popCallStack();
 #endif
 
@@ -2851,13 +2744,8 @@
           ip = NEXTINST(JmpUndefinedLong);
         DISPATCH;
       }
-<<<<<<< HEAD
-      INCDECOP(Inc, +)
-      INCDECOP(Dec, -)
-=======
       INCDECOP(Inc)
       INCDECOP(Dec)
->>>>>>> b21aafbc
       CASE(Add) {
         if (LLVM_LIKELY(
                 O2REG(Add).isNumber() &&
@@ -3776,11 +3664,7 @@
            !catchable) {
       PROFILER_EXIT_FUNCTION(curCodeBlock);
 
-<<<<<<< HEAD
-#ifdef HERMES_ENABLE_ALLOCATION_LOCATION_TRACES
-=======
 #ifdef HERMES_MEMORY_INSTRUMENTATION
->>>>>>> b21aafbc
       runtime.popCallStack();
 #endif
 
