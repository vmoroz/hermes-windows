--- conflicted
+++ resolved
@@ -358,11 +358,7 @@
     else
       newLength = Builder.getLiteralNumber(count);
     Builder.createStorePropertyInst(
-<<<<<<< HEAD
-        newLength, allocArrayInst, StringRef("length"));
-=======
         newLength, allocArrayInst, llvh::StringRef("length"));
->>>>>>> 299cc8f4
   }
   return allocArrayInst;
 }
@@ -1619,15 +1615,10 @@
 
   LReference lref = createLRef(updateExpr->_argument, false);
 
-<<<<<<< HEAD
-  // Load the original value.
-  Value *original = Builder.createAsNumberInst(lref.emitLoad());
-=======
   // Load the original value. Postfix updates need to convert it toNumeric
   // before Inc/Dec to ensure the updateExpr has the proper result value.
   Value *original =
       isPrefix ? lref.emitLoad() : Builder.createAsNumericInst(lref.emitLoad());
->>>>>>> 299cc8f4
 
   // Create the inc or dec.
   Value *result = Builder.createUnaryOperatorInst(original, opKind);
