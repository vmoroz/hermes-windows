--- conflicted
+++ resolved
@@ -2340,13 +2340,8 @@
   // - NSNumberFormatter has maximumIntegerDigits, which is 42 by default
   auto nsLocale =
       [NSLocale localeWithLocaleIdentifier:u16StringToNSString(dataLocale)];
-<<<<<<< HEAD
-  auto nf = [NSNumberFormatter new];
-  nf.locale = nsLocale;
-=======
   nsNumberFormatter = [NSNumberFormatter new];
   nsNumberFormatter.locale = nsLocale;
->>>>>>> 18147592
   if (style == u"decimal") {
     nsNumberFormatter.numberStyle = NSNumberFormatterDecimalStyle;
     if (notation == u"scientific") {
