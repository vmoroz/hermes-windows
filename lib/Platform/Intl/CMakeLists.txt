--- conflicted
+++ resolved
@@ -22,9 +22,6 @@
     set_target_properties(hermesPlatformIntl PROPERTIES UNITY_BUILD false)
     target_compile_options(hermesPlatformIntl PRIVATE -fobjc-arc)
   else()
-<<<<<<< HEAD
-    add_hermes_library(hermesPlatformIntl STATIC PlatformIntlWindows.cpp LINK_LIBS hermesPublic)
-=======
     add_hermes_library(hermesPlatformIntl STATIC
         PlatformIntlICU.cpp
         PlatformIntlShared.cpp
@@ -39,6 +36,5 @@
         hermesPublic
     )
     hermes_link_icu(hermesPlatformIntl)
->>>>>>> 388376f0
   endif()
 endif()