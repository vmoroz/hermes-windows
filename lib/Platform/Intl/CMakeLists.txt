# Copyright (c) Meta Platforms, Inc. and affiliates.
#
# This source code is licensed under the MIT license found in the
# LICENSE file in the root directory of this source tree.

add_hermes_library(hermesBCP47Parser STATIC BCP47Parser.cpp)

if(HERMES_ENABLE_INTL)
  if(HERMES_IS_ANDROID)
    add_hermes_library(hermesPlatformIntl STATIC PlatformIntlAndroid.cpp
        LINK_LIBS fbjni::fbjni hermesPublic
    )
    target_compile_options(hermesPlatformIntl PRIVATE -frtti -fexceptions)
  elseif(APPLE)
    add_hermes_library(hermesPlatformIntl STATIC PlatformIntlApple.mm
        LINK_LIBS
        ${FOUNDATION}
        hermesBCP47Parser
        hermesPublic
    )
    # Work around a bug in unity builds where it tries to build Obj-C as C++.
    set_target_properties(hermesPlatformIntl PROPERTIES UNITY_BUILD false)
    target_compile_options(hermesPlatformIntl PRIVATE -fobjc-arc)
  else()
<<<<<<< HEAD
    add_hermes_library(hermesPlatformIntl STATIC PlatformIntlDummy.cpp LINK_LIBS hermesPublic)
=======
    add_hermes_library(hermesPlatformIntl STATIC PlatformIntlWindows.cpp LINK_LIBS hermesPublic)
>>>>>>> b21aafbc
  endif()
endif()<|MERGE_RESOLUTION|>--- conflicted
+++ resolved
@@ -22,10 +22,6 @@
     set_target_properties(hermesPlatformIntl PROPERTIES UNITY_BUILD false)
     target_compile_options(hermesPlatformIntl PRIVATE -fobjc-arc)
   else()
-<<<<<<< HEAD
-    add_hermes_library(hermesPlatformIntl STATIC PlatformIntlDummy.cpp LINK_LIBS hermesPublic)
-=======
     add_hermes_library(hermesPlatformIntl STATIC PlatformIntlWindows.cpp LINK_LIBS hermesPublic)
->>>>>>> b21aafbc
   endif()
 endif()