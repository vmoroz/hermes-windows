--- conflicted
+++ resolved
@@ -22,15 +22,11 @@
     set_target_properties(hermesPlatformIntl PROPERTIES UNITY_BUILD false)
     target_compile_options(hermesPlatformIntl PRIVATE -fobjc-arc)
   else()
-<<<<<<< HEAD
-    add_hermes_library(hermesPlatformIntl STATIC PlatformIntlWindows.cpp LINK_LIBS hermesPublic)
-=======
     add_hermes_library(hermesPlatformIntl STATIC PlatformIntlICU.cpp PlatformIntlShared.cpp
         LINK_LIBS
         hermesBCP47Parser
         hermesPublic
     )
     hermes_link_icu(hermesPlatformIntl)
->>>>>>> 4b3bf912
   endif()
 endif()