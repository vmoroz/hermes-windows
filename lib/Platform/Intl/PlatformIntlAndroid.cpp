/*
 * Copyright (c) Meta Platforms, Inc. and affiliates.
 *
 * This source code is licensed under the MIT license found in the
 * LICENSE file in the root directory of this source tree.
 */

#include "hermes/Platform/Intl/PlatformIntl.h"

// Android ICU uses different package names than ICU4J, and claims
// other differences.  So for now, consider this impl specific to
// Android.  It's likely it could be made to work against the
// non-Android ICU4J packages, too, if necessary, but it would take a
// bit more work.

#include <fbjni/fbjni.h>

using namespace ::facebook;
using namespace ::hermes;

namespace hermes {
namespace platform_intl {

namespace {

template <typename E = jobject>
struct JArrayList : jni::JavaClass<JArrayList<E>, jni::JList<E>> {
  constexpr static auto kJavaDescriptor = "Ljava/util/ArrayList;";

  using Super = jni::JavaClass<JArrayList<E>, jni::JList<E>>;

  static jni::local_ref<JArrayList<E>> create() {
    return Super::newInstance();
  }

  static jni::local_ref<JArrayList<E>> create(int initialCapacity) {
    return Super::newInstance(initialCapacity);
  }

  bool add(jni::alias_ref<jobject> elem) {
    static auto addMethod =
        Super::javaClassStatic()
            ->template getMethod<jboolean(jni::alias_ref<jobject>)>("add");
    return addMethod(Super::self(), elem);
  }
};

template <typename K = jobject, typename V = jobject>
struct JHashMap : jni::JavaClass<JHashMap<K, V>, jni::JMap<K, V>> {
  constexpr static auto kJavaDescriptor = "Ljava/util/HashMap;";

  using Super = jni::JavaClass<JHashMap<K, V>, jni::JMap<K, V>>;

  static jni::local_ref<JHashMap<K, V>> create() {
    return Super::newInstance();
  }

  void put(jni::alias_ref<jobject> key, jni::alias_ref<jobject> val) {
    static auto putMethod =
        Super::javaClassStatic()
            ->template getMethod<jni::alias_ref<jobject>(
                jni::alias_ref<jobject>, jni::alias_ref<jobject>)>("put");
    putMethod(Super::self(), key, val);
  }
};

using JLocalesList = jni::JList<jni::JString>;
using JOptionsMap = jni::JMap<jni::JString, jni::JObject>;
using JPartMap = jni::JMap<jni::JString, jni::JString>;
using JPartsList = jni::JList<JPartMap>;

jni::local_ref<jstring> stringToJava(const std::u16string &utf16) {
  // Work around a bug in fbjni where make_jstring returns null for empty
  // u16strings.
  // TODO(T101910387): Switch back to make_jstring once it is fixed.
  const auto env = jni::Environment::current();
  static_assert(
      sizeof(jchar) == sizeof(std::u16string::value_type),
      "Expecting jchar to be the same size as std::u16string::CharT");
  jstring result = env->NewString(
      reinterpret_cast<const jchar *>(utf16.c_str()), utf16.size());
  FACEBOOK_JNI_THROW_PENDING_EXCEPTION();
  return jni::adopt_local(result);
}

jni::local_ref<JLocalesList> localesToJava(
    std::vector<std::u16string> locales) {
  jni::local_ref<JArrayList<jni::JString>> ret =
      JArrayList<jni::JString>::create(locales.size());
  for (const auto &locale : locales) {
    ret->add(stringToJava(locale));
  }
  return ret;
}

jni::local_ref<JOptionsMap> optionsToJava(const Options &options) {
  auto ret = JHashMap<jni::JString, jni::JObject>::create();
  for (const auto &kv : options) {
    jni::local_ref<jni::JObject> jvalue;
    if (kv.second.isBool()) {
      jvalue = jni::autobox(static_cast<jboolean>(kv.second.getBool()));
    } else if (kv.second.isNumber()) {
      jvalue = jni::autobox(static_cast<jdouble>(kv.second.getNumber()));
    } else {
      assert(kv.second.isString() && "Option is not valid type");
      jvalue = stringToJava(kv.second.getString());
    }
    ret->put(stringToJava(kv.first), jvalue);
  }
  return ret;
}

std::u16string stringFromJava(jni::alias_ref<jni::JString> result) {
  return result->toU16String();
}

Options optionsFromJava(jni::alias_ref<JOptionsMap> result) {
  if (!result) {
    return Options();
  }

  Options ret;
  for (const auto &kv : *result) {
    if (!kv.first || !kv.second) {
      // ignore nulls
      continue;
    }

    if (jni::JBoolean::javaClassStatic()->isAssignableFrom(
            kv.second->getClass())) {
      ret.emplace(
          stringFromJava(kv.first),
          Option(static_cast<bool>(
              jni::static_ref_cast<jni::JBoolean>(kv.second)->booleanValue())));
    } else if (jni::JInteger::javaClassStatic()->isAssignableFrom(
                   kv.second->getClass())) {
      ret.emplace(
          stringFromJava(kv.first),
          Option(static_cast<double>(
              jni::static_ref_cast<jni::JInteger>(kv.second)->intValue())));
    } else if (jni::JDouble::javaClassStatic()->isAssignableFrom(
                   kv.second->getClass())) {
      ret.emplace(
          stringFromJava(kv.first),
          Option(jni::static_ref_cast<jni::JDouble>(kv.second)->doubleValue()));
    } else if (jni::JString::javaClassStatic()->isAssignableFrom(
                   kv.second->getClass())) {
      ret.emplace(
          stringFromJava(kv.first),
          Option(
              stringFromJava(jni::static_ref_cast<jni::JString>(kv.second))));
    } else {
      // ignore mistyped value
    }
  }
  return ret;
}

// Part: Map<String, String>
Part partFromJava(jni::alias_ref<JPartMap> result) {
  if (!result) {
    return Part();
  }

  Part ret;
  for (const auto &kv : *result) {
    if (!kv.first || !kv.second) {
      // ignore nulls
      continue;
    }

    ret.emplace(stringFromJava(kv.first), stringFromJava(kv.second));
  }
  return ret;
}

vm::CallResult<std::vector<std::u16string>> localesFromJava(
    vm::Runtime &runtime,
    vm::CallResult<jni::local_ref<JLocalesList>> &&result) {
  if (LLVM_UNLIKELY(result == vm::ExecutionStatus::EXCEPTION)) {
    return vm::ExecutionStatus::EXCEPTION;
  }

  std::vector<std::u16string> ret;
  if (!*result) {
    return std::vector<std::u16string>();
  }

  for (const auto &element : **result) {
    ret.push_back(stringFromJava(element));
  }
  return ret;
}

std::vector<Part> partsFromJava(jni::local_ref<JPartsList> &&result) {
  std::vector<Part> ret;
  if (!result) {
    return {};
  }

  for (const auto &element : *result) {
    ret.push_back(partFromJava(element));
  }
  return ret;
}

class JIntl : public jni::JavaClass<JIntl> {
 public:
  static constexpr auto kJavaDescriptor = "Lcom/facebook/hermes/intl/Intl;";

  static jni::local_ref<JLocalesList> getCanonicalLocales(
      jni::alias_ref<JLocalesList> locales) {
    static const auto method =
        javaClassStatic()
            ->getStaticMethod<jni::local_ref<JLocalesList>(
                jni::alias_ref<JLocalesList> locales)>("getCanonicalLocales");
    return method(javaClassStatic(), locales);
  }

  static jni::local_ref<jstring> toLocaleLowerCase(
      jni::alias_ref<JLocalesList> locales,
      jni::alias_ref<jstring> str) {
    auto method =
        javaClassStatic()
            ->getStaticMethod<jni::local_ref<jstring>(
                jni::alias_ref<JLocalesList> locales, jni::alias_ref<jstring>)>(
                "toLocaleLowerCase");
    return method(javaClassStatic(), locales, str);
  }

  static jni::local_ref<jstring> toLocaleUpperCase(
      jni::alias_ref<JLocalesList> locales,
      jni::alias_ref<jstring> str) {
    static const auto method =
        javaClassStatic()
            ->getStaticMethod<jni::local_ref<jstring>(
                jni::alias_ref<JLocalesList> locales, jni::alias_ref<jstring>)>(
                "toLocaleUpperCase");
    return method(javaClassStatic(), locales, str);
  }
};

} // namespace

vm::CallResult<std::vector<std::u16string>> getCanonicalLocales(
    vm::Runtime &runtime,
    const std::vector<std::u16string> &locales) {
  try {
    return localesFromJava(
        runtime, JIntl::getCanonicalLocales(localesToJava(locales)));
  } catch (const std::exception &ex) {
    return runtime.raiseRangeError(ex.what());
  }
}

vm::CallResult<std::u16string> toLocaleLowerCase(
    vm::Runtime &runtime,
    const std::vector<std::u16string> &locales,
    const std::u16string &str) {
  try {
    return stringFromJava(
        JIntl::toLocaleLowerCase(localesToJava(locales), stringToJava(str)));
  } catch (const std::exception &ex) {
    return runtime.raiseRangeError(ex.what());
  }
}

vm::CallResult<std::u16string> toLocaleUpperCase(
    vm::Runtime &runtime,
    const std::vector<std::u16string> &locales,
    const std::u16string &str) {
  try {
    return stringFromJava(
        JIntl::toLocaleUpperCase(localesToJava(locales), stringToJava(str)));
  } catch (const std::exception &ex) {
    return runtime.raiseRangeError(ex.what());
  }
}

namespace {

class JCollator : public jni::JavaClass<JCollator> {
 public:
  static constexpr auto kJavaDescriptor = "Lcom/facebook/hermes/intl/Collator;";

  static jni::local_ref<javaobject> create(
      jni::alias_ref<JLocalesList> locales,
      jni::alias_ref<JOptionsMap> options) {
    return newInstance(locales, options);
  }

  static jni::local_ref<JLocalesList> supportedLocalesOf(
      jni::alias_ref<JLocalesList> locales,
      jni::alias_ref<JOptionsMap> options) {
    static const auto method =
        javaClassStatic()
            ->getStaticMethod<jni::local_ref<JLocalesList>(
                jni::alias_ref<JLocalesList> locales,
                jni::alias_ref<JOptionsMap> options)>("supportedLocalesOf");
    return method(javaClassStatic(), locales, options);
  }

  jni::local_ref<JOptionsMap> resolvedOptions() {
    static const auto method =
        javaClassStatic()->getMethod<jni::local_ref<JOptionsMap>()>(
            "resolvedOptions");
    return method(self());
  }

  double compare(jni::alias_ref<jstring> x, jni::alias_ref<jstring> y) {
    static const auto method =
        javaClassStatic()
            ->getMethod<double(
                jni::alias_ref<jstring>, jni::alias_ref<jstring>)>("compare");
    return method(self(), x, y);
  }
};

class CollatorAndroid : public Collator {
 public:
  CollatorAndroid() = default;
  ~CollatorAndroid() {
    jni::ThreadScope::WithClassLoader([&] { jCollator_.reset(); });
  }

  vm::ExecutionStatus initialize(
      vm::Runtime &runtime,
      const std::vector<std::u16string> &locales,
      const Options &options) noexcept;

  Options resolvedOptions() noexcept {
    return optionsFromJava(jCollator_->resolvedOptions());
  }

  double compare(const std::u16string &x, const std::u16string &y) noexcept {
    return jCollator_->compare(stringToJava(x), stringToJava(y));
  }

 private:
  jni::global_ref<JCollator> jCollator_;
};
} // namespace

Collator::Collator() = default;

Collator::~Collator() = default;

vm::CallResult<std::vector<std::u16string>> Collator::supportedLocalesOf(
    vm::Runtime &runtime,
    const std::vector<std::u16string> &locales,
    const Options &options) noexcept {
  try {
    return localesFromJava(
        runtime,
        JCollator::supportedLocalesOf(
            localesToJava(locales), optionsToJava(options)));
  } catch (const std::exception &ex) {
    return runtime.raiseRangeError(ex.what());
  }
}

<<<<<<< HEAD
vm::ExecutionStatus Collator::initialize(
=======
vm::ExecutionStatus CollatorAndroid::initialize(
>>>>>>> b21aafbc
    vm::Runtime &runtime,
    const std::vector<std::u16string> &locales,
    const Options &options) noexcept {
  try {
    jCollator_ = jni::make_global(
        JCollator::create(localesToJava(locales), optionsToJava(options)));
  } catch (const std::exception &ex) {
    return runtime.raiseRangeError(ex.what());
  }

  return vm::ExecutionStatus::RETURNED;
}

vm::CallResult<std::unique_ptr<Collator>> Collator::create(
    vm::Runtime &runtime,
    const std::vector<std::u16string> &locales,
    const Options &options) noexcept {
  auto instance = std::make_unique<CollatorAndroid>();
  if (LLVM_UNLIKELY(
          instance->initialize(runtime, locales, options) ==
          vm::ExecutionStatus::EXCEPTION)) {
    return vm::ExecutionStatus::EXCEPTION;
  }
  return instance;
}

Options Collator::resolvedOptions() noexcept {
  return static_cast<CollatorAndroid *>(this)->resolvedOptions();
}

double Collator::compare(
    const std::u16string &x,
    const std::u16string &y) noexcept {
  return static_cast<CollatorAndroid *>(this)->compare(x, y);
}

namespace {

class JDateTimeFormat : public jni::JavaClass<JDateTimeFormat> {
 public:
  static constexpr auto kJavaDescriptor =
      "Lcom/facebook/hermes/intl/DateTimeFormat;";

  static jni::local_ref<javaobject> create(
      jni::alias_ref<JLocalesList> locales,
      jni::alias_ref<JOptionsMap> options) {
    return newInstance(locales, options);
  }

  static jni::local_ref<JLocalesList> supportedLocalesOf(
      jni::alias_ref<JLocalesList> locales,
      jni::alias_ref<JOptionsMap> options) {
    static const auto method =
        javaClassStatic()
            ->getStaticMethod<jni::local_ref<JLocalesList>(
                jni::alias_ref<JLocalesList> locales,
                jni::alias_ref<JOptionsMap> options)>("supportedLocalesOf");
    return method(javaClassStatic(), locales, options);
  }

  jni::local_ref<JOptionsMap> resolvedOptions() {
    static const auto method =
        javaClassStatic()->getMethod<jni::local_ref<JOptionsMap>()>(
            "resolvedOptions");
    return method(self());
  }

  jni::local_ref<jstring> format(double jsTimeValue) {
    static const auto method =
        javaClassStatic()->getMethod<jni::alias_ref<jstring>(double)>("format");
    return method(self(), jsTimeValue);
  }

  jni::local_ref<JPartsList> formatToParts(double jsTimeValue) {
    static const auto method =
        javaClassStatic()->getMethod<jni::alias_ref<JPartsList>(double)>(
            "formatToParts");
    return method(self(), jsTimeValue);
  }
};

class DateTimeFormatAndroid : public DateTimeFormat {
 public:
  DateTimeFormatAndroid() = default;
  ~DateTimeFormatAndroid() {
    jni::ThreadScope::WithClassLoader([&] { jDateTimeFormat_.reset(); });
  }

  vm::ExecutionStatus initialize(
      vm::Runtime &runtime,
      const std::vector<std::u16string> &locales,
      const Options &options) noexcept;

  Options resolvedOptions() noexcept {
    return optionsFromJava(jDateTimeFormat_->resolvedOptions());
  }

  std::u16string format(double jsTimeValue) noexcept {
    // I don't believe the Java logic can throw an exception (the JS
    // method can, but the errors all come from the Intl.cpp logic).  If
    // I am incorrect, this will need to add a try/catch and take a
    // runtime to call raiseRangeError on it.  This is true for all the
    // format methods.
    return stringFromJava(jDateTimeFormat_->format(jsTimeValue));
  }

  std::vector<Part> formatToParts(double jsTimeValue) noexcept {
    return partsFromJava(jDateTimeFormat_->formatToParts(jsTimeValue));
  }

 private:
  jni::global_ref<JDateTimeFormat> jDateTimeFormat_;
};
} // namespace

DateTimeFormat::DateTimeFormat() = default;

DateTimeFormat::~DateTimeFormat() = default;

vm::CallResult<std::vector<std::u16string>> DateTimeFormat::supportedLocalesOf(
    vm::Runtime &runtime,
    const std::vector<std::u16string> &locales,
    const Options &options) noexcept {
  try {
    return localesFromJava(
        runtime,
        JDateTimeFormat::supportedLocalesOf(
            localesToJava(locales), optionsToJava(options)));
  } catch (const std::exception &ex) {
    return runtime.raiseRangeError(ex.what());
  }
}

<<<<<<< HEAD
vm::ExecutionStatus DateTimeFormat::initialize(
=======
vm::ExecutionStatus DateTimeFormatAndroid::initialize(
>>>>>>> b21aafbc
    vm::Runtime &runtime,
    const std::vector<std::u16string> &locales,
    const Options &options) noexcept {
  try {
    jDateTimeFormat_ = jni::make_global(JDateTimeFormat::create(
        localesToJava(locales), optionsToJava(options)));
  } catch (const std::exception &ex) {
    return runtime.raiseRangeError(ex.what());
  }

  return vm::ExecutionStatus::RETURNED;
}

vm::CallResult<std::unique_ptr<DateTimeFormat>> DateTimeFormat::create(
    vm::Runtime &runtime,
    const std::vector<std::u16string> &locales,
    const Options &options) noexcept {
  auto instance = std::make_unique<DateTimeFormatAndroid>();
  if (LLVM_UNLIKELY(
          instance->initialize(runtime, locales, options) ==
          vm::ExecutionStatus::EXCEPTION)) {
    return vm::ExecutionStatus::EXCEPTION;
  }
  return instance;
}

Options DateTimeFormat::resolvedOptions() noexcept {
  return static_cast<DateTimeFormatAndroid *>(this)->resolvedOptions();
}

std::u16string DateTimeFormat::format(double jsTimeValue) noexcept {
  return static_cast<DateTimeFormatAndroid *>(this)->format(jsTimeValue);
}

std::vector<Part> DateTimeFormat::formatToParts(double jsTimeValue) noexcept {
  return static_cast<DateTimeFormatAndroid *>(this)->formatToParts(jsTimeValue);
}

namespace {

class JNumberFormat : public jni::JavaClass<JNumberFormat> {
 public:
  static constexpr auto kJavaDescriptor =
      "Lcom/facebook/hermes/intl/NumberFormat;";

  static jni::local_ref<javaobject> create(
      jni::alias_ref<JLocalesList> locales,
      jni::alias_ref<JOptionsMap> options) {
    return newInstance(locales, options);
  }

  static jni::local_ref<JLocalesList> supportedLocalesOf(
      jni::alias_ref<JLocalesList> locales,
      jni::alias_ref<JOptionsMap> options) {
    static const auto method =
        javaClassStatic()
            ->getStaticMethod<jni::local_ref<JLocalesList>(
                jni::alias_ref<JLocalesList> locales,
                jni::alias_ref<JOptionsMap> options)>("supportedLocalesOf");
    return method(javaClassStatic(), locales, options);
  }

  jni::local_ref<JOptionsMap> resolvedOptions() {
    static const auto method =
        javaClassStatic()->getMethod<jni::local_ref<JOptionsMap>()>(
            "resolvedOptions");
    return method(self());
  }

  jni::local_ref<jstring> format(double jsTimeValue) {
    static const auto method =
        javaClassStatic()->getMethod<jni::alias_ref<jstring>(double)>("format");
    return method(self(), jsTimeValue);
  }

  jni::local_ref<JPartsList> formatToParts(double jsTimeValue) {
    static const auto method =
        javaClassStatic()->getMethod<jni::alias_ref<JPartsList>(double)>(
            "formatToParts");
    return method(self(), jsTimeValue);
  }
};

class NumberFormatAndroid : public NumberFormat {
 public:
  NumberFormatAndroid() = default;

  ~NumberFormatAndroid() {
    jni::ThreadScope::WithClassLoader([&] { jNumberFormat_.reset(); });
  }

  vm::ExecutionStatus initialize(
      vm::Runtime &runtime,
      const std::vector<std::u16string> &locales,
      const Options &options) noexcept;

  Options resolvedOptions() noexcept {
    return optionsFromJava(jNumberFormat_->resolvedOptions());
  }

  std::u16string format(double number) noexcept {
    // I don't believe the Java logic can throw an exception (the JS
    // method can, but the errors all come from the Intl.cpp logic).  If
    // I am incorrect, this will need to add a try/catch and take a
    // runtime to call raiseRangeError on it.  This is true for all the
    // format methods.
    return stringFromJava(jNumberFormat_->format(number));
  }

  std::vector<Part> formatToParts(double number) noexcept {
    return partsFromJava(jNumberFormat_->formatToParts(number));
  }

 private:
  jni::global_ref<JNumberFormat> jNumberFormat_;
};
} // namespace

NumberFormat::NumberFormat() = default;

NumberFormat::~NumberFormat() = default;

vm::CallResult<std::vector<std::u16string>> NumberFormat::supportedLocalesOf(
    vm::Runtime &runtime,
    const std::vector<std::u16string> &locales,
    const Options &options) noexcept {
  try {
    return localesFromJava(
        runtime,
        JNumberFormat::supportedLocalesOf(
            localesToJava(locales), optionsToJava(options)));
  } catch (const std::exception &ex) {
    return runtime.raiseRangeError(ex.what());
  }
}

<<<<<<< HEAD
vm::ExecutionStatus NumberFormat::initialize(
=======
vm::ExecutionStatus NumberFormatAndroid::initialize(
>>>>>>> b21aafbc
    vm::Runtime &runtime,
    const std::vector<std::u16string> &locales,
    const Options &options) noexcept {
  try {
    jNumberFormat_ = jni::make_global(
        JNumberFormat::create(localesToJava(locales), optionsToJava(options)));
  } catch (const std::exception &ex) {
    return runtime.raiseRangeError(ex.what());
  }

  return vm::ExecutionStatus::RETURNED;
}

vm::CallResult<std::unique_ptr<NumberFormat>> NumberFormat::create(
    vm::Runtime &runtime,
    const std::vector<std::u16string> &locales,
    const Options &options) noexcept {
  auto instance = std::make_unique<NumberFormatAndroid>();
  if (LLVM_UNLIKELY(
          instance->initialize(runtime, locales, options) ==
          vm::ExecutionStatus::EXCEPTION)) {
    return vm::ExecutionStatus::EXCEPTION;
  }
  return instance;
}

Options NumberFormat::resolvedOptions() noexcept {
  return static_cast<NumberFormatAndroid *>(this)->resolvedOptions();
}

std::u16string NumberFormat::format(double number) noexcept {
  return static_cast<NumberFormatAndroid *>(this)->format(number);
}

std::vector<Part> NumberFormat::formatToParts(double number) noexcept {
  return static_cast<NumberFormatAndroid *>(this)->formatToParts(number);
}

} // namespace platform_intl
} // namespace hermes<|MERGE_RESOLUTION|>--- conflicted
+++ resolved
@@ -359,11 +359,7 @@
   }
 }
 
-<<<<<<< HEAD
-vm::ExecutionStatus Collator::initialize(
-=======
 vm::ExecutionStatus CollatorAndroid::initialize(
->>>>>>> b21aafbc
     vm::Runtime &runtime,
     const std::vector<std::u16string> &locales,
     const Options &options) noexcept {
@@ -497,11 +493,7 @@
   }
 }
 
-<<<<<<< HEAD
-vm::ExecutionStatus DateTimeFormat::initialize(
-=======
 vm::ExecutionStatus DateTimeFormatAndroid::initialize(
->>>>>>> b21aafbc
     vm::Runtime &runtime,
     const std::vector<std::u16string> &locales,
     const Options &options) noexcept {
@@ -638,11 +630,7 @@
   }
 }
 
-<<<<<<< HEAD
-vm::ExecutionStatus NumberFormat::initialize(
-=======
 vm::ExecutionStatus NumberFormatAndroid::initialize(
->>>>>>> b21aafbc
     vm::Runtime &runtime,
     const std::vector<std::u16string> &locales,
     const Options &options) noexcept {
