--- conflicted
+++ resolved
@@ -16,10 +16,6 @@
   add_hermes_library(hermesPlatformUnicode STATIC ${source_files}
       LINK_LIBS
       fbjni::fbjni
-<<<<<<< HEAD
-      ${CORE_FOUNDATION}
-=======
->>>>>>> ab2e4b1f
   )
   set_source_files_properties(PlatformUnicodeJava.cpp PROPERTIES
       COMPILE_FLAGS "-frtti -fexceptions -std=c++14")
