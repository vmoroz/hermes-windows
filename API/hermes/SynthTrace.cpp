/*
 * Copyright (c) Meta Platforms, Inc. and affiliates.
 *
 * This source code is licensed under the MIT license found in the
 * LICENSE file in the root directory of this source tree.
 */

#include "SynthTrace.h"

#include "hermes/Support/Algorithms.h"
#include "hermes/Support/Conversions.h"
#include "hermes/Support/JSONEmitter.h"
#include "hermes/Support/UTF8.h"
#include "hermes/VM/StringPrimitive.h"

#include "llvh/Support/Endian.h"
#include "llvh/Support/NativeFormatting.h"
#include "llvh/Support/raw_ostream.h"

#include <cmath>

namespace facebook {
namespace hermes {
namespace tracing {

namespace {

using RecordType = SynthTrace::RecordType;
using JSONEmitter = ::hermes::JSONEmitter;
using ::hermes::parser::JSONArray;
using ::hermes::parser::JSONObject;
using ::hermes::parser::JSONValue;

double decodeNumber(const std::string &numberAsString) {
  // Assume the original platform and the current platform are both little
  // endian for simplicity.
  static_assert(
      llvh::support::endian::system_endianness() ==
          llvh::support::endianness::little,
      "Only little-endian decoding allowed");
  assert(
      numberAsString.substr(0, 2) == std::string("0x") && "Invalid hex number");
  // NOTE: This should use stoul, but that's not defined on Android.
  std::stringstream ss;
  ss << std::hex << numberAsString;
  uint64_t x;
  ss >> x;
  return llvh::BitsToDouble(x);
}

std::string doublePrinter(double x) {
  // Encode a number as its little-endian hex encoding.
  // NOTE: While this could use big-endian, it makes it more complicated for
  // JS to read out (forces use of a DataView rather than a Float64Array)
  static_assert(
      llvh::support::endian::system_endianness() ==
          llvh::support::endianness::little,
      "Only little-endian encoding allowed");
  std::string result;
  llvh::raw_string_ostream resultStream{result};
  llvh::write_hex(
      resultStream,
      llvh::DoubleToBits(x),
      llvh::HexPrintStyle::PrefixLower,
      16);
  resultStream.flush();
  return result;
}

uint64_t decodeID(const std::string &s) {
  char *str_end;
  // Signed so that we can easily check for negative.
  auto id = strtoll(s.c_str(), &str_end, 10);
  assert(id >= 0 && "Malformed id");
  assert(str_end == s.c_str() + s.size() && "Malformed id");
  return id;
}

llvh::StringRef recordTypeToString(RecordType type) {
  switch (type) {
#define CASE(t)       \
  case RecordType::t: \
    return #t "Record";
    SYNTH_TRACE_RECORD_TYPES(CASE)
#undef CASE
  }
}

} // namespace

bool SynthTrace::TraceValue::operator==(const TraceValue &that) const {
  if (tag_ != that.tag_) {
    return false;
  }
  switch (tag_) {
    case Tag::Bool:
      return val_.b == that.val_.b;
    case Tag::Number:
      // For now, ignore differences that result from NaN, +0/-0.
      return val_.n == that.val_.n;
    case Tag::Object:
    case Tag::String:
    case Tag::PropNameID:
      return val_.uid == that.val_.uid;
    default:
      return true;
  }
}

SynthTrace::SynthTrace(
    const ::hermes::vm::RuntimeConfig &conf,
    std::unique_ptr<llvh::raw_ostream> traceStream,
    std::optional<ObjectID> globalObjID)
    : traceStream_(std::move(traceStream)), globalObjID_(globalObjID) {
  if (traceStream_) {
    json_ = std::make_unique<JSONEmitter>(*traceStream_, /*pretty*/ true);
    json_->openDict();
    json_->emitKeyValue("version", synthVersion());

    // RuntimeConfig section.
    json_->emitKey("runtimeConfig");
    json_->openDict();
    {
      json_->emitKey("gcConfig");
      json_->openDict();
      json_->emitKeyValue("minHeapSize", conf.getGCConfig().getMinHeapSize());
      json_->emitKeyValue("initHeapSize", conf.getGCConfig().getInitHeapSize());
      json_->emitKeyValue("maxHeapSize", conf.getGCConfig().getMaxHeapSize());
      json_->emitKeyValue(
          "occupancyTarget", conf.getGCConfig().getOccupancyTarget());
      json_->emitKeyValue(
          "effectiveOOMThreshold",
          conf.getGCConfig().getEffectiveOOMThreshold());
      json_->emitKeyValue(
          "shouldReleaseUnused",
          nameFromReleaseUnused(conf.getGCConfig().getShouldReleaseUnused()));
      json_->emitKeyValue("name", conf.getGCConfig().getName());
      json_->emitKeyValue("allocInYoung", conf.getGCConfig().getAllocInYoung());
      json_->emitKeyValue(
          "revertToYGAtTTI", conf.getGCConfig().getRevertToYGAtTTI());
      json_->closeDict();
    }
    json_->emitKeyValue("maxNumRegisters", conf.getMaxNumRegisters());
    json_->emitKeyValue("ES6Promise", conf.getES6Promise());
    json_->emitKeyValue("ES6Proxy", conf.getES6Proxy());
    json_->emitKeyValue("Intl", conf.getIntl());
    json_->emitKeyValue("MicrotasksQueue", conf.getMicrotaskQueue());
    json_->emitKeyValue("enableSampledStats", conf.getEnableSampledStats());
    json_->emitKeyValue("vmExperimentFlags", conf.getVMExperimentFlags());
    json_->closeDict();

    // Build properties section
    json_->emitKey("buildProperties");
    json_->openDict();
    json_->emitKeyValue("nativePointerSize", sizeof(void *));
    json_->emitKeyValue(
        "allowCompressedPointers",
#ifdef HERMESVM_ALLOW_COMPRESSED_POINTERS
        true
#else
        false
#endif

    );
    json_->emitKeyValue(
        "debugBuild",
#ifdef NDEBUG
        false
#else
        true
#endif
    );
    json_->emitKeyValue(
        "slowDebug",
#ifdef HERMES_SLOW_DEBUG
        true
#else
        false
#endif
    );
    json_->emitKeyValue(
        "enableDebugger",
#ifdef HERMES_ENABLE_DEBUGGER
        true
#else
        false
#endif
    );
    json_->emitKeyValue(
        "enableIRInstrumentation",
#ifdef HERMES_ENABLE_IR_INSTRUMENTATION
        true
#else
        false
#endif
    );
    // The size of this type was a thing that varied between 64-bit Android and
    // 64-bit desktop Linux builds.  A config flag now allows us to build on
    // Linux desktop in a way that matches the sizes.
    json_->emitKeyValue(
        "sizeofExternalASCIIStringPrimitive",
        sizeof(::hermes::vm::ExternalASCIIStringPrimitive));
    json_->closeDict();

    // Both the top-level dict and the trace array remain open.  The latter is
    // added to during execution.  Both are closed by flushAndDisable.
    json_->emitKey("trace");
    json_->openArray();
  }
}

SynthTrace::TraceValue SynthTrace::encodeUndefined() {
  return TraceValue::encodeUndefinedValue();
}

SynthTrace::TraceValue SynthTrace::encodeNull() {
  return TraceValue::encodeNullValue();
}

SynthTrace::TraceValue SynthTrace::encodeBool(bool value) {
  return TraceValue::encodeBoolValue(value);
}

SynthTrace::TraceValue SynthTrace::encodeNumber(double value) {
  return TraceValue::encodeNumberValue(value);
}

SynthTrace::TraceValue SynthTrace::encodeObject(ObjectID objID) {
  return TraceValue::encodeObjectValue(objID);
}

SynthTrace::TraceValue SynthTrace::encodeBigInt(ObjectID objID) {
  return TraceValue::encodeBigIntValue(objID);
}

SynthTrace::TraceValue SynthTrace::encodeString(ObjectID objID) {
  return TraceValue::encodeStringValue(objID);
}

SynthTrace::TraceValue SynthTrace::encodePropNameID(ObjectID objID) {
  return TraceValue::encodePropNameIDValue(objID);
}

SynthTrace::TraceValue SynthTrace::encodeSymbol(ObjectID objID) {
  return TraceValue::encodeSymbolValue(objID);
}

/*static*/
std::string SynthTrace::encode(TraceValue value) {
  if (value.isUndefined()) {
    return "undefined:";
  } else if (value.isNull()) {
    return "null:";
  } else if (value.isObject()) {
    return std::string("object:") + std::to_string(value.getUID());
  } else if (value.isBigInt()) {
    return std::string("bigint:") + std::to_string(value.getUID());
  } else if (value.isString()) {
    return std::string("string:") + std::to_string(value.getUID());
  } else if (value.isPropNameID()) {
    return std::string("propNameID:") + std::to_string(value.getUID());
  } else if (value.isSymbol()) {
    return std::string("symbol:") + std::to_string(value.getUID());
  } else if (value.isNumber()) {
    return std::string("number:") + doublePrinter(value.getNumber());
  } else if (value.isBool()) {
    return std::string("bool:") + (value.getBool() ? "true" : "false");
  } else {
    llvm_unreachable("No other values allowed in the trace");
  }
}

/*static*/
SynthTrace::TraceValue SynthTrace::decode(const std::string &str) {
  auto location = str.find(':');
  assert(location < str.size() && "Must contain a type tag");
  auto tag = std::string(str.begin(), str.begin() + location);
  // Don't include the colon, so add 1
  auto rest = std::string(str.begin() + location + 1, str.end());
  // This should be a switch, but C++ doesn't allow strings in switch
  // statements.
  if (tag == "undefined") {
    return encodeUndefined();
  } else if (tag == "null") {
    return encodeNull();
  } else if (tag == "bool") {
    assert((rest == "true" || rest == "false") && "Malformed bool value");
    return encodeBool(rest == "true");
  } else if (tag == "number") {
    return encodeNumber(decodeNumber(rest));
  } else if (tag == "object") {
    return encodeObject(decodeID(rest));
  } else if (tag == "string") {
    return encodeString(decodeID(rest));
  } else if (tag == "bigint") {
    return encodeBigInt(decodeID(rest));
  } else if (tag == "propNameID") {
    return encodePropNameID(decodeID(rest));
  } else if (tag == "symbol") {
    return encodeSymbol(decodeID(rest));
  } else {
    llvm_unreachable("Illegal object encountered");
  }
}

void SynthTrace::Record::toJSON(JSONEmitter &json) const {
  json.openDict();
  toJSONInternal(json);
  json.closeDict();
}

<<<<<<< HEAD
bool SynthTrace::MarkerRecord::operator==(const Record &that) const {
  return Record::operator==(that) &&
      tag_ == dynamic_cast<const MarkerRecord &>(that).tag_;
}

bool SynthTrace::ReturnMixin::operator==(const ReturnMixin &that) const {
  return retVal_ == that.retVal_;
}

bool SynthTrace::BeginExecJSRecord::operator==(const Record &that) const {
  if (!Record::operator==(that)) {
    return false;
  }
  const auto &thatCasted = dynamic_cast<const BeginExecJSRecord &>(that);
  return sourceURL_ == thatCasted.sourceURL_ &&
      sourceHash_ == thatCasted.sourceHash_ &&
      sourceIsBytecode_ == thatCasted.sourceIsBytecode_;
}

bool SynthTrace::EndExecJSRecord::operator==(const Record &that) const {
  if (!Record::operator==(that)) {
    return false;
  }
  const auto &thatCasted = dynamic_cast<const EndExecJSRecord &>(that);
  return MarkerRecord::operator==(thatCasted) &&
      ReturnMixin::operator==(thatCasted);
}

bool SynthTrace::CreateObjectRecord::operator==(const Record &that) const {
  if (!Record::operator==(that)) {
    return false;
  }
  const auto &thatCasted = dynamic_cast<const CreateObjectRecord &>(that);
  return objID_ == thatCasted.objID_;
}

bool SynthTrace::QueueMicrotaskRecord::operator==(const Record &that) const {
  if (!Record::operator==(that)) {
    return false;
  }
  const auto &thatCasted = dynamic_cast<const QueueMicrotaskRecord &>(that);
  return callbackID_ == thatCasted.callbackID_;
}

bool SynthTrace::DrainMicrotasksRecord::operator==(const Record &that) const {
  if (!Record::operator==(that)) {
    return false;
  }
  const auto &thatCasted = dynamic_cast<const DrainMicrotasksRecord &>(that);
  return maxMicrotasksHint_ == thatCasted.maxMicrotasksHint_;
}

bool SynthTrace::CreateBigIntRecord::operator==(const Record &that) const {
  if (!Record::operator==(that)) {
    return false;
  }
  auto &thatCasted = dynamic_cast<const CreateBigIntRecord &>(that);
  return objID_ == thatCasted.objID_ && method_ == thatCasted.method_ &&
      bits_ == thatCasted.bits_;
}

bool SynthTrace::BigIntToStringRecord::operator==(const Record &that) const {
  if (!Record::operator==(that)) {
    return false;
  }
  auto &thatCasted = dynamic_cast<const BigIntToStringRecord &>(that);
  return strID_ == thatCasted.strID_ && bigintID_ == thatCasted.bigintID_ &&
      radix_ == thatCasted.radix_;
}

bool SynthTrace::CreateStringRecord::operator==(const Record &that) const {
  if (!Record::operator==(that)) {
    return false;
  }
  auto &thatCasted = dynamic_cast<const CreateStringRecord &>(that);
  return objID_ == thatCasted.objID_ && ascii_ == thatCasted.ascii_ &&
      chars_ == thatCasted.chars_;
}

bool SynthTrace::CreatePropNameIDRecord::operator==(const Record &that) const {
  if (!Record::operator==(that)) {
    return false;
  }
  auto &thatCasted = dynamic_cast<const CreatePropNameIDRecord &>(that);
  return propNameID_ == thatCasted.propNameID_ &&
      valueType_ == thatCasted.valueType_ &&
      traceValue_ == thatCasted.traceValue_ && chars_ == thatCasted.chars_;
}

bool SynthTrace::CreateHostFunctionRecord::operator==(
    const Record &that) const {
  if (!CreateObjectRecord::operator==(that)) {
    return false;
  }
  const auto &thatCasted = dynamic_cast<const CreateHostFunctionRecord &>(that);
  if (!(propNameID_ == thatCasted.propNameID_ &&
        paramCount_ == thatCasted.paramCount_)) {
    return false;
  }
#ifdef HERMESVM_API_TRACE_DEBUG
  assert(functionName_ == thatCasted.functionName_);
#endif
  return true;
}

bool SynthTrace::GetOrSetPropertyRecord::operator==(const Record &that) const {
  if (!Record::operator==(that)) {
    return false;
  }
  const auto &thatCasted = dynamic_cast<const GetOrSetPropertyRecord &>(that);
  if (!(objID_ == thatCasted.objID_ && propID_ == thatCasted.propID_ &&
        value_ == thatCasted.value_)) {
    return false;
  }
#ifdef HERMESVM_API_TRACE_DEBUG
  assert(propNameDbg_ == thatCasted.propNameDbg_);
#endif
  return true;
}

bool SynthTrace::HasPropertyRecord::operator==(const Record &that) const {
  if (!Record::operator==(that)) {
    return false;
  }
  const auto &thatCasted = dynamic_cast<const HasPropertyRecord &>(that);
  return objID_ == thatCasted.objID_ && propID_ == thatCasted.propID_;
}

bool SynthTrace::GetPropertyNamesRecord::operator==(const Record &that) const {
  if (!Record::operator==(that)) {
    return false;
  }
  const auto &thatCasted = dynamic_cast<const GetPropertyNamesRecord &>(that);
  return objID_ == thatCasted.objID_ && propNamesID_ == thatCasted.propNamesID_;
}

bool SynthTrace::CreateArrayRecord::operator==(const Record &that) const {
  if (!Record::operator==(that)) {
    return false;
  }
  const auto &thatCasted = dynamic_cast<const CreateArrayRecord &>(that);
  return objID_ == thatCasted.objID_ && length_ == thatCasted.length_;
}

bool SynthTrace::ArrayReadOrWriteRecord::operator==(const Record &that) const {
  if (!Record::operator==(that)) {
    return false;
  }
  const auto &thatCasted = dynamic_cast<const ArrayReadOrWriteRecord &>(that);
  return objID_ == thatCasted.objID_ && index_ == thatCasted.index_ &&
      value_ == thatCasted.value_;
}

bool SynthTrace::CallRecord::operator==(const Record &that) const {
  if (!Record::operator==(that)) {
    return false;
  }
  const auto &thatCasted = dynamic_cast<const CallRecord &>(that);
  return functionID_ == thatCasted.functionID_ &&
      std::equal(
             args_.begin(),
             args_.end(),
             thatCasted.args_.begin(),
             [](TraceValue x, TraceValue y) { return x == y; });
}

bool SynthTrace::ReturnFromNativeRecord::operator==(const Record &that) const {
  if (!Record::operator==(that)) {
    return false;
  }
  return ReturnMixin::operator==(
      dynamic_cast<const ReturnFromNativeRecord &>(that));
}

bool SynthTrace::ReturnToNativeRecord::operator==(const Record &that) const {
  if (!Record::operator==(that)) {
    return false;
  }
  return ReturnMixin::operator==(dynamic_cast<const ReturnMixin &>(that));
}

bool SynthTrace::GetOrSetPropertyNativeRecord::operator==(
    const Record &that) const {
  if (!Record::operator==(that)) {
    return false;
  }
  auto thatCasted = dynamic_cast<const GetOrSetPropertyNativeRecord *>(&that);
  return hostObjectID_ == thatCasted->hostObjectID_ &&
      propNameID_ == thatCasted->propNameID_ &&
      propName_ == thatCasted->propName_;
}

bool SynthTrace::GetPropertyNativeRecord::operator==(const Record &that) const {
  return GetOrSetPropertyNativeRecord::operator==(that);
}

bool SynthTrace::GetPropertyNativeReturnRecord::operator==(
    const Record &that) const {
  if (!Record::operator==(that)) {
    return false;
  }
  auto thatCasted = dynamic_cast<const GetPropertyNativeReturnRecord &>(that);
  return ReturnMixin::operator==(thatCasted);
}

bool SynthTrace::SetPropertyNativeRecord::operator==(const Record &that) const {
  return GetOrSetPropertyNativeRecord::operator==(that) &&
      value_ == dynamic_cast<const SetPropertyNativeRecord &>(that).value_;
}

bool SynthTrace::GetNativePropertyNamesRecord::operator==(
    const Record &that) const {
  if (!Record::operator==(that)) {
    return false;
  }
  auto &thatCasted = dynamic_cast<const GetNativePropertyNamesRecord &>(that);
  return hostObjectID_ == thatCasted.hostObjectID_;
}

bool SynthTrace::GetNativePropertyNamesReturnRecord::operator==(
    const Record &that) const {
  if (!Record::operator==(that)) {
    return false;
  }
  auto &thatCasted =
      dynamic_cast<const GetNativePropertyNamesReturnRecord &>(that);
  return propNames_ == thatCasted.propNames_;
}

bool SynthTrace::SetExternalMemoryPressureRecord::operator==(
    const Record &that) const {
  if (!Record::operator==(that)) {
    return false;
  }
  auto &thatCasted =
      dynamic_cast<const SetExternalMemoryPressureRecord &>(that);
  return objID_ == thatCasted.objID_ && amount_ == thatCasted.amount_;
}

=======
>>>>>>> 4b3bf912
void SynthTrace::Record::toJSONInternal(JSONEmitter &json) const {
  json.emitKeyValue("type", recordTypeToString(getType()));
  json.emitKeyValue("time", time_.count());
}

void SynthTrace::MarkerRecord::toJSONInternal(JSONEmitter &json) const {
  Record::toJSONInternal(json);
  json.emitKeyValue("tag", tag_);
}

void SynthTrace::CreateObjectRecord::toJSONInternal(JSONEmitter &json) const {
  Record::toJSONInternal(json);
  json.emitKeyValue("objID", objID_);
}

static std::string createBigIntMethodToString(
    SynthTrace::CreateBigIntRecord::Method m) {
  switch (m) {
    case SynthTrace::CreateBigIntRecord::Method::FromInt64:
      return "FromInt64";
    case SynthTrace::CreateBigIntRecord::Method::FromUint64:
      return "FromUint64";
    default:
      llvm_unreachable("No other valid CreateBigInt::Method.");
  }
}

void SynthTrace::CreateBigIntRecord::toJSONInternal(
    ::hermes::JSONEmitter &json) const {
  Record::toJSONInternal(json);
  json.emitKeyValue("objID", objID_);
  json.emitKeyValue("method", createBigIntMethodToString(method_));
  // bits is potentially an invalid number (i.e., > 53 bits), so emit it
  // as a string.
  json.emitKeyValue("bits", std::to_string(bits_));
}

void SynthTrace::BigIntToStringRecord::toJSONInternal(
    ::hermes::JSONEmitter &json) const {
  Record::toJSONInternal(json);
  json.emitKeyValue("strID", strID_);
  json.emitKeyValue("bigintID", bigintID_);
  json.emitKeyValue("radix", radix_);
}

static std::string encodingName(bool isASCII) {
  return isASCII ? "ASCII" : "UTF-8";
}

void SynthTrace::CreateStringRecord::toJSONInternal(JSONEmitter &json) const {
  Record::toJSONInternal(json);
  json.emitKeyValue("objID", objID_);
  json.emitKeyValue("encoding", encodingName(ascii_));
  json.emitKeyValue("chars", llvh::StringRef(chars_.data(), chars_.size()));
}

void SynthTrace::CreatePropNameIDRecord::toJSONInternal(
    JSONEmitter &json) const {
  Record::toJSONInternal(json);
  json.emitKeyValue("objID", propNameID_);
  if (valueType_ == TRACEVALUE)
    json.emitKeyValue("value", encode(traceValue_));
  else {
    json.emitKeyValue("encoding", encodingName(valueType_ == ASCII));
    json.emitKeyValue("chars", llvh::StringRef(chars_.data(), chars_.size()));
  }
}

void SynthTrace::CreateHostFunctionRecord::toJSONInternal(
    JSONEmitter &json) const {
  CreateObjectRecord::toJSONInternal(json);
  json.emitKeyValue("propNameID", propNameID_);
  json.emitKeyValue("parameterCount", paramCount_);
#ifdef HERMESVM_API_TRACE_DEBUG
  json.emitKeyValue("functionName", functionName_);
#endif
}

void SynthTrace::GetOrSetPropertyRecord::toJSONInternal(
    JSONEmitter &json) const {
  Record::toJSONInternal(json);
  json.emitKeyValue("objID", objID_);
  json.emitKeyValue("propID", encode(propID_));
#ifdef HERMESVM_API_TRACE_DEBUG
  json.emitKeyValue("propName", propNameDbg_);
#endif
  json.emitKeyValue("value", encode(value_));
}

void SynthTrace::HasPropertyRecord::toJSONInternal(JSONEmitter &json) const {
  Record::toJSONInternal(json);
  json.emitKeyValue("objID", objID_);
  json.emitKeyValue("propID", encode(propID_));
#ifdef HERMESVM_API_TRACE_DEBUG
  json.emitKeyValue("propName", propNameDbg_);
#endif
}

void SynthTrace::QueueMicrotaskRecord::toJSONInternal(JSONEmitter &json) const {
  Record::toJSONInternal(json);
  json.emitKeyValue("callbackID", callbackID_);
}

void SynthTrace::DrainMicrotasksRecord::toJSONInternal(
    JSONEmitter &json) const {
  Record::toJSONInternal(json);
  json.emitKeyValue("maxMicrotasksHint", maxMicrotasksHint_);
}

void SynthTrace::GetPropertyNamesRecord::toJSONInternal(
    JSONEmitter &json) const {
  Record::toJSONInternal(json);
  json.emitKeyValue("objID", objID_);
  json.emitKeyValue("propNamesID", propNamesID_);
}

void SynthTrace::CreateArrayRecord::toJSONInternal(JSONEmitter &json) const {
  Record::toJSONInternal(json);
  json.emitKeyValue("objID", objID_);
  json.emitKeyValue("length", length_);
}

void SynthTrace::ArrayReadOrWriteRecord::toJSONInternal(
    JSONEmitter &json) const {
  Record::toJSONInternal(json);
  json.emitKeyValue("objID", objID_);
  json.emitKeyValue("index", index_);
  json.emitKeyValue("value", encode(value_));
}

void SynthTrace::CallRecord::toJSONInternal(JSONEmitter &json) const {
  Record::toJSONInternal(json);
  json.emitKeyValue("functionID", functionID_);
  json.emitKeyValue("thisArg", encode(thisArg_));
  json.emitKey("args");
  json.openArray();
  for (const TraceValue &arg : args_) {
    json.emitValue(encode(arg));
  }
  json.closeArray();
}

void SynthTrace::BeginExecJSRecord::toJSONInternal(
    ::hermes::JSONEmitter &json) const {
  Record::toJSONInternal(json);
  json.emitKeyValue("sourceURL", sourceURL_);
  json.emitKeyValue("sourceHash", ::hermes::hashAsString(sourceHash_));
  json.emitKeyValue("sourceIsBytecode", sourceIsBytecode_);
}

void SynthTrace::ReturnMixin::toJSONInternal(JSONEmitter &json) const {
  json.emitKeyValue("retval", encode(retVal_));
}

void SynthTrace::EndExecJSRecord::toJSONInternal(
    ::hermes::JSONEmitter &json) const {
  MarkerRecord::toJSONInternal(json);
  ReturnMixin::toJSONInternal(json);
}

void SynthTrace::ReturnFromNativeRecord::toJSONInternal(
    ::hermes::JSONEmitter &json) const {
  Record::toJSONInternal(json);
  ReturnMixin::toJSONInternal(json);
}

void SynthTrace::ReturnToNativeRecord::toJSONInternal(
    ::hermes::JSONEmitter &json) const {
  Record::toJSONInternal(json);
  ReturnMixin::toJSONInternal(json);
}

void SynthTrace::GetOrSetPropertyNativeRecord::toJSONInternal(
    JSONEmitter &json) const {
  Record::toJSONInternal(json);
  json.emitKeyValue("hostObjectID", hostObjectID_);
  json.emitKeyValue("propNameID", propNameID_);
  json.emitKeyValue("propName", propName_);
}

void SynthTrace::GetPropertyNativeReturnRecord::toJSONInternal(
    JSONEmitter &json) const {
  Record::toJSONInternal(json);
  ReturnMixin::toJSONInternal(json);
}

void SynthTrace::SetPropertyNativeRecord::toJSONInternal(
    JSONEmitter &json) const {
  GetOrSetPropertyNativeRecord::toJSONInternal(json);
  json.emitKeyValue("value", encode(value_));
}

void SynthTrace::GetNativePropertyNamesRecord::toJSONInternal(
    JSONEmitter &json) const {
  Record::toJSONInternal(json);
  json.emitKeyValue("hostObjectID", hostObjectID_);
}

void SynthTrace::GetNativePropertyNamesReturnRecord::toJSONInternal(
    JSONEmitter &json) const {
  Record::toJSONInternal(json);
  json.emitKey("propNameIDs");
  json.openArray();
  for (const auto &prop : propNameIDs_) {
    json.emitValue(encode(prop));
  }
  json.closeArray();
}

void SynthTrace::SetExternalMemoryPressureRecord::toJSONInternal(
    JSONEmitter &json) const {
  Record::toJSONInternal(json);
  json.emitKeyValue("objID", objID_);
  json.emitKeyValue("amount", amount_);
}

void SynthTrace::Utf8Record::toJSONInternal(JSONEmitter &json) const {
  Record::toJSONInternal(json);
  json.emitKeyValue("objID", encode(objID_));
  json.emitKeyValue("retval", retVal_);
}

void SynthTrace::GlobalRecord::toJSONInternal(JSONEmitter &json) const {
  Record::toJSONInternal(json);
  json.emitKeyValue("objID", objID_);
}

const char *SynthTrace::nameFromReleaseUnused(::hermes::vm::ReleaseUnused ru) {
  switch (ru) {
    case ::hermes::vm::ReleaseUnused::kReleaseUnusedNone:
      return "none";
    case ::hermes::vm::ReleaseUnused::kReleaseUnusedOld:
      return "old";
    case ::hermes::vm::ReleaseUnused::kReleaseUnusedYoungOnFull:
      return "youngOnFull";
    case ::hermes::vm::ReleaseUnused::kReleaseUnusedYoungAlways:
      return "youngAlways";
    default:
      llvm_unreachable("No other valid value.");
  }
}

::hermes::vm::ReleaseUnused SynthTrace::releaseUnusedFromName(
    const char *rawName) {
  std::string name{rawName};
  if (name == "none") {
    return ::hermes::vm::ReleaseUnused::kReleaseUnusedNone;
  }
  if (name == "old") {
    return ::hermes::vm::ReleaseUnused::kReleaseUnusedOld;
  }
  if (name == "youngOnFull") {
    return ::hermes::vm::ReleaseUnused::kReleaseUnusedYoungOnFull;
  }
  if (name == "youngAlways") {
    return ::hermes::vm::ReleaseUnused::kReleaseUnusedYoungAlways;
  }
  throw std::invalid_argument("Name for ReleaseUnused not recognized");
}

void SynthTrace::flushRecordsIfNecessary() {
  if (!json_ || records_.size() < kTraceRecordsToFlush) {
    return;
  }
  flushRecords();
}

void SynthTrace::flushRecords() {
  for (const std::unique_ptr<SynthTrace::Record> &rec : records_) {
    rec->toJSON(*json_);
  }
  records_.clear();
}

void SynthTrace::flushAndDisable(const ::hermes::vm::GCExecTrace &gcTrace) {
  if (!json_) {
    return;
  }

  // First, flush any buffered records, and close the still-open "trace" array.
  flushRecords();
  json_->closeArray();

  // Now emit the history information, if we're in trace debug mode.
  gcTrace.emit(*json_);

  // Close the top level dictionary (the one opened in the ctor).
  json_->closeDict();

  // Now flush the stream, and reset the fields: further tracing doesn't make
  // sense.
  os().flush();
  json_.reset();
  traceStream_.reset();
}

<<<<<<< HEAD
llvh::raw_ostream &operator<<(
    llvh::raw_ostream &os,
    SynthTrace::RecordType type) {
#define CASE(t)                   \
  case SynthTrace::RecordType::t: \
    return os << #t
  switch (type) {
    CASE(BeginExecJS);
    CASE(EndExecJS);
    CASE(Marker);
    CASE(CreateObject);
    CASE(CreateString);
    CASE(CreatePropNameID);
    CASE(CreateHostObject);
    CASE(CreateHostFunction);
    CASE(QueueMicrotask);
    CASE(DrainMicrotasks);
    CASE(GetProperty);
    CASE(SetProperty);
    CASE(HasProperty);
    CASE(GetPropertyNames);
    CASE(CreateArray);
    CASE(ArrayRead);
    CASE(ArrayWrite);
    CASE(CallFromNative);
    CASE(ConstructFromNative);
    CASE(ReturnFromNative);
    CASE(ReturnToNative);
    CASE(CallToNative);
    CASE(GetPropertyNative);
    CASE(GetPropertyNativeReturn);
    CASE(SetPropertyNative);
    CASE(SetPropertyNativeReturn);
    CASE(GetNativePropertyNames);
    CASE(GetNativePropertyNamesReturn);
    CASE(CreateBigInt);
    CASE(BigIntToString);
    CASE(SetExternalMemoryPressure);
  }
#undef CASE
  // This only exists to appease gcc.
  return os;
}

std::istream &operator>>(std::istream &is, SynthTrace::RecordType &type) {
  std::string kindstr;
  is >> kindstr;
  // Can't use switch on strings, use if statements instead.
  // There's definitely a faster way to do this, but this code isn't critical.
#define CASE(t)                              \
  if (kindstr == std::string(#t "Record")) { \
    type = SynthTrace::RecordType::t;        \
    return is;                               \
  }
  CASE(BeginExecJS)
  CASE(EndExecJS)
  CASE(Marker)
  CASE(CreateObject)
  CASE(CreateString)
  CASE(CreatePropNameID)
  CASE(CreateHostObject)
  CASE(CreateHostFunction)
  CASE(QueueMicrotask)
  CASE(DrainMicrotasks)
  CASE(GetProperty)
  CASE(SetProperty)
  CASE(HasProperty)
  CASE(GetPropertyNames);
  CASE(CreateArray)
  CASE(ArrayRead)
  CASE(ArrayWrite)
  CASE(CallFromNative)
  CASE(ConstructFromNative)
  CASE(ReturnFromNative)
  CASE(ReturnToNative)
  CASE(CallToNative)
  CASE(GetPropertyNative)
  CASE(GetPropertyNativeReturn)
  CASE(SetPropertyNative)
  CASE(SetPropertyNativeReturn)
  CASE(GetNativePropertyNames)
  CASE(GetNativePropertyNamesReturn)
  CASE(CreateBigInt)
  CASE(BigIntToString)
  CASE(SetExternalMemoryPressure)
#undef CASE

  llvm_unreachable(
      "failed to parse SynthTrace::RecordType. Make sure all enum values are "
      "handled.");
}

=======
>>>>>>> 4b3bf912
} // namespace tracing
} // namespace hermes
} // namespace facebook<|MERGE_RESOLUTION|>--- conflicted
+++ resolved
@@ -309,248 +309,6 @@
   json.closeDict();
 }
 
-<<<<<<< HEAD
-bool SynthTrace::MarkerRecord::operator==(const Record &that) const {
-  return Record::operator==(that) &&
-      tag_ == dynamic_cast<const MarkerRecord &>(that).tag_;
-}
-
-bool SynthTrace::ReturnMixin::operator==(const ReturnMixin &that) const {
-  return retVal_ == that.retVal_;
-}
-
-bool SynthTrace::BeginExecJSRecord::operator==(const Record &that) const {
-  if (!Record::operator==(that)) {
-    return false;
-  }
-  const auto &thatCasted = dynamic_cast<const BeginExecJSRecord &>(that);
-  return sourceURL_ == thatCasted.sourceURL_ &&
-      sourceHash_ == thatCasted.sourceHash_ &&
-      sourceIsBytecode_ == thatCasted.sourceIsBytecode_;
-}
-
-bool SynthTrace::EndExecJSRecord::operator==(const Record &that) const {
-  if (!Record::operator==(that)) {
-    return false;
-  }
-  const auto &thatCasted = dynamic_cast<const EndExecJSRecord &>(that);
-  return MarkerRecord::operator==(thatCasted) &&
-      ReturnMixin::operator==(thatCasted);
-}
-
-bool SynthTrace::CreateObjectRecord::operator==(const Record &that) const {
-  if (!Record::operator==(that)) {
-    return false;
-  }
-  const auto &thatCasted = dynamic_cast<const CreateObjectRecord &>(that);
-  return objID_ == thatCasted.objID_;
-}
-
-bool SynthTrace::QueueMicrotaskRecord::operator==(const Record &that) const {
-  if (!Record::operator==(that)) {
-    return false;
-  }
-  const auto &thatCasted = dynamic_cast<const QueueMicrotaskRecord &>(that);
-  return callbackID_ == thatCasted.callbackID_;
-}
-
-bool SynthTrace::DrainMicrotasksRecord::operator==(const Record &that) const {
-  if (!Record::operator==(that)) {
-    return false;
-  }
-  const auto &thatCasted = dynamic_cast<const DrainMicrotasksRecord &>(that);
-  return maxMicrotasksHint_ == thatCasted.maxMicrotasksHint_;
-}
-
-bool SynthTrace::CreateBigIntRecord::operator==(const Record &that) const {
-  if (!Record::operator==(that)) {
-    return false;
-  }
-  auto &thatCasted = dynamic_cast<const CreateBigIntRecord &>(that);
-  return objID_ == thatCasted.objID_ && method_ == thatCasted.method_ &&
-      bits_ == thatCasted.bits_;
-}
-
-bool SynthTrace::BigIntToStringRecord::operator==(const Record &that) const {
-  if (!Record::operator==(that)) {
-    return false;
-  }
-  auto &thatCasted = dynamic_cast<const BigIntToStringRecord &>(that);
-  return strID_ == thatCasted.strID_ && bigintID_ == thatCasted.bigintID_ &&
-      radix_ == thatCasted.radix_;
-}
-
-bool SynthTrace::CreateStringRecord::operator==(const Record &that) const {
-  if (!Record::operator==(that)) {
-    return false;
-  }
-  auto &thatCasted = dynamic_cast<const CreateStringRecord &>(that);
-  return objID_ == thatCasted.objID_ && ascii_ == thatCasted.ascii_ &&
-      chars_ == thatCasted.chars_;
-}
-
-bool SynthTrace::CreatePropNameIDRecord::operator==(const Record &that) const {
-  if (!Record::operator==(that)) {
-    return false;
-  }
-  auto &thatCasted = dynamic_cast<const CreatePropNameIDRecord &>(that);
-  return propNameID_ == thatCasted.propNameID_ &&
-      valueType_ == thatCasted.valueType_ &&
-      traceValue_ == thatCasted.traceValue_ && chars_ == thatCasted.chars_;
-}
-
-bool SynthTrace::CreateHostFunctionRecord::operator==(
-    const Record &that) const {
-  if (!CreateObjectRecord::operator==(that)) {
-    return false;
-  }
-  const auto &thatCasted = dynamic_cast<const CreateHostFunctionRecord &>(that);
-  if (!(propNameID_ == thatCasted.propNameID_ &&
-        paramCount_ == thatCasted.paramCount_)) {
-    return false;
-  }
-#ifdef HERMESVM_API_TRACE_DEBUG
-  assert(functionName_ == thatCasted.functionName_);
-#endif
-  return true;
-}
-
-bool SynthTrace::GetOrSetPropertyRecord::operator==(const Record &that) const {
-  if (!Record::operator==(that)) {
-    return false;
-  }
-  const auto &thatCasted = dynamic_cast<const GetOrSetPropertyRecord &>(that);
-  if (!(objID_ == thatCasted.objID_ && propID_ == thatCasted.propID_ &&
-        value_ == thatCasted.value_)) {
-    return false;
-  }
-#ifdef HERMESVM_API_TRACE_DEBUG
-  assert(propNameDbg_ == thatCasted.propNameDbg_);
-#endif
-  return true;
-}
-
-bool SynthTrace::HasPropertyRecord::operator==(const Record &that) const {
-  if (!Record::operator==(that)) {
-    return false;
-  }
-  const auto &thatCasted = dynamic_cast<const HasPropertyRecord &>(that);
-  return objID_ == thatCasted.objID_ && propID_ == thatCasted.propID_;
-}
-
-bool SynthTrace::GetPropertyNamesRecord::operator==(const Record &that) const {
-  if (!Record::operator==(that)) {
-    return false;
-  }
-  const auto &thatCasted = dynamic_cast<const GetPropertyNamesRecord &>(that);
-  return objID_ == thatCasted.objID_ && propNamesID_ == thatCasted.propNamesID_;
-}
-
-bool SynthTrace::CreateArrayRecord::operator==(const Record &that) const {
-  if (!Record::operator==(that)) {
-    return false;
-  }
-  const auto &thatCasted = dynamic_cast<const CreateArrayRecord &>(that);
-  return objID_ == thatCasted.objID_ && length_ == thatCasted.length_;
-}
-
-bool SynthTrace::ArrayReadOrWriteRecord::operator==(const Record &that) const {
-  if (!Record::operator==(that)) {
-    return false;
-  }
-  const auto &thatCasted = dynamic_cast<const ArrayReadOrWriteRecord &>(that);
-  return objID_ == thatCasted.objID_ && index_ == thatCasted.index_ &&
-      value_ == thatCasted.value_;
-}
-
-bool SynthTrace::CallRecord::operator==(const Record &that) const {
-  if (!Record::operator==(that)) {
-    return false;
-  }
-  const auto &thatCasted = dynamic_cast<const CallRecord &>(that);
-  return functionID_ == thatCasted.functionID_ &&
-      std::equal(
-             args_.begin(),
-             args_.end(),
-             thatCasted.args_.begin(),
-             [](TraceValue x, TraceValue y) { return x == y; });
-}
-
-bool SynthTrace::ReturnFromNativeRecord::operator==(const Record &that) const {
-  if (!Record::operator==(that)) {
-    return false;
-  }
-  return ReturnMixin::operator==(
-      dynamic_cast<const ReturnFromNativeRecord &>(that));
-}
-
-bool SynthTrace::ReturnToNativeRecord::operator==(const Record &that) const {
-  if (!Record::operator==(that)) {
-    return false;
-  }
-  return ReturnMixin::operator==(dynamic_cast<const ReturnMixin &>(that));
-}
-
-bool SynthTrace::GetOrSetPropertyNativeRecord::operator==(
-    const Record &that) const {
-  if (!Record::operator==(that)) {
-    return false;
-  }
-  auto thatCasted = dynamic_cast<const GetOrSetPropertyNativeRecord *>(&that);
-  return hostObjectID_ == thatCasted->hostObjectID_ &&
-      propNameID_ == thatCasted->propNameID_ &&
-      propName_ == thatCasted->propName_;
-}
-
-bool SynthTrace::GetPropertyNativeRecord::operator==(const Record &that) const {
-  return GetOrSetPropertyNativeRecord::operator==(that);
-}
-
-bool SynthTrace::GetPropertyNativeReturnRecord::operator==(
-    const Record &that) const {
-  if (!Record::operator==(that)) {
-    return false;
-  }
-  auto thatCasted = dynamic_cast<const GetPropertyNativeReturnRecord &>(that);
-  return ReturnMixin::operator==(thatCasted);
-}
-
-bool SynthTrace::SetPropertyNativeRecord::operator==(const Record &that) const {
-  return GetOrSetPropertyNativeRecord::operator==(that) &&
-      value_ == dynamic_cast<const SetPropertyNativeRecord &>(that).value_;
-}
-
-bool SynthTrace::GetNativePropertyNamesRecord::operator==(
-    const Record &that) const {
-  if (!Record::operator==(that)) {
-    return false;
-  }
-  auto &thatCasted = dynamic_cast<const GetNativePropertyNamesRecord &>(that);
-  return hostObjectID_ == thatCasted.hostObjectID_;
-}
-
-bool SynthTrace::GetNativePropertyNamesReturnRecord::operator==(
-    const Record &that) const {
-  if (!Record::operator==(that)) {
-    return false;
-  }
-  auto &thatCasted =
-      dynamic_cast<const GetNativePropertyNamesReturnRecord &>(that);
-  return propNames_ == thatCasted.propNames_;
-}
-
-bool SynthTrace::SetExternalMemoryPressureRecord::operator==(
-    const Record &that) const {
-  if (!Record::operator==(that)) {
-    return false;
-  }
-  auto &thatCasted =
-      dynamic_cast<const SetExternalMemoryPressureRecord &>(that);
-  return objID_ == thatCasted.objID_ && amount_ == thatCasted.amount_;
-}
-
-=======
->>>>>>> 4b3bf912
 void SynthTrace::Record::toJSONInternal(JSONEmitter &json) const {
   json.emitKeyValue("type", recordTypeToString(getType()));
   json.emitKeyValue("time", time_.count());
@@ -847,101 +605,6 @@
   traceStream_.reset();
 }
 
-<<<<<<< HEAD
-llvh::raw_ostream &operator<<(
-    llvh::raw_ostream &os,
-    SynthTrace::RecordType type) {
-#define CASE(t)                   \
-  case SynthTrace::RecordType::t: \
-    return os << #t
-  switch (type) {
-    CASE(BeginExecJS);
-    CASE(EndExecJS);
-    CASE(Marker);
-    CASE(CreateObject);
-    CASE(CreateString);
-    CASE(CreatePropNameID);
-    CASE(CreateHostObject);
-    CASE(CreateHostFunction);
-    CASE(QueueMicrotask);
-    CASE(DrainMicrotasks);
-    CASE(GetProperty);
-    CASE(SetProperty);
-    CASE(HasProperty);
-    CASE(GetPropertyNames);
-    CASE(CreateArray);
-    CASE(ArrayRead);
-    CASE(ArrayWrite);
-    CASE(CallFromNative);
-    CASE(ConstructFromNative);
-    CASE(ReturnFromNative);
-    CASE(ReturnToNative);
-    CASE(CallToNative);
-    CASE(GetPropertyNative);
-    CASE(GetPropertyNativeReturn);
-    CASE(SetPropertyNative);
-    CASE(SetPropertyNativeReturn);
-    CASE(GetNativePropertyNames);
-    CASE(GetNativePropertyNamesReturn);
-    CASE(CreateBigInt);
-    CASE(BigIntToString);
-    CASE(SetExternalMemoryPressure);
-  }
-#undef CASE
-  // This only exists to appease gcc.
-  return os;
-}
-
-std::istream &operator>>(std::istream &is, SynthTrace::RecordType &type) {
-  std::string kindstr;
-  is >> kindstr;
-  // Can't use switch on strings, use if statements instead.
-  // There's definitely a faster way to do this, but this code isn't critical.
-#define CASE(t)                              \
-  if (kindstr == std::string(#t "Record")) { \
-    type = SynthTrace::RecordType::t;        \
-    return is;                               \
-  }
-  CASE(BeginExecJS)
-  CASE(EndExecJS)
-  CASE(Marker)
-  CASE(CreateObject)
-  CASE(CreateString)
-  CASE(CreatePropNameID)
-  CASE(CreateHostObject)
-  CASE(CreateHostFunction)
-  CASE(QueueMicrotask)
-  CASE(DrainMicrotasks)
-  CASE(GetProperty)
-  CASE(SetProperty)
-  CASE(HasProperty)
-  CASE(GetPropertyNames);
-  CASE(CreateArray)
-  CASE(ArrayRead)
-  CASE(ArrayWrite)
-  CASE(CallFromNative)
-  CASE(ConstructFromNative)
-  CASE(ReturnFromNative)
-  CASE(ReturnToNative)
-  CASE(CallToNative)
-  CASE(GetPropertyNative)
-  CASE(GetPropertyNativeReturn)
-  CASE(SetPropertyNative)
-  CASE(SetPropertyNativeReturn)
-  CASE(GetNativePropertyNames)
-  CASE(GetNativePropertyNamesReturn)
-  CASE(CreateBigInt)
-  CASE(BigIntToString)
-  CASE(SetExternalMemoryPressure)
-#undef CASE
-
-  llvm_unreachable(
-      "failed to parse SynthTrace::RecordType. Make sure all enum values are "
-      "handled.");
-}
-
-=======
->>>>>>> 4b3bf912
 } // namespace tracing
 } // namespace hermes
 } // namespace facebook