--- conflicted
+++ resolved
@@ -345,8 +345,6 @@
   return maxMicrotasksHint_ == thatCasted.maxMicrotasksHint_;
 }
 
-<<<<<<< HEAD
-=======
 bool SynthTrace::CreateBigIntRecord::operator==(const Record &that) const {
   if (!Record::operator==(that)) {
     return false;
@@ -365,7 +363,6 @@
       radix_ == thatCasted.radix_;
 }
 
->>>>>>> b21aafbc
 bool SynthTrace::CreateStringRecord::operator==(const Record &that) const {
   if (!Record::operator==(that)) {
     return false;
