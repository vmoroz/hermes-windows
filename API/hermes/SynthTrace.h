--- conflicted
+++ resolved
@@ -213,43 +213,9 @@
   /// RecordType is a tag used to differentiate which type of record it is.
   /// There should be a unique tag for each record type.
   enum class RecordType {
-<<<<<<< HEAD
-    BeginExecJS,
-    EndExecJS,
-    Marker,
-    CreateObject,
-    CreateString,
-    CreatePropNameID,
-    CreateHostObject,
-    CreateHostFunction,
-    QueueMicrotask,
-    DrainMicrotasks,
-    GetProperty,
-    SetProperty,
-    HasProperty,
-    GetPropertyNames,
-    CreateArray,
-    ArrayRead,
-    ArrayWrite,
-    CallFromNative,
-    ConstructFromNative,
-    ReturnFromNative,
-    ReturnToNative,
-    CallToNative,
-    GetPropertyNative,
-    GetPropertyNativeReturn,
-    SetPropertyNative,
-    SetPropertyNativeReturn,
-    GetNativePropertyNames,
-    GetNativePropertyNamesReturn,
-    CreateBigInt,
-    BigIntToString,
-    SetExternalMemoryPressure,
-=======
 #define RECORD(name) name,
     SYNTH_TRACE_RECORD_TYPES(RECORD)
 #undef RECORD
->>>>>>> 1edbe36c
   };
 
   /// A Record is one element of a trace.
@@ -777,20 +743,12 @@
 
   struct QueueMicrotaskRecord : public Record {
     static constexpr RecordType type{RecordType::QueueMicrotask};
-<<<<<<< HEAD
-=======
     /// The ObjectID of the callback function that was queued.
->>>>>>> 1edbe36c
     const ObjectID callbackID_;
 
     QueueMicrotaskRecord(TimeSinceStart time, ObjectID callbackID)
         : Record(time), callbackID_(callbackID) {}
 
-<<<<<<< HEAD
-    bool operator==(const Record &that) const final;
-
-=======
->>>>>>> 1edbe36c
     RecordType getType() const override {
       return type;
     }
@@ -1336,29 +1294,6 @@
     void toJSONInternal(::hermes::JSONEmitter &json) const override;
   };
 
-  struct SetExternalMemoryPressureRecord final : public Record {
-    static constexpr RecordType type{RecordType::SetExternalMemoryPressure};
-    const ObjectID objID_;
-    const size_t amount_;
-
-    explicit SetExternalMemoryPressureRecord(
-        TimeSinceStart time,
-        const ObjectID objID,
-        const size_t amount)
-        : Record(time), objID_(objID), amount_(amount) {}
-
-    RecordType getType() const override {
-      return type;
-    }
-
-    std::vector<ObjectID> uses() const override {
-      return {objID_};
-    }
-
-    void toJSONInternal(::hermes::JSONEmitter &json) const override;
-    bool operator==(const Record &that) const override;
-  };
-
   /// Completes writing of the trace to the trace stream.  If writing
   /// to a file, disables further writing to the file, or accumulation
   /// of data.
