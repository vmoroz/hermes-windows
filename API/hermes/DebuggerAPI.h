/*
 * Copyright (c) Meta Platforms, Inc. and affiliates.
 *
 * This source code is licensed under the MIT license found in the
 * LICENSE file in the root directory of this source tree.
 */

#ifndef HERMES_DEBUGGERAPI_H
#define HERMES_DEBUGGERAPI_H

#ifdef HERMES_ENABLE_DEBUGGER

#include <hermes/hermes.h>
#include <cassert>
#include <memory>
#include <vector>

#include "hermes/Public/DebuggerTypes.h"

// Forward declarations of internal types.
namespace hermes {
namespace vm {
class CodeBlock;
class Debugger;
class Runtime;
struct DebugCommand;
class HermesValue;
} // namespace vm
} // namespace hermes

namespace facebook {
namespace hermes {
class HermesRuntime;

namespace debugger {

class Debugger;
class EventObserver;

/// Represents a variable in the debugger.
struct HERMES_EXPORT VariableInfo {
  /// Name of the variable in the source.
  String name;

  /// Value of the variable.
  ::facebook::jsi::Value value;
};

/// An EvalResult represents the result of an Eval command.
struct HERMES_EXPORT EvalResult {
  /// The resulting JavaScript object, or the thrown exception.
  ::facebook::jsi::Value value;

  /// Indicates that the result was an exception.
  bool isException = false;

  /// If isException is true, details about the exception.
  ExceptionDetails exceptionDetails;

  EvalResult(EvalResult &&) = default;
  EvalResult() = default;

  EvalResult(
      ::facebook::jsi::Value value,
      bool isException,
      ExceptionDetails exceptionDetails)
      : value(std::move(value)),
        isException(isException),
        exceptionDetails(std::move(exceptionDetails)) {}
};

/// ProgramState represents the state of a paused program. An instance of
/// ProgramState is available as the getProgramState() member function of class
/// Debugger.
class HERMES_EXPORT ProgramState {
 public:
  /// \return the reason for the Pause.
  PauseReason getPauseReason() const {
    return pauseReason_;
  }

  /// \return the breakpoint if the PauseReason is Breakpoint, otherwise
  /// kInvalidBreakpoint.
  BreakpointID getBreakpoint() const {
    return breakpoint_;
  }

  /// \return the evaluation result if the PauseReason is due to EvalComplete.
  EvalResult getEvalResult() const;

  /// \returns a stack trace for the current execution.
  const StackTrace &getStackTrace() const {
    return stackTrace_;
  }

  /// \returns lexical information about the state in a given frame.
  LexicalInfo getLexicalInfo(uint32_t frameIndex) const;

  /// \return information about a variable in a given lexical scope, in a given
  /// frame.
  VariableInfo getVariableInfo(
      uint32_t frameIndex,
      ScopeDepth scopeDepth,
      uint32_t variableIndexInScope) const;

  /// \return information about the `this` value at a given stack depth.
  VariableInfo getVariableInfoForThis(uint32_t frameIndex) const;

  /// \return the number of variables in a given frame.
  /// This is deprecated: prefer using getLexicalInfoInFrame().
  uint32_t getVariablesCountInFrame(uint32_t frameIndex) const {
    auto info = getLexicalInfo(frameIndex);
    uint32_t result = 0;
    for (ScopeDepth i = 0, max = info.getScopesCount(); i < max; i++)
      result += info.getVariablesCountInScope(i);
    return result;
  }

  /// \return info for a variable at a given index \p variableIndex, in a given
  /// frame at index \p frameIndex.
  /// This is deprecated. Prefer the getVariableInfo() that takes three
  /// parameters.
  VariableInfo getVariableInfo(uint32_t frameIndex, uint32_t variableIndex)
      const {
    LexicalInfo info = getLexicalInfo(frameIndex);
    uint32_t remaining = variableIndex;
    for (ScopeDepth scope = 0;; scope++) {
      assert(scope < info.getScopesCount() && "Index out of bounds");
      uint32_t count = info.getVariablesCountInScope(scope);
      if (remaining < count) {
        return getVariableInfo(frameIndex, scope, remaining);
      }
      remaining -= count;
    }
  }

 private:
  friend Debugger;
  /// ProgramState must not be copied, because some of its implementation
  /// requires querying the live program state and so the state must not be
  /// retained after the pause returns.
  /// ProgramState must not be copied.
  ProgramState(const ProgramState &) = delete;
  ProgramState &operator=(const ProgramState &) = delete;

  ::hermes::vm::Debugger *impl() const;

  ProgramState(Debugger *dbg) : dbg_(dbg) {}
  Debugger *dbg_;
  PauseReason pauseReason_{};
  StackTrace stackTrace_;
  EvalResult evalResult_;
  BreakpointID breakpoint_{kInvalidBreakpoint};
};

/// Command represents an action that you can request the debugger to perform
/// when returned from didPause().
class HERMES_EXPORT Command {
 public:
  /// Commands may be moved.
  Command(Command &&);
  Command &operator=(Command &&);
  ~Command();

  /// \return a Command that steps with the given StepMode \p mode.
  static Command step(StepMode mode);

  /// \return a Command that continues execution.
  static Command continueExecution();

  /// \return a Command that evaluates JavaScript code \p src in the
  /// frame at index \p frameIndex.
  static Command eval(const String &src, uint32_t frameIndex);

  /// \return a boolean whether this Command was constructed using the static
  /// eval() method
  bool isEval();

 private:
  friend Debugger;
  explicit Command(::hermes::vm::DebugCommand &&);
  std::unique_ptr<::hermes::vm::DebugCommand> debugCommand_;
};

/// Debugger allows access to the Hermes debugging functionality. An instance of
/// Debugger is available from HermesRuntime, and also passed to your
/// EventObserver.
class HERMES_EXPORT Debugger {
 public:
  /// Set the Debugger event observer. The event observer is notified of
  /// debugging event, specifically when the program pauses. This is simply a
  /// raw pointer: it is the client's responsibility to clear the event observer
  /// if the event observer is deallocated before the Debugger.
  void setEventObserver(EventObserver *observer);

  /// Sets the property %isDebuggerAttached in %DebuggerInternal object. Can be
  /// called from any thread.
  void setIsDebuggerAttached(bool isAttached);

  /// Asynchronously triggers a pause. This may be called from any thread. This
  /// is inherently racey and the exact point at which the program pauses is not
  /// guaranteed. You can discover when the program has paused through the event
  /// observer.
  void triggerAsyncPause(AsyncPauseKind kind);

  /// \return the ProgramState representing the state of the paused program.
  /// This may only be invoked when the program is paused.
  const ProgramState &getProgramState() const {
    return state_;
  }

  /// \return the source map URL for the \p fileId.
  String getSourceMappingUrl(uint32_t fileId) const;

  /// Gets the list of loaded scripts. The order of the scripts in the vector
  /// will be the same across calls.
  /// \return list of loaded scripts
  std::vector<SourceLocation> getLoadedScripts() const;

<<<<<<< HEAD
=======
  /// Gets the current stack trace.
  /// \return stack trace with call frames if runtime is in the interpreter
  /// loop, otherwise return no call frames
  StackTrace captureStackTrace() const;

>>>>>>> 388376f0
  /// -- Breakpoint Management --

  /// Sets a breakpoint on a given SourceLocation.
  /// \return the ID of the breakpoint, 0 if it wasn't created.
  BreakpointID setBreakpoint(SourceLocation loc);

  /// Sets the condition on breakpoint \p breakpoint.
  /// The condition will be stored with the breakpoint,
  /// and if non-empty, will be executed to determine whether to actually
  /// pause on the breakpoint; only if ToBoolean(condition) is true
  /// and does not throw will the debugger pause on \p breakpoint.
  /// \param condition the code to execute to determine whether to break;
  /// if empty, the condition is considered to not be set.
  void setBreakpointCondition(BreakpointID breakpoint, const String &condition);

  /// Deletes a breakpoint.
  void deleteBreakpoint(BreakpointID breakpoint);

  /// Deletes all breakpoints.
  void deleteAllBreakpoints();

  /// Mark a breakpoint as enabled. Breakpoints are by default enabled.
  void setBreakpointEnabled(BreakpointID breakpoint, bool enable);

  /// \return information on a breakpoint.
  BreakpointInfo getBreakpointInfo(BreakpointID breakpoint);

  /// \return a list of extant breakpoints.
  std::vector<BreakpointID> getBreakpoints();

  /// Set whether the debugger should pause when an exception is thrown.
  void setPauseOnThrowMode(PauseOnThrowMode mode);

  /// \return whether the debugger pauses when an exception is thrown.
  PauseOnThrowMode getPauseOnThrowMode() const;

  /// Set whether the debugger should pause after a script was loaded.
  void setShouldPauseOnScriptLoad(bool flag);

  /// \return whether the debugger should pause after a script was loaded.
  bool getShouldPauseOnScriptLoad() const;

  /// \return the thrown value if paused on an exception, or
  /// jsi::Value::undefined() if not.
  ::facebook::jsi::Value getThrownValue();

 private:
  friend std::unique_ptr<HermesRuntime> hermes::makeHermesRuntime(
      const ::hermes::vm::RuntimeConfig &);
  friend std::unique_ptr<jsi::ThreadSafeRuntime>
  hermes::makeThreadSafeHermesRuntime(const ::hermes::vm::RuntimeConfig &);
  friend ProgramState;

  /// Debuggers may not be moved or copied.
  Debugger(const Debugger &) = delete;
  void operator=(const Debugger &) = delete;
  Debugger(Debugger &&) = delete;
  void operator=(Debugger &&) = delete;

  /// Implementation detail used by ProgramState.
  ::facebook::jsi::Value jsiValueFromHermesValue(::hermes::vm::HermesValue hv);

  explicit Debugger(
      ::facebook::hermes::HermesRuntime *runtime,
      ::hermes::vm::Runtime &vmRuntime);

  ::facebook::hermes::HermesRuntime *const runtime_;
  EventObserver *eventObserver_ = nullptr;
  ::hermes::vm::Runtime &vmRuntime_;
  ::hermes::vm::Debugger *impl_;
  ProgramState state_;
};

/// A subclass of EventObserver may be set on the Debugger via
/// setEventObserver(). It receives notifications when the Debugger pauses.
class HERMES_EXPORT EventObserver {
 public:
  /// didPause() is invoked when the JavaScript program has paused. The
  /// The Debugger \p debugger can be used to manipulate breakpoints and enqueue
  /// debugger commands such as stepping, etc. It can also be used to discover
  /// the call stack and variables via debugger.getProgramState().
  /// \return a Command for the debugger to perform.
  virtual Command didPause(Debugger &debugger) = 0;

  /// Invoked when the debugger resolves a previously unresolved breakpoint.
  /// Note that the debugger is *not* paused during this,
  /// and thus debugger.getProgramState() is not valid.
  /// This callback may not invoke JavaScript or enqueue debugger commands.
  virtual void breakpointResolved(Debugger &debugger, BreakpointID breakpoint) {
  }

  virtual ~EventObserver();
};

} // namespace debugger
} // namespace hermes
} // namespace facebook

#else // !HERMES_ENABLE_DEBUGGER

#include <hermes/hermes.h>

#include "hermes/Public/DebuggerTypes.h"

namespace facebook {
namespace hermes {
namespace debugger {

class EventObserver;

struct VariableInfo {
  String name;
  ::facebook::jsi::Value value;
};

struct EvalResult {
  ::facebook::jsi::Value value;
  bool isException = false;
  ExceptionDetails exceptionDetails;

  EvalResult(EvalResult &&) = default;
  EvalResult() = default;

  EvalResult(
      ::facebook::jsi::Value value,
      bool isException,
      ExceptionDetails exceptionDetails)
      : value(std::move(value)),
        isException(isException),
        exceptionDetails(std::move(exceptionDetails)) {}
};

class ProgramState {
 public:
  ProgramState() {}

  PauseReason getPauseReason() const {
    return PauseReason::Exception;
  }

  BreakpointID getBreakpoint() const {
    return 0;
  }

  EvalResult getEvalResult() const {
    return EvalResult();
  }

  const StackTrace &getStackTrace() const {
    return stackTrace_;
  }

  LexicalInfo getLexicalInfo(uint32_t frameIndex) const {
    return LexicalInfo();
  }

  VariableInfo getVariableInfo(
      uint32_t frameIndex,
      ScopeDepth scopeDepth,
      uint32_t variableIndexInScope) const {
    return VariableInfo();
  }

  VariableInfo getVariableInfoForThis(uint32_t frameIndex) const {
    return VariableInfo();
  }

  uint32_t getVariablesCountInFrame(uint32_t frameIndex) const {
    return 0;
  }

  VariableInfo getVariableInfo(uint32_t frameIndex, uint32_t variableIndex)
      const {
    return VariableInfo();
  }

 private:
  ProgramState(const ProgramState &) = delete;
  ProgramState &operator=(const ProgramState &) = delete;

  StackTrace stackTrace_;
};

class Command {
 public:
  Command(Command &&) {}
  Command &operator=(Command &&);
  ~Command() {}

  static Command step(StepMode mode) {
    return Command();
  }
  static Command continueExecution() {
    return Command();
  }
  static Command eval(const String &src, uint32_t frameIndex) {
    return Command();
  }
  bool isEval() {
    return false;
  }

 private:
  Command() {}
};

class Debugger {
 public:
  explicit Debugger() {}

  void setEventObserver(EventObserver *observer) {}
  void setIsDebuggerAttached(bool isAttached) {}
  void triggerAsyncPause(AsyncPauseKind kind) {}
  const ProgramState &getProgramState() const {
    return programState_;
  }
  String getSourceMappingUrl(uint32_t fileId) const {
    return "";
  };
  std::vector<SourceLocation> getLoadedScripts() const {
    return {};
  }
  StackTrace captureStackTrace() const {
    return StackTrace{};
  }
  BreakpointID setBreakpoint(SourceLocation loc) {
    return 0;
  }
  void setBreakpointCondition(
      BreakpointID breakpoint,
      const String &condition) {}
  void deleteBreakpoint(BreakpointID breakpoint) {}
  void deleteAllBreakpoints() {}
  void setBreakpointEnabled(BreakpointID breakpoint, bool enable) {}
  BreakpointInfo getBreakpointInfo(BreakpointID breakpoint) {
    return BreakpointInfo();
  }
  std::vector<BreakpointID> getBreakpoints() {
    return std::vector<BreakpointID>();
  }
  void setPauseOnThrowMode(PauseOnThrowMode mode) {}
  PauseOnThrowMode getPauseOnThrowMode() const {
    return PauseOnThrowMode::None;
  }
  void setShouldPauseOnScriptLoad(bool flag) {}
  bool getShouldPauseOnScriptLoad() const {
    return false;
  }
  ::facebook::jsi::Value getThrownValue() {
    return ::facebook::jsi::Value::undefined();
  }

 private:
  Debugger(const Debugger &) = delete;
  void operator=(const Debugger &) = delete;
  Debugger(Debugger &&) = delete;
  void operator=(Debugger &&) = delete;

  ProgramState programState_;
};

class EventObserver {
 public:
  virtual Command didPause(Debugger &debugger) = 0;
  virtual void breakpointResolved(Debugger &debugger, BreakpointID breakpoint) {
  }

  virtual ~EventObserver() {}
};

} // namespace debugger
} // namespace hermes
} // namespace facebook

#endif // !HERMES_ENABLE_DEBUGGER

#endif // HERMES_DEBUGGERAPI_H<|MERGE_RESOLUTION|>--- conflicted
+++ resolved
@@ -217,14 +217,11 @@
   /// \return list of loaded scripts
   std::vector<SourceLocation> getLoadedScripts() const;
 
-<<<<<<< HEAD
-=======
   /// Gets the current stack trace.
   /// \return stack trace with call frames if runtime is in the interpreter
   /// loop, otherwise return no call frames
   StackTrace captureStackTrace() const;
 
->>>>>>> 388376f0
   /// -- Breakpoint Management --
 
   /// Sets a breakpoint on a given SourceLocation.
