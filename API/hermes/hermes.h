--- conflicted
+++ resolved
@@ -164,14 +164,6 @@
 #ifdef HERMESVM_PROFILER_OPCODE
   /// Write the opcode stats to the given stream.
   void dumpOpcodeStats(std::ostream &os) const;
-<<<<<<< HEAD
-#endif
-
-#ifdef HERMESVM_PROFILER_EXTERN
-  /// Dump map of profiler symbols to given file name.
-  void dumpProfilerSymbolsToFile(const std::string &fileName) const;
-=======
->>>>>>> 299cc8f4
 #endif
 
   /// \return a reference to the Debugger for this Runtime.
