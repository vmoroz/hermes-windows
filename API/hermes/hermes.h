/*
 * Copyright (c) Meta Platforms, Inc. and affiliates.
 *
 * This source code is licensed under the MIT license found in the
 * LICENSE file in the root directory of this source tree.
 */

#ifndef HERMES_HERMES_H
#define HERMES_HERMES_H

#include <exception>
#include <list>
#include <map>
#include <memory>
#include <ostream>
#include <string>

#include <hermes/Public/HermesExport.h>
#include <hermes/Public/RuntimeConfig.h>
#include <jsi/jsi.h>
#include <unordered_map>

<<<<<<< HEAD
// Patch to avoid Compiler Warning (level 2) C4275
#ifndef HERMES_EXPORT
#ifdef _MSC_VER
#ifdef CREATE_SHARED_LIBRARY
#define HERMES_EXPORT __declspec(dllexport)
#else
#define HERMES_EXPORT
#endif // CREATE_SHARED_LIBRARY
#else // _MSC_VER
#define HERMES_EXPORT __attribute__((visibility("default")))
#endif // _MSC_VER
#endif // !defined(HERMES_EXPORT)

=======
>>>>>>> 18147592
struct HermesTestHelper;

namespace hermes {
namespace vm {
class GCExecTrace;
struct MockedEnvironment;
} // namespace vm
} // namespace hermes

namespace facebook {
namespace jsi {

class ThreadSafeRuntime;

}

namespace hermes {

#ifdef HERMES_ENABLE_DEBUGGER
namespace debugger {
class Debugger;
}
#endif

class HermesRuntimeImpl;

/// Represents a Hermes JS runtime.
class HERMES_EXPORT HermesRuntime : public jsi::Runtime {
 public:
  static bool isHermesBytecode(const uint8_t *data, size_t len);
  // Returns the supported bytecode version.
  static uint32_t getBytecodeVersion();
  // (EXPERIMENTAL) Issues madvise calls for portions of the given
  // bytecode file that will likely be used when loading the bytecode
  // file and running its global function.
  static void prefetchHermesBytecode(const uint8_t *data, size_t len);
  // Returns whether the data is valid HBC with more extensive checks than
  // isHermesBytecode and returns why it isn't in errorMessage (if nonnull)
  // if not.
  static bool hermesBytecodeSanityCheck(
      const uint8_t *data,
      size_t len,
      std::string *errorMessage = nullptr);
  static void setFatalHandler(void (*handler)(const std::string &));

  // Assuming that \p data is valid HBC bytecode data, returns a pointer to the
  // first element of the epilogue, data append to the end of the bytecode
  // stream. Return pair contain ptr to data and header.
  static std::pair<const uint8_t *, size_t> getBytecodeEpilogue(
      const uint8_t *data,
      size_t len);

  /// Enable sampling profiler.
  static void __cdecl enableSamplingProfiler();

  /// Disable the sampling profiler
  static void __cdecl disableSamplingProfiler();

  /// Dump sampled stack trace to the given file name.
  static void __cdecl dumpSampledTraceToFile(const std::string &fileName);

  /// Dump sampled stack trace to the given stream.
  static void dumpSampledTraceToStream(std::ostream &stream);

  /// Serialize the sampled stack to the format expected by DevTools'
  /// Profiler.stop return type.
  void sampledTraceToStreamInDevToolsFormat(std::ostream &stream);

  /// Return the executed JavaScript function info.
  /// This information holds the segmentID, Virtualoffset and sourceURL.
  /// This information is needed specifically to be able to symbolicate non-CJS
  /// bundles correctly. This API will be simplified later to simply return a
  /// segmentID and virtualOffset, when we are able to only support CJS bundles.
  static std::unordered_map<std::string, std::vector<std::string>>
  getExecutedFunctions();

  /// \return whether code coverage profiler is enabled or not.
  static bool isCodeCoverageProfilerEnabled();

  /// Enable code coverage profiler.
  static void enableCodeCoverageProfiler();

  /// Disable code coverage profiler.
  static void disableCodeCoverageProfiler();

  // The base class declares most of the interesting methods.  This
  // just declares new methods which are specific to HermesRuntime.
  // The actual implementations of the pure virtual methods are
  // provided by a class internal to the .cpp file, which is created
  // by the factory.

  /// Load a new segment into the Runtime.
  /// The \param context must be a valid RequireContext retrieved from JS
  /// using `require.context`.
  void loadSegment(
      std::unique_ptr<const jsi::Buffer> buffer,
      const jsi::Value &context);

  /// Gets a guaranteed unique id for an Object (or, respectively, String
  /// or PropNameId), which is assigned at allocation time and is
  /// static throughout that object's (or string's, or PropNameID's)
  /// lifetime.
  uint64_t getUniqueID(const jsi::Object &o) const;
  uint64_t getUniqueID(const jsi::BigInt &s) const;
  uint64_t getUniqueID(const jsi::String &s) const;
  uint64_t getUniqueID(const jsi::PropNameID &pni) const;
  uint64_t getUniqueID(const jsi::Symbol &sym) const;

  /// Same as the other \c getUniqueID, except it can return 0 for some values.
  /// 0 means there is no ID associated with the value.
  uint64_t getUniqueID(const jsi::Value &val) const;

  /// From an ID retrieved from \p getUniqueID, go back to the object.
  /// NOTE: This is much slower in general than the reverse operation, and takes
  /// up more memory. Don't use this unless it's absolutely necessary.
  /// \return a jsi::Object if a matching object is found, else returns null.
  jsi::Value getObjectForID(uint64_t id);

  /// Get a structure representing the environment-dependent behavior, so
  /// it can be written into the trace for later replay.
  const ::hermes::vm::MockedEnvironment &getMockedEnvironment() const;

  /// Get a structure representing the execution history (currently just of
  /// GC, but will be generalized as necessary), to aid in debugging
  /// non-deterministic execution.
  const ::hermes::vm::GCExecTrace &getGCExecTrace() const;

  /// Make the runtime read from \p env to replay its environment-dependent
  /// behavior.
  void setMockedEnvironment(const ::hermes::vm::MockedEnvironment &env);

  /// Get IO tracking (aka HBC page access) info as a JSON string.
  /// See hermes::vm::Runtime::getIOTrackingInfoJSON() for conditions
  /// needed for there to be useful output.
  std::string getIOTrackingInfoJSON();

#ifdef HERMESVM_PROFILER_BB
  /// Write the trace to the given stream.
  void dumpBasicBlockProfileTrace(std::ostream &os) const;
#endif

#ifdef HERMESVM_PROFILER_OPCODE
  /// Write the opcode stats to the given stream.
  void dumpOpcodeStats(std::ostream &os) const;
#endif

#ifdef HERMES_ENABLE_DEBUGGER
  /// \return a reference to the Debugger for this Runtime.
  debugger::Debugger &getDebugger();

  struct DebugFlags {
    // Looking for the .lazy flag? It's no longer necessary.
    // Source is evaluated lazily by default. See
    // RuntimeConfig::CompilationMode.
  };

  /// Evaluate the given code in an unoptimized form,
  /// used for debugging.
  void debugJavaScript(
      const std::string &src,
      const std::string &sourceURL,
      const DebugFlags &debugFlags);
#endif

  /// Register this runtime for sampling profiler.
  void registerForProfiling();
  /// Unregister this runtime for sampling profiler.
  void unregisterForProfiling();

  /// Register this runtime for execution time limit monitoring, with a time
  /// limit of \p timeoutInMs milliseconds.
  /// All JS compiled to bytecode via prepareJS, or evaluateJS, will support the
  /// time limit monitoring.  If JS prepared in other ways is executed, care
  /// must be taken to ensure that it is compiled in a mode that supports the
  /// monitoring (i.e., the emitted code contains async break checks).
  void watchTimeLimit(uint32_t timeoutInMs);
  /// Unregister this runtime for execution time limit monitoring.
  void unwatchTimeLimit();

  /// Same as \c evaluate JavaScript but with a source map, which will be
  /// applied to exception traces and debug information.
  ///
  /// This is an experimental Hermes-specific API. In the future it may be
  /// renamed, moved or combined with another API, but the provided
  /// functionality will continue to be available in some form.
  jsi::Value evaluateJavaScriptWithSourceMap(
      const std::shared_ptr<const jsi::Buffer> &buffer,
      const std::shared_ptr<const jsi::Buffer> &sourceMapBuf,
      const std::string &sourceURL);

 private:
  // Only HermesRuntimeImpl can subclass this.
  HermesRuntime() = default;
  friend class HermesRuntimeImpl;

  friend struct ::HermesTestHelper;
  size_t rootsListLength() const;

  // Do not add any members here.  This ensures that there are no
  // object size inconsistencies.  All data should be in the impl
  // class in the .cpp file.
};

<<<<<<< HEAD
HERMES_EXPORT std::unique_ptr<HermesRuntime> __cdecl makeHermesRuntime(
=======
/// Return a RuntimeConfig that is more suited for running untrusted JS than
/// the default config. Disables some language features and may trade off some
/// performance for security.
///
/// Can serve as a starting point with tweaks to re-enable needed features:
///   auto conf = hardenedHermesRuntimeConfig().rebuild();
///   conf.withArrayBuffer(true);
///   ...
///   auto runtime = makeHermesRuntime(conf.build());
HERMES_EXPORT ::hermes::vm::RuntimeConfig hardenedHermesRuntimeConfig();

HERMES_EXPORT std::unique_ptr<HermesRuntime> makeHermesRuntime(
>>>>>>> 18147592
    const ::hermes::vm::RuntimeConfig &runtimeConfig =
        ::hermes::vm::RuntimeConfig());
HERMES_EXPORT std::unique_ptr<jsi::ThreadSafeRuntime>
makeThreadSafeHermesRuntime(
    const ::hermes::vm::RuntimeConfig &runtimeConfig =
        ::hermes::vm::RuntimeConfig());

#if defined(_WIN32)
HERMES_EXPORT std::unique_ptr<HermesRuntime> __cdecl makeHermesRuntimeWithWER();
HERMES_EXPORT void __cdecl hermesCrashHandler(HermesRuntime &runtime, int fd);
#endif

} // namespace hermes
} // namespace facebook

#endif<|MERGE_RESOLUTION|>--- conflicted
+++ resolved
@@ -20,22 +20,11 @@
 #include <jsi/jsi.h>
 #include <unordered_map>
 
-<<<<<<< HEAD
 // Patch to avoid Compiler Warning (level 2) C4275
-#ifndef HERMES_EXPORT
-#ifdef _MSC_VER
 #ifdef CREATE_SHARED_LIBRARY
-#define HERMES_EXPORT __declspec(dllexport)
 #else
 #define HERMES_EXPORT
 #endif // CREATE_SHARED_LIBRARY
-#else // _MSC_VER
-#define HERMES_EXPORT __attribute__((visibility("default")))
-#endif // _MSC_VER
-#endif // !defined(HERMES_EXPORT)
-
-=======
->>>>>>> 18147592
 struct HermesTestHelper;
 
 namespace hermes {
@@ -239,9 +228,6 @@
   // class in the .cpp file.
 };
 
-<<<<<<< HEAD
-HERMES_EXPORT std::unique_ptr<HermesRuntime> __cdecl makeHermesRuntime(
-=======
 /// Return a RuntimeConfig that is more suited for running untrusted JS than
 /// the default config. Disables some language features and may trade off some
 /// performance for security.
@@ -253,8 +239,7 @@
 ///   auto runtime = makeHermesRuntime(conf.build());
 HERMES_EXPORT ::hermes::vm::RuntimeConfig hardenedHermesRuntimeConfig();
 
-HERMES_EXPORT std::unique_ptr<HermesRuntime> makeHermesRuntime(
->>>>>>> 18147592
+HERMES_EXPORT std::unique_ptr<HermesRuntime> __cdecl makeHermesRuntime(
     const ::hermes::vm::RuntimeConfig &runtimeConfig =
         ::hermes::vm::RuntimeConfig());
 HERMES_EXPORT std::unique_ptr<jsi::ThreadSafeRuntime>
