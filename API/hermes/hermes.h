--- conflicted
+++ resolved
@@ -70,14 +70,10 @@
       size_t len);
 
   /// Enable sampling profiler.
-<<<<<<< HEAD
-  static void __cdecl enableSamplingProfiler();
-=======
   /// Starts a separate thread that polls VM state with \p meanHzFreq frequency.
   /// Any subsequent call to \c enableSamplingProfiler() is ignored until
   /// next call to \c disableSamplingProfiler()
-  static void enableSamplingProfiler(double meanHzFreq = 100);
->>>>>>> 4b3bf912
+  static void __cdecl enableSamplingProfiler(double meanHzFreq = 100);
 
   /// Disable the sampling profiler
   static void __cdecl disableSamplingProfiler();
