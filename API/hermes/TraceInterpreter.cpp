/*
 * Copyright (c) Meta Platforms, Inc. and affiliates.
 *
 * This source code is licensed under the MIT license found in the
 * LICENSE file in the root directory of this source tree.
 */

#include <hermes/TraceInterpreter.h>

#include <hermes/BCGen/HBC/BytecodeDataProvider.h>
#include <hermes/SynthTraceParser.h>
#include <hermes/TracingRuntime.h>
#include <hermes/VM/instrumentation/PerfEvents.h>
#include <jsi/instrumentation.h>
#include <llvh/Support/SHA1.h>
#include <llvh/Support/SaveAndRestore.h>

#include <algorithm>
#include <fstream>
#include <iostream>
#include <set>
#include <sstream>

using namespace hermes::parser;
using namespace facebook::jsi;

namespace facebook {
namespace hermes {
namespace tracing {

using RecordType = SynthTrace::RecordType;
using ObjectID = SynthTrace::ObjectID;

namespace {

constexpr ObjectID setupFuncID = std::numeric_limits<ObjectID>::max();

/// Get the map from host functions to calls, and host objects to calls, for
/// the given list of records.
/// \param setupFuncID The function id to use for the top-level function. This
///   should not collide with any possible existing function id.
/// \param records A list of records inside a trace.
std::pair<
    TraceInterpreter::HostFunctionToCalls,
    TraceInterpreter::HostObjectToCalls>
getCalls(
    ObjectID setupFuncID,
    const std::vector<std::unique_ptr<SynthTrace::Record>> &records) {
  // This function iterates through the list of records, maintaining a stack of
  // function calls that mimics the same sequence that was taken during trace
  // collection. It attributes each contiguous sequence of records that are part
  // of the same function invocation into a Piece, which it then puts into the
  // call.

  // A mapping from host functions to calls. The first element of the return
  // tuple.
  TraceInterpreter::HostFunctionToCalls funcIDToRecords;
  // A mapping from a host object id to a map from property name to
  // list of records. The second element of the return tuple.
  TraceInterpreter::HostObjectToCalls hostObjIDToNameToRecords;

  // As CallRecords are encountered, the reference to the list of calls for
  // HostFunction or HostObject is placed at the end of this stack, so that when
  // the matching return is executed, records can be attributed to the previous
  // call.
  struct StackValue {
    std::vector<TraceInterpreter::Call> &calls;
    ObjectID objID = {}; // Only needed for GetNativePropertyNamesRecord
  };
  std::vector<StackValue> stack;

  // Make the setup function. It is the bottom of the stack, and also a host
  // function.
  funcIDToRecords[setupFuncID].emplace_back(
      TraceInterpreter::Call(TraceInterpreter::Call::Piece()));
  stack.emplace_back(StackValue{funcIDToRecords[setupFuncID]});

  for (uint64_t recordNum = 0; recordNum < records.size(); ++recordNum) {
    const auto &rec = records[recordNum];
    if (rec->getType() == RecordType::CreateHostFunction) {
      const auto &createHFRec =
          static_cast<const SynthTrace::CreateHostFunctionRecord &>(*rec);
      assert(
          funcIDToRecords.find(createHFRec.objID_) == funcIDToRecords.end() &&
          "The host function was already initialized, it was called before it was created");
      // Insert a call so that this function is in the map, even if nothing
      // calls it.
      funcIDToRecords.emplace(
          createHFRec.objID_, std::vector<TraceInterpreter::Call>());
    } else if (rec->getType() == RecordType::CreateHostObject) {
      const auto &createHORec =
          static_cast<const SynthTrace::CreateHostObjectRecord &>(*rec);
      assert(
          hostObjIDToNameToRecords.find(createHORec.objID_) ==
              hostObjIDToNameToRecords.end() &&
          "The host object was already initialized, it was used before it was created");
      // Insert an entry so that this host object is in the map, even if nothing
      // uses it.
      hostObjIDToNameToRecords.emplace(
          createHORec.objID_, TraceInterpreter::HostObjectInfo{});
    } else if (rec->getType() == RecordType::CallToNative) {
      // JS will cause a call to native code. Add a new call on the stack, and
      // add a call with an empty piece to the function it is calling.
      const auto &callRec =
          static_cast<const SynthTrace::CallToNativeRecord &>(*rec);
      assert(
          callRec.functionID_ != setupFuncID &&
          "Should never encounter a call into the setup function");
      auto &calls = funcIDToRecords[callRec.functionID_];
      stack.emplace_back(StackValue{calls});
      calls.emplace_back(
          TraceInterpreter::Call(TraceInterpreter::Call::Piece(recordNum)));
    } else if (
        rec->getType() == RecordType::GetPropertyNative ||
        rec->getType() == RecordType::SetPropertyNative) {
      const auto &nativeAccessRec =
          static_cast<const SynthTrace::GetOrSetPropertyNativeRecord &>(*rec);
      // JS will access a property on a host object, which delegates to an
      // accessor. Add a new call on the stack, and add a call with an empty
      // piece to the object and property it is calling.
      auto &calls =
          hostObjIDToNameToRecords[nativeAccessRec.hostObjectID_].calls;
      stack.emplace_back(StackValue{calls});
      calls.emplace_back(
          TraceInterpreter::Call(TraceInterpreter::Call::Piece(recordNum)));
    } else if (rec->getType() == RecordType::GetNativePropertyNames) {
      const auto &nativePropNamesRec =
          static_cast<const SynthTrace::GetNativePropertyNamesRecord &>(*rec);
      // JS asked for all properties on a host object. Add a new call on the
      // stack, and add a call with an empty piece to the object it is calling.
      auto &calls =
          hostObjIDToNameToRecords[nativePropNamesRec.hostObjectID_].calls;
      stack.emplace_back(StackValue{calls, nativePropNamesRec.hostObjectID_});
      calls.emplace_back(
          TraceInterpreter::Call(TraceInterpreter::Call::Piece(recordNum)));
    } else if (rec->getType() == RecordType::GetNativePropertyNamesReturn) {
      // Set the vector of strings that were returned from the original call.
      const auto &nativePropNamesRec =
          static_cast<const SynthTrace::GetNativePropertyNamesReturnRecord &>(
              *rec);
      hostObjIDToNameToRecords[stack.back().objID]
          .resultsOfGetPropertyNames.emplace_back(
              nativePropNamesRec.propNames_);
    }

    assert(!stack.empty());
    auto &calls = stack.back().calls;
    assert(!calls.empty() && "There should always be at least one call");
    auto &call = calls.back();
    if (rec->getType() == RecordType::ReturnToNative) {
      // Add a new piece to the current call because we're about to
      // re-enter native.
      call.pieces.emplace_back(TraceInterpreter::Call::Piece(recordNum));
    }

    auto &piece = call.pieces.back();
    piece.records.emplace_back(&*rec);
    if (rec->getType() == RecordType::GetPropertyNativeReturn ||
        rec->getType() == RecordType::SetPropertyNativeReturn ||
        rec->getType() == RecordType::GetNativePropertyNamesReturn ||
        rec->getType() == RecordType::ReturnFromNative) {
      stack.pop_back();
    }
  }
  assert(stack.size() == 1 && "Stack was not fully exhausted");
  return std::make_pair(funcIDToRecords, hostObjIDToNameToRecords);
}

/// Given a call, computes each local object's last def before first use, and
/// last use.
/// Stores this information into \code call->locals.
void createCallMetadata(TraceInterpreter::Call *call) {
  // start is unused, since there's no need to convert to global indices
  for (auto &piece : call->pieces) {
    auto recordNum = piece.start;
    for (auto *rec : piece.records) {
      // For records that define and use the same object, this order is
      // important, it might def an object that it uses, or use an object
      // that it defs.
      // For now, there's only one case where this happens, in
      // GetPropertyRecord, which is the case of def'ing an object that it
      // uses. So the uses need to come before defs.
      // A general solution would require each record saying which order the
      // two should be run in, or have a conflict resolver inside itself.
      for (ObjectID use : rec->uses()) {
        auto &loc = call->locals[use];
        // Locally defined object access, move the last use forward.
        loc.lastUse = recordNum;
      }
      for (ObjectID def : rec->defs()) {
        auto &loc = call->locals[def];
        if (loc.lastUse == TraceInterpreter::DefAndUse::kUnused) {
          // Nothing local has used this object yet, we can eliminate any
          // previous defs.
          loc.lastDefBeforeFirstUse = recordNum;
        }
      }
      recordNum++;
    }
  }
  // TODO (T31512967): Prune unused defs.
}

std::unordered_map<ObjectID, TraceInterpreter::DefAndUse> createGlobalMap(
    const TraceInterpreter::HostFunctionToCalls &funcCallStacks,
    const TraceInterpreter::HostObjectToCalls &objCallStacks,
    ObjectID globalObjID) {
  struct Glob {
    uint64_t firstUse{TraceInterpreter::DefAndUse::kUnused};
    uint64_t lastUse{TraceInterpreter::DefAndUse::kUnused};
  };
  // For Objects, Strings, and PropNameIDs.
  std::unordered_map<ObjectID, Glob> firstAndLastGlobalUses;
  // For Objects, Strings, and PropNameIDs.
  std::unordered_map<ObjectID, std::set<uint64_t>> defsPerObj;

  defsPerObj[globalObjID].insert(0);
  firstAndLastGlobalUses[globalObjID].firstUse = 0;
  firstAndLastGlobalUses[globalObjID].lastUse = std::numeric_limits<int>::max();

  std::vector<const TraceInterpreter::Call *> calls;
  for (const auto &p : funcCallStacks) {
    const std::vector<TraceInterpreter::Call> &funcCalls = p.second;
    for (const auto &call : funcCalls) {
      calls.push_back(&call);
    }
  }
  for (const auto &p : objCallStacks) {
    for (const auto &call : p.second.calls) {
      calls.push_back(&call);
    }
  }
  for (const auto *call : calls) {
    for (const auto &piece : call->pieces) {
      auto globalRecordNum = piece.start;
      for (const auto *rec : piece.records) {
        for (ObjectID def : rec->defs()) {
          // Add to the set of defs.
          defsPerObj[def].emplace(globalRecordNum);
        }
        for (ObjectID use : rec->uses()) {
          // Update the last use only if it can't be satisfied by a local def.
          const auto &loc = call->locals.at(use);
          if (loc.lastDefBeforeFirstUse ==
              TraceInterpreter::DefAndUse::kUnused) {
            // It was a global access
            auto &glob = firstAndLastGlobalUses[use];
            if (globalRecordNum < glob.firstUse ||
                glob.firstUse == TraceInterpreter::DefAndUse::kUnused) {
              // Earlier global use or first global use, update.
              glob.firstUse = globalRecordNum;
            }
            if (globalRecordNum > glob.lastUse ||
                glob.lastUse == TraceInterpreter::DefAndUse::kUnused) {
              // Later global use, update.
              glob.lastUse = globalRecordNum;
            }
          }
        }
        globalRecordNum++;
      };
    };
  }
  // For each object, find the max def that is before the first use.
  std::unordered_map<ObjectID, TraceInterpreter::DefAndUse> globalDefsAndUses;
  for (auto &p : firstAndLastGlobalUses) {
    const auto objID = p.first;
    const auto firstUse = p.second.firstUse;
    const auto lastUse = p.second.lastUse;
    assert(
        firstUse <= lastUse &&
        "Should never have the first use be greater than the last use");
    const std::set<uint64_t> &defs = defsPerObj[objID];
    assert(
        defs.size() &&
        "There must be at least one def for any globally used object");
    const auto firstDefAfterFirstUseIter = defs.upper_bound(firstUse);
    assert(
        firstDefAfterFirstUseIter != defs.begin() &&
        "Must have at least one def before first use.");
    uint64_t lastDefBeforeFirstUse = *std::prev(firstDefAfterFirstUseIter);
    assert(
        lastDefBeforeFirstUse <= lastUse &&
        "Should never have the last def before first use be greater than "
        "the last use");
    globalDefsAndUses[objID] =
        TraceInterpreter::DefAndUse{lastDefBeforeFirstUse, lastUse};
  }

  return globalDefsAndUses;
}

/// Merge host function calls and host object calls into one set of calls, and
/// compute which values are local to each call.
void createCallMetadataForHostFunctions(
    TraceInterpreter::HostFunctionToCalls *funcCallStacks) {
  for (auto &p : *funcCallStacks) {
    for (TraceInterpreter::Call &call : p.second) {
      createCallMetadata(&call);
    }
  }
}

void createCallMetadataForHostObjects(
    TraceInterpreter::HostObjectToCalls *objCallStacks) {
  for (auto &p : *objCallStacks) {
    for (auto &call : p.second.calls) {
      createCallMetadata(&call);
    }
  }
}

Value traceValueToJSIValue(
    Runtime &rt,
    const SynthTrace &trace,
    std::function<Value(ObjectID)> getJSIValueForUse,
    SynthTrace::TraceValue value) {
  if (value.isUndefined()) {
    return Value::undefined();
  }
  if (value.isNull()) {
    return Value::null();
  }
  if (value.isNumber()) {
    return Value(value.getNumber());
  }
  if (value.isBool()) {
    return Value(value.getBool());
  }
  if (value.isObject() ||
#if JSI_VERSION >= 8
      value.isBigInt() ||
#endif
      value.isString() || value.isSymbol()) {
    return getJSIValueForUse(value.getUID());
  }
  llvm_unreachable("Unrecognized value type encountered");
}

std::unique_ptr<const jsi::Buffer> bufConvert(
    std::unique_ptr<llvh::MemoryBuffer> buf) {
  // A jsi::Buffer adapter that owns a llvh::MemoryBuffer.
  class OwnedMemoryBuffer : public jsi::Buffer {
   public:
    OwnedMemoryBuffer(std::unique_ptr<llvh::MemoryBuffer> buffer)
        : data_(std::move(buffer)) {}
    size_t size() const override {
      return data_->getBufferSize();
    }
    const uint8_t *data() const override {
      return reinterpret_cast<const uint8_t *>(data_->getBufferStart());
    }

   private:
    std::unique_ptr<llvh::MemoryBuffer> data_;
  };

  return std::make_unique<const OwnedMemoryBuffer>(std::move(buf));
}

static bool isAllZeroSourceHash(const ::hermes::SHA1 sourceHash) {
  for (auto byte : sourceHash) {
    if (byte) {
      return false;
    }
  }
  return true;
}

static void verifyBundlesExist(
    const std::map<::hermes::SHA1, std::shared_ptr<const jsi::Buffer>> &bundles,
    const SynthTrace &trace) {
  std::vector<::hermes::SHA1> missingSourceHashes;
  for (const auto &rec : trace.records()) {
    if (rec->getType() == SynthTrace::RecordType::BeginExecJS) {
      const auto &bejsr =
          dynamic_cast<const SynthTrace::BeginExecJSRecord &>(*rec);

      if (bundles.count(bejsr.sourceHash()) == 0 &&
          !isAllZeroSourceHash(bejsr.sourceHash())) {
        missingSourceHashes.emplace_back(bejsr.sourceHash());
      }
    }
  }
  if (!missingSourceHashes.empty()) {
    std::string msg = "Missing bundles with the following source hashes: ";
    bool first = true;
    for (const auto &hash : missingSourceHashes) {
      if (!first) {
        msg += ", ";
      }
      msg += ::hermes::hashAsString(hash);
      first = false;
    }
    msg += "\nProvided source hashes: ";
    if (bundles.empty()) {
      msg += "(no sources provided)";
    } else {
      first = true;
      for (const auto &p : bundles) {
        if (!first) {
          msg += ", ";
        }
        msg += ::hermes::hashAsString(p.first);
        first = false;
      }
    }
    throw std::invalid_argument(msg);
  }
}

/// Returns the element of \p repGCStats with the median "totalTime" stat.
static std::string mergeGCStats(const std::vector<std::string> &repGCStats) {
  if (repGCStats.empty())
    throw std::invalid_argument("Empty GC stats.");
  std::vector<std::pair<double, const std::string *>> valueAndStats;
  for (auto &stats : repGCStats) {
    // Find "totalTime" by string search, to avoid JSONParser boilerplate
    // and issues with the "GC Stats" header.
    std::string target = "\"totalTime\":";
    auto pos = stats.find(target);
    if (pos == std::string::npos)
      throw std::invalid_argument("Malformed GC stats.");
    double value = std::atof(&stats[pos + target.size()]);
    valueAndStats.emplace_back(value, &stats);
  }
  unsigned median = (valueAndStats.size() - 1) / 2;
  std::nth_element(
      valueAndStats.begin(),
      valueAndStats.begin() + median,
      valueAndStats.end());
  return *valueAndStats[median].second;
}

#ifndef NDEBUG
bool isDoubleEqual(double a, double b) {
  // Bitwise comparison to avoid issues with infinity and NaN.
  if (memcmp(&a, &b, sizeof(double)) == 0)
    return true;
  // If the sign bit is different, then it is definitely not equal. This handles
  // cases like -0 != 0.
  if (std::signbit(a) != std::signbit(b))
    return false;
  // There can be subtle rounding differences between platforms, so allow for
  // some error. For example, GCC uses 80 bit registers for doubles on
  // non-Darwin x86 platforms. A change in when values are written to memory
  // (when it is shortened to 64 bits), or comparing values between Darwin and
  // non-Darwin platforms could lead to different results.
  const double ep =
      (std::abs(a) + std::abs(b)) * std::numeric_limits<double>::epsilon();
  return std::abs(a - b) <= ep;
}

/// Assert that \p val seen at replay matches the recorded \p traceValue
void assertMatch(const SynthTrace::TraceValue &traceValue, const Value &val) {
  if (traceValue.isUndefined()) {
    assert(val.isUndefined() && "type mismatch between trace and replay");
  } else if (traceValue.isNull()) {
    assert(val.isNull() && "type mismatch between trace and replay");
  } else if (traceValue.isBool()) {
    assert(val.isBool() && "type mismatch between trace and replay");
    assert(
        val.getBool() == traceValue.getBool() &&
        "value mismatch between trace and replay");
  } else if (traceValue.isNumber()) {
    assert(val.isNumber() && "type mismatch between trace and replay");
    double valNum = val.getNumber();
    double traceValueNum = traceValue.getNumber();
    assert(
        isDoubleEqual(valNum, traceValueNum) &&
        "value mismatch between trace and replay");
  } else if (traceValue.isString()) {
    assert(val.isString() && "type mismatch between trace and replay");
  } else if (traceValue.isObject()) {
    assert(val.isObject() && "type mismatch between trace and replay");
  } else if (traceValue.isSymbol()) {
    assert(val.isSymbol() && "type mismatch between trace and replay");
  }
}
#endif

} // namespace

TraceInterpreter::TraceInterpreter(
    jsi::Runtime &rt,
    const ExecuteOptions &options,
    const SynthTrace &trace,
    std::map<::hermes::SHA1, std::shared_ptr<const Buffer>> bundles,
    const std::unordered_map<ObjectID, TraceInterpreter::DefAndUse>
        &globalDefsAndUses,
    const HostFunctionToCalls &hostFunctionCalls,
    const HostObjectToCalls &hostObjectCalls)
    : rt_(rt),
      options_(options),
      bundles_(std::move(bundles)),
      trace_(trace),
      globalDefsAndUses_(globalDefsAndUses),
      hostFunctionCalls_(hostFunctionCalls),
      hostObjectCalls_(hostObjectCalls),
      gom_() {
  // Add the global object to the global object map
  gom_.emplace(trace.globalObjID(), rt.global());
}

/* static */
std::string TraceInterpreter::execAndGetStats(
    const std::string &traceFile,
    const std::vector<std::string> &bytecodeFiles,
    const ExecuteOptions &options) {
  // If there is a trace, don't write it out, not used here.
  return execWithRuntime(traceFile, bytecodeFiles, options, makeHermesRuntime);
}

/* static */
std::string TraceInterpreter::execWithRuntime(
    const std::string &traceFile,
    const std::vector<std::string> &bytecodeFiles,
    const ExecuteOptions &options,
    const std::function<std::unique_ptr<jsi::Runtime>(
        const ::hermes::vm::RuntimeConfig &runtimeConfig)> &createRuntime) {
  auto errorOrFile = llvh::MemoryBuffer::getFile(traceFile);
  if (!errorOrFile) {
    throw std::system_error(errorOrFile.getError());
  }
  std::unique_ptr<llvh::MemoryBuffer> traceBuf = std::move(errorOrFile.get());
  std::vector<std::unique_ptr<llvh::MemoryBuffer>> bytecodeBuffers;
  for (const std::string &bytecode : bytecodeFiles) {
    errorOrFile = llvh::MemoryBuffer::getFile(bytecode);
    if (!errorOrFile) {
      throw std::system_error(errorOrFile.getError());
    }
    bytecodeBuffers.emplace_back(std::move(errorOrFile.get()));
  }
  return std::get<0>(execFromMemoryBuffer(
      std::move(traceBuf), std::move(bytecodeBuffers), options, createRuntime));
}

/* static */
std::map<::hermes::SHA1, std::shared_ptr<const jsi::Buffer>>
TraceInterpreter::getSourceHashToBundleMap(
    std::vector<std::unique_ptr<llvh::MemoryBuffer>> &&codeBufs,
    const SynthTrace &trace,
    const ExecuteOptions &options,
    bool *codeIsMmapped,
    bool *isBytecode) {
  if (codeIsMmapped) {
    *codeIsMmapped = true;
    for (const auto &buf : codeBufs) {
      if (buf->getBufferKind() != llvh::MemoryBuffer::MemoryBuffer_MMap) {
        // If any of the buffers aren't mmapped, don't turn on I/O tracking.
        *codeIsMmapped = false;
        break;
      }
    }
  }
  std::vector<std::unique_ptr<const jsi::Buffer>> bundles;
  for (auto &buf : codeBufs) {
    bundles.emplace_back(bufConvert(std::move(buf)));
  }

  if (isBytecode) {
    *isBytecode = true;
    for (const auto &bundle : bundles) {
      if (!HermesRuntime::isHermesBytecode(bundle->data(), bundle->size())) {
        // If any of the buffers are source code, don't turn on I/O tracking.
        *isBytecode = false;
        break;
      }
    }
  }

  // Map source hashes of files to their memory buffer.
  std::map<::hermes::SHA1, std::shared_ptr<const jsi::Buffer>>
      sourceHashToBundle;
  for (auto &bundle : bundles) {
    ::hermes::SHA1 sourceHash{};
    if (HermesRuntime::isHermesBytecode(bundle->data(), bundle->size())) {
      sourceHash =
          ::hermes::hbc::BCProviderFromBuffer::getSourceHashFromBytecode(
              llvh::makeArrayRef(bundle->data(), bundle->size()));
    } else {
      sourceHash =
          llvh::SHA1::hash(llvh::makeArrayRef(bundle->data(), bundle->size()));
    }
    auto inserted = sourceHashToBundle.insert({sourceHash, std::move(bundle)});
    assert(
        inserted.second &&
        "Duplicate source hash detected, files only need to be supplied once");
    (void)inserted;
  }

  if (!options.disableSourceHashCheck) {
    verifyBundlesExist(sourceHashToBundle, trace);
  }

  return sourceHashToBundle;
}

/* static */
::hermes::vm::RuntimeConfig TraceInterpreter::merge(
    ::hermes::vm::RuntimeConfig::Builder &rtConfigBuilderIn,
    const ::hermes::vm::GCConfig::Builder &gcConfigBuilderIn,
    const ExecuteOptions &options,
    bool codeIsMmapped,
    bool isBytecode) {
  ::hermes::vm::RuntimeConfig::Builder rtConfigBuilder;
  ::hermes::vm::GCConfig::Builder gcConfigBuilder;

  if (options.useTraceConfig) {
    rtConfigBuilder.update(rtConfigBuilderIn);
  } else {
    // Some portions of even the default config must agree with the trace
    // config, because the contents of the trace assume a given shape for
    // runtime data structures during replay.  So far, we know of only one such
    // parameter: EnableSampledStats.
    rtConfigBuilder.withEnableSampledStats(
        rtConfigBuilderIn.build().getEnableSampledStats());
  }

  if (options.bytecodeWarmupPercent) {
    rtConfigBuilder.withBytecodeWarmupPercent(*options.bytecodeWarmupPercent);
  }
  if (options.shouldTrackIO) {
    rtConfigBuilder.withTrackIO(
        *options.shouldTrackIO && isBytecode && codeIsMmapped);
  }

  // If (and only if) an out trace is requested, turn on tracing in the VM
  // as well.
  if (options.traceEnabled) {
    rtConfigBuilder.withSynthTraceMode(
        ::hermes::vm::SynthTraceMode::TracingAndReplaying);
  } else {
    rtConfigBuilder.withSynthTraceMode(::hermes::vm::SynthTraceMode::Replaying);
  }

  if (options.action == ExecuteOptions::MarkerAction::SAMPLE_TIME) {
    // If time sampling is requested, the RuntimeConfig has to have the sampling
    // profiler enabled.
    rtConfigBuilder.withEnableSampleProfiling(true);
  }

  // If aggregating multiple reps, randomize the placement of some data
  // structures in each rep, for a more robust time metric.
  if (options.reps > 1) {
    rtConfigBuilder.withRandomizeMemoryLayout(true);
  }

  if (options.useTraceConfig) {
    gcConfigBuilder.update(gcConfigBuilderIn);
  }
  gcConfigBuilder.update(options.gcConfigBuilder);
  return rtConfigBuilder.withGCConfig(gcConfigBuilder.build()).build();
}

/* static */
std::tuple<std::string, std::unique_ptr<jsi::Runtime>>
TraceInterpreter::execFromMemoryBuffer(
    std::unique_ptr<llvh::MemoryBuffer> &&traceBuf,
    std::vector<std::unique_ptr<llvh::MemoryBuffer>> &&codeBufs,
    const ExecuteOptions &options,
    const std::function<std::unique_ptr<jsi::Runtime>(
        const ::hermes::vm::RuntimeConfig &runtimeConfig)> &createRuntime) {
  auto [trace, rtConfigBuilder, gcConfigBuilder] =
      parseSynthTrace(std::move(traceBuf));

  bool codeIsMmapped;
  bool isBytecode;
  const std::map<::hermes::SHA1, std::shared_ptr<const jsi::Buffer>>
      sourceHashToBundle = getSourceHashToBundleMap(
          std::move(codeBufs), trace, options, &codeIsMmapped, &isBytecode);

  const auto &rtConfig = merge(
      rtConfigBuilder, gcConfigBuilder, options, codeIsMmapped, isBytecode);

  std::vector<std::string> repGCStats(options.reps);
  std::unique_ptr<jsi::Runtime> rt;
  for (int rep = -options.warmupReps; rep < options.reps; ++rep) {
    ::hermes::vm::instrumentation::PerfEvents::begin();
    rt = createRuntime(rtConfig);

    auto stats = exec(*rt, options, trace, sourceHashToBundle);
    // If we're not warming up, save the stats.
    if (rep >= 0) {
      repGCStats[rep] = stats;
    }
  }

  return std::make_tuple(
      // Merged GC stats
      rtConfig.getGCConfig().getShouldRecordStats() ? mergeGCStats(repGCStats)
                                                    : "",
      // The last runtime used for replay
      std::move(rt));
}

/* static */
std::string TraceInterpreter::exec(
    jsi::Runtime &rt,
    const ExecuteOptions &options,
    const SynthTrace &trace,
    std::map<::hermes::SHA1, std::shared_ptr<const jsi::Buffer>> bundles) {
  // Partition the records into each call.
  auto funcCallsAndObjectCalls = getCalls(setupFuncID, trace.records());
  auto &hostFuncs = funcCallsAndObjectCalls.first;
  auto &hostObjs = funcCallsAndObjectCalls.second;
  // Write in the metadata.
  createCallMetadataForHostFunctions(&hostFuncs);
  createCallMetadataForHostObjects(&hostObjs);
  assert(
      hostFuncs.at(setupFuncID).size() == 1 &&
      "The setup function should only have one call");
  // Calculate the globals and locals information for the records to know
  // which objects need to be put into a global map data structure.
  const auto globalDefsAndUses =
      createGlobalMap(hostFuncs, hostObjs, trace.globalObjID());
  TraceInterpreter interpreter(
      rt,
      options,
      trace,
      std::move(bundles),
      globalDefsAndUses,
      hostFuncs,
      hostObjs);
  return interpreter.execEntryFunction(hostFuncs.at(setupFuncID).at(0));
}

Function TraceInterpreter::createHostFunction(
    const SynthTrace::CreateHostFunctionRecord &rec,
    const PropNameID &propNameID) {
  const auto funcID = rec.objID_;
  const std::vector<TraceInterpreter::Call> &calls =
      hostFunctionCalls_.at(funcID);
#ifdef HERMESVM_API_TRACE_DEBUG
  assert(propNameID.utf8(rt_) == rec.functionName_);
#endif
  uint64_t callCount = 0;
  return Function::createFromHostFunction(
      rt_,
      propNameID,
      rec.paramCount_,
      [this, callCount, &calls](
          Runtime &,
          const Value &thisVal,
          const Value *args,
          size_t count) mutable -> Value {
        try {
          return execFunction(calls.at(callCount++), thisVal, args, count);
        } catch (const std::exception &e) {
          crashOnException(e, llvh::None);
        }
      });
}

Object TraceInterpreter::createHostObject(ObjectID objID) {
  struct FakeHostObject : public HostObject {
    TraceInterpreter &interpreter;
    const HostObjectInfo &hostObjectInfo;
    uint64_t callCount = 0;
    uint64_t getPropertyNamesReturnCount = 0;

    FakeHostObject(
        TraceInterpreter &interpreter,
        const HostObjectInfo &hostObjectInfo)
        : interpreter(interpreter), hostObjectInfo(hostObjectInfo) {}

    Value get(Runtime &rt, const PropNameID &name) override {
      try {
        const std::string propName = name.utf8(rt);
        // There are no arguments to pass to a get call.
        return interpreter.execFunction(
            hostObjectInfo.calls.at(callCount++),
            // This is undefined since there's no way to access the host object
            // as a JS value normally from this position.
            Value::undefined(),
            nullptr,
            0,
            &name);
      } catch (const std::exception &e) {
        interpreter.crashOnException(e, llvh::None);
      }
    }

    void set(Runtime &rt, const PropNameID &name, const Value &value) override {
      try {
        const std::string propName = name.utf8(rt);
        const Value args[] = {Value(rt, value)};
        // There is exactly one argument to pass to a set call.
        interpreter.execFunction(
            hostObjectInfo.calls.at(callCount++),
            // This is undefined since there's no way to access the host object
            // as a JS value normally from this position.
            Value::undefined(),
            args,
            1,
            &name);
      } catch (const std::exception &e) {
        interpreter.crashOnException(e, llvh::None);
      }
    }

    std::vector<PropNameID> getPropertyNames(Runtime &rt) override {
      try {
        interpreter.execFunction(
            hostObjectInfo.calls.at(callCount++),
            // This is undefined since there's no way to access the host object
            // as a JS value normally from this position.
            Value::undefined(),
            nullptr,
            0);
        const std::vector<std::string> &names =
            hostObjectInfo.resultsOfGetPropertyNames.at(
                getPropertyNamesReturnCount++);
        std::vector<PropNameID> props;
        for (const std::string &name : names) {
          props.emplace_back(PropNameID::forUtf8(rt, name));
        }
        return props;
      } catch (const std::exception &e) {
        interpreter.crashOnException(e, llvh::None);
      }
    }
  };

  return Object::createFromHostObject(
      rt_, std::make_shared<FakeHostObject>(*this, hostObjectCalls_.at(objID)));
}

std::string TraceInterpreter::execEntryFunction(
    const TraceInterpreter::Call &entryFunc) {
  assert(
      (options_.action == ExecuteOptions::MarkerAction::NONE ||
       !options_.profileFileName.empty()) &&
      "If the action isn't none, need a profile output file");
  switch (options_.action) {
    case ExecuteOptions::MarkerAction::TIMELINE:
      if (auto *hermesRuntime = dynamic_cast<HermesRuntime *>(&rt_)) {
        // Start tracking heap objects right before interpreting the trace.
        // No need to handle fragment callbacks, as this is not live profiling
        // being given to Chrome, it's just going to a file.
        hermesRuntime->instrumentation().startTrackingHeapObjectStackTraces(
            nullptr);
      }
      break;
    case ExecuteOptions::MarkerAction::SAMPLE_MEMORY:
      if (auto *hermesRuntime = dynamic_cast<HermesRuntime *>(&rt_)) {
        hermesRuntime->instrumentation().startHeapSampling(1 << 15);
      }
      break;
    case ExecuteOptions::MarkerAction::SAMPLE_TIME:
      if (dynamic_cast<HermesRuntime *>(&rt_)) {
        HermesRuntime::enableSamplingProfiler();
      }
      break;
    default:
      // Do nothing.
      break;
  }
  execFunction(entryFunc, Value::undefined(), nullptr, 0);

#ifdef HERMESVM_PROFILER_BB
  if (auto *hermesRuntime = dynamic_cast<HermesRuntime *>(&rt_)) {
    hermesRuntime->dumpBasicBlockProfileTrace(std::cerr);
  }
#endif

  checkMarker(std::string("end"));
  if (!markerFound_) {
    // An action was requested at a marker but that marker wasn't found.
    throw std::runtime_error(
        std::string("Marker \"") + options_.marker +
        "\" specified but not found in trace");
  }

  return stats_;
}

#if JSI_VERSION >= 8
#define VAL_IS_BIGINT val.isBigInt() ||
#else
#define VAL_IS_BIGINT
#endif

Value TraceInterpreter::execFunction(
    const TraceInterpreter::Call &call,
    const Value &thisVal,
    const Value *args,
    uint64_t count,
    const PropNameID *nativePropNameToConsumeAsDef) {
  llvh::SaveAndRestore<uint64_t> depthGuard(depth_, depth_ + 1);
  // A mapping from an ObjectID to the Object for local variables.
  // Invariant: value is Object or String;
  std::unordered_map<ObjectID, Value> locals;
  std::unordered_map<ObjectID, PropNameID> pniLocals;
  // Save a value so that Call can set it, and Return can access it.
  Value retval;
  // Carry the return value from BeginJSExec to EndJSExec.
  Value overallRetval;
#ifndef NDEBUG
  if (depth_ != 1) {
    RecordType firstRecType = call.pieces.front().records.front()->getType();
    assert(
        (firstRecType == RecordType::CallToNative ||
         firstRecType == RecordType::GetNativePropertyNames ||
         firstRecType == RecordType::GetPropertyNative ||
         firstRecType == RecordType::SetPropertyNative) &&
        "Illegal starting record");
  }
#endif
#ifndef NDEBUG
  // We'll want the first record, to verify that it's the one that consumes
  // nativePropNameToConsumeAsDef if that is non-null.
  const SynthTrace::Record *firstRec = call.pieces.at(0).records.at(0);
#endif
  for (const TraceInterpreter::Call::Piece &piece : call.pieces) {
    uint64_t globalRecordNum = piece.start;
    const auto getJSIValueForUse =
        [this, &call, &locals, &globalRecordNum](ObjectID obj) -> Value {
      // Check locals, then globals.
      auto it = locals.find(obj);
      if (it != locals.end()) {
        // Satisfiable locally
        Value val{rt_, it->second};
        assert(
            val.isObject() ||
            VAL_IS_BIGINT
            val.isString() || val.isSymbol());
        // If it was the last local use, delete that object id from locals.
        auto defAndUse = call.locals.find(obj);
        if (defAndUse != call.locals.end() &&
            defAndUse->second.lastUse == globalRecordNum) {
          assert(
              defAndUse->second.lastDefBeforeFirstUse != DefAndUse::kUnused &&
              "All uses must be preceded by a def");
          locals.erase(it);
        }
        return val;
      }
      auto defAndUse = globalDefsAndUses_.find(obj);
      assert(
          defAndUse != globalDefsAndUses_.end() &&
          "All global uses must have a global definition");
      it = gom_.find(obj);
      assert(
          it != gom_.end() &&
          "If there is a global definition, it must exist in one of the maps");
      Value val{rt_, it->second};
      assert(val.isObject() || val.isString() || val.isSymbol());
      // If it was the last global use, delete that object id from globals.
      if (defAndUse->second.lastUse == globalRecordNum) {
        gom_.erase(it);
      }
      return val;
    };
    const auto getObjForUse = [this,
                               getJSIValueForUse](ObjectID obj) -> Object {
      return getJSIValueForUse(obj).getObject(rt_);
    };
    const auto getPropNameIDForUse =
        [this, &call, &pniLocals, &globalRecordNum](
            ObjectID obj) -> PropNameID {
      // Check locals, then globals.
      auto it = pniLocals.find(obj);
      if (it != pniLocals.end()) {
        // Satisfiable locally
        PropNameID propNameID{rt_, it->second};
        // If it was the last local use, delete that object id from locals.
        auto defAndUse = call.locals.find(obj);
        if (defAndUse != call.locals.end() &&
            defAndUse->second.lastUse == globalRecordNum) {
          assert(
              defAndUse->second.lastDefBeforeFirstUse != DefAndUse::kUnused &&
              "All uses must be preceded by a def");
          pniLocals.erase(it);
        }
        return propNameID;
      }
      auto defAndUse = globalDefsAndUses_.find(obj);
      assert(
          defAndUse != globalDefsAndUses_.end() &&
          "All global uses must have a global definition");
      it = gpnm_.find(obj);
      assert(
          it != gpnm_.end() &&
          "If there is a global definition, it must exist in one of the maps");
      PropNameID propNameID{rt_, it->second};
      // If it was the last global use, delete that object id from globals.
      if (defAndUse->second.lastUse == globalRecordNum) {
        gpnm_.erase(it);
      }
      return propNameID;
    };

    for (const SynthTrace::Record *rec : piece.records) {
      try {
        switch (rec->getType()) {
          case RecordType::BeginExecJS: {
            const auto &bejsr =
                dynamic_cast<const SynthTrace::BeginExecJSRecord &>(*rec);
            auto it = bundles_.find(bejsr.sourceHash());
            if (it == bundles_.end()) {
              if ((options_.disableSourceHashCheck ||
                   isAllZeroSourceHash(bejsr.sourceHash())) &&
                  bundles_.size() == 1) {
                // Normally, if a bundle's source hash doesn't match, it would
                // be an error. However, for convenience and backwards
                // compatibility, allow an all-zero hash to automatically assume
                // a bundle if that was the only bundle supplied.
                it = bundles_.begin();
              } else {
                throw std::invalid_argument(
                    "Trace expected the source hash " +
                    ::hermes::hashAsString(bejsr.sourceHash()) +
                    ", that wasn't provided as a file");
              }
            }

            // Copy the shared pointer to the buffer in case this file is
            // executed multiple times.
            auto bundle = it->second;
            if (!HermesRuntime::isHermesBytecode(
                    bundle->data(), bundle->size())) {
              llvh::errs()
                  << "Note: You are running from source code, not HBC bytecode.\n"
                  << "      This run will reflect dev performance, not production.\n";
            }
            // overallRetval is to be consumed when we get an EndExecJS record.
            overallRetval =
                rt_.evaluateJavaScript(std::move(bundle), bejsr.sourceURL());
            break;
          }
          case RecordType::EndExecJS: {
            const auto &eejsr =
                dynamic_cast<const SynthTrace::EndExecJSRecord &>(*rec);
            ifObjectAddToDefs(
                eejsr.retVal_,
                std::move(overallRetval),
                call,
                globalRecordNum,
                locals);
            [[fallthrough]];
          }
          case RecordType::Marker: {
            const auto &mr =
                dynamic_cast<const SynthTrace::MarkerRecord &>(*rec);
            // If the tag is the requested tag, and the stats have not already
            // been collected, collect them.
            checkMarker(mr.tag_);
            if (auto *tracingRT = dynamic_cast<TracingRuntime *>(&rt_)) {
              if (rec->getType() != RecordType::EndExecJS) {
                // If tracing is on, re-emit the marker into the result stream.
                // This way, the trace emitted from replay will be the same as
                // the trace input. Don't do this for EndExecJSRecord, since
                // that falls through to here, and it already emits a marker
                // automatically.
                tracingRT->addMarker(mr.tag_);
              }
            }
            break;
          }
          case RecordType::CreateObject: {
            const auto &cor =
                static_cast<const SynthTrace::CreateObjectRecord &>(*rec);
            // Make an empty object to be used.
            addJSIValueToDefs(
                call, cor.objID_, globalRecordNum, Object(rt_), locals);
            break;
          }
          case RecordType::CreateBigInt: {
#if JSI_VERSION >= 8
            const auto &cbr =
                static_cast<const SynthTrace::CreateBigIntRecord &>(*rec);
            Value bigint;
            switch (cbr.method_) {
              case SynthTrace::CreateBigIntRecord::Method::FromInt64:
                bigint =
                    BigInt::fromInt64(rt_, static_cast<int64_t>(cbr.bits_));
                assert(
                    bigint.asBigInt(rt_).getInt64(rt_) ==
                    static_cast<int64_t>(cbr.bits_));
                break;
              case SynthTrace::CreateBigIntRecord::Method::FromUint64:
                bigint = BigInt::fromUint64(rt_, cbr.bits_);
                assert(bigint.asBigInt(rt_).getUint64(rt_) == cbr.bits_);
                break;
            }
            addJSIValueToDefs(
                call, cbr.objID_, globalRecordNum, std::move(bigint), locals);
#else
            throw std::runtime_error("jsi::BigInt is not supported");
#endif
            break;
          }
          case RecordType::BigIntToString: {
#if JSI_VERSION >= 8
            const auto &bts =
                static_cast<const SynthTrace::BigIntToStringRecord &>(*rec);
            BigInt obj = getJSIValueForUse(bts.bigintID_).asBigInt(rt_);
            addJSIValueToDefs(
                call,
                bts.strID_,
                globalRecordNum,
                obj.toString(rt_, bts.radix_),
                locals);
#else
            throw std::runtime_error("jsi::BigInt is not supported");
#endif
            break;
          }
          case RecordType::CreateString: {
            const auto &csr =
                static_cast<const SynthTrace::CreateStringRecord &>(*rec);
            Value str;
            if (csr.ascii_) {
              str = String::createFromAscii(
                  rt_, csr.chars_.data(), csr.chars_.size());
            } else {
              str = String::createFromUtf8(
                  rt_,
                  reinterpret_cast<const uint8_t *>(csr.chars_.data()),
                  csr.chars_.size());
            }
            assert(str.asString(rt_).utf8(rt_) == csr.chars_);
            addJSIValueToDefs(
                call, csr.objID_, globalRecordNum, std::move(str), locals);
            break;
          }
          case RecordType::CreatePropNameID: {
            const auto &cpnr =
                static_cast<const SynthTrace::CreatePropNameIDRecord &>(*rec);
            // We perform the calls below for their side effects (for example,
            auto propNameID = [&] {
              switch (cpnr.valueType_) {
                case SynthTrace::CreatePropNameIDRecord::ASCII:
                  return PropNameID::forAscii(
                      rt_, cpnr.chars_.data(), cpnr.chars_.size());
                case SynthTrace::CreatePropNameIDRecord::UTF8:
                  return PropNameID::forUtf8(
                      rt_,
                      reinterpret_cast<const uint8_t *>(cpnr.chars_.data()),
                      cpnr.chars_.size());
                case SynthTrace::CreatePropNameIDRecord::TRACEVALUE: {
                  auto val = traceValueToJSIValue(
                      rt_, trace_, getJSIValueForUse, cpnr.traceValue_);
                  if (val.isSymbol())
#if JSI_VERSION >= 5
                    return PropNameID::forSymbol(rt_, val.getSymbol(rt_));
#else
                    throw std::runtime_error(
                        "PropNameID::forSymbol is not supported");
#endif
                  return PropNameID::forString(rt_, val.getString(rt_));
                }
              }
              llvm_unreachable("No other way to construct PropNameID");
            }();
            addPropNameIDToDefs(
                call,
                cpnr.propNameID_,
                globalRecordNum,
                std::move(propNameID),
                pniLocals);
            break;
          }
          case RecordType::CreateHostObject: {
            const auto &chor =
                static_cast<const SynthTrace::CreateHostObjectRecord &>(*rec);
            const ObjectID objID = chor.objID_;
            addJSIValueToDefs(
                call,
                objID,
                globalRecordNum,
                Value(rt_, createHostObject(objID)),
                locals);
            break;
          }
          case RecordType::CreateHostFunction: {
            const auto &chfr =
                static_cast<const SynthTrace::CreateHostFunctionRecord &>(*rec);
            addJSIValueToDefs(
                call,
                chfr.objID_,
                globalRecordNum,
                Value(
                    rt_,
                    createHostFunction(
                        chfr, getPropNameIDForUse(chfr.propNameID_))),
                locals);
            break;
          }
          case RecordType::QueueMicrotask: {
<<<<<<< HEAD
#if JSI_VERSION >= 12
=======
>>>>>>> 6f503f52
            const auto &queueRecord =
                static_cast<const SynthTrace::QueueMicrotaskRecord &>(*rec);
            jsi::Function callback =
                getObjForUse(queueRecord.callbackID_).asFunction(rt_);
            rt_.queueMicrotask(callback);
<<<<<<< HEAD
#else
            throw std::runtime_error("queueMicrotask is not supported");
#endif
=======
>>>>>>> 6f503f52
            break;
          }
          case RecordType::DrainMicrotasks: {
#if JSI_VERSION >= 4
            const auto &drainRecord =
                static_cast<const SynthTrace::DrainMicrotasksRecord &>(*rec);
            rt_.drainMicrotasks(drainRecord.maxMicrotasksHint_);
#else
            throw std::runtime_error("drainMicrotasks is not supported");
#endif
            break;
          }
          case RecordType::GetProperty: {
            const auto &gpr =
                static_cast<const SynthTrace::GetPropertyRecord &>(*rec);
            // Call get property on the object specified, and possibly define
            // the result.
            jsi::Value value;
            const auto &obj = getObjForUse(gpr.objID_);
            if (gpr.propID_.isString()) {
              const jsi::String propString =
                  getJSIValueForUse(gpr.propID_.getUID()).asString(rt_);
#ifdef HERMESVM_API_TRACE_DEBUG
              assert(propString.utf8(rt_) == gpr.propNameDbg_);
#endif
              value = obj.getProperty(rt_, propString);
            } else {
              assert(gpr.propID_.isPropNameID());
              auto propNameID = getPropNameIDForUse(gpr.propID_.getUID());
#ifdef HERMESVM_API_TRACE_DEBUG
              assert(propNameID.utf8(rt_) == gpr.propNameDbg_);
#endif
              value = obj.getProperty(rt_, propNameID);
            }
            ifObjectAddToDefs(
                gpr.value_, std::move(value), call, globalRecordNum, locals);
            break;
          }
          case RecordType::SetProperty: {
            const auto &spr =
                static_cast<const SynthTrace::SetPropertyRecord &>(*rec);
            auto obj = getObjForUse(spr.objID_);
            // Call set property on the object specified and give it the value.
            if (spr.propID_.isString()) {
              const jsi::String propString =
                  getJSIValueForUse(spr.propID_.getUID()).asString(rt_);
#ifdef HERMESVM_API_TRACE_DEBUG
              assert(propString.utf8(rt_) == spr.propNameDbg_);
#endif
              obj.setProperty(
                  rt_,
                  propString,
                  traceValueToJSIValue(
                      rt_, trace_, getJSIValueForUse, spr.value_));
            } else {
              assert(spr.propID_.isPropNameID());
              auto propNameID = getPropNameIDForUse(spr.propID_.getUID());
#ifdef HERMESVM_API_TRACE_DEBUG
              assert(propNameID.utf8(rt_) == spr.propNameDbg_);
#endif
              obj.setProperty(
                  rt_,
                  propNameID,
                  traceValueToJSIValue(
                      rt_, trace_, getJSIValueForUse, spr.value_));
            }
            break;
          }
          case RecordType::HasProperty: {
            const auto &hpr =
                static_cast<const SynthTrace::HasPropertyRecord &>(*rec);
            auto obj = getObjForUse(hpr.objID_);
            if (hpr.propID_.isString()) {
              const jsi::String propString =
                  getJSIValueForUse(hpr.propID_.getUID()).asString(rt_);
#ifdef HERMESVM_API_TRACE_DEBUG
              assert(propString.utf8(rt_) == hpr.propNameDbg_);
#endif
              obj.hasProperty(rt_, propString);
            } else {
              assert(hpr.propID_.isPropNameID());
              auto propNameID = getPropNameIDForUse(hpr.propID_.getUID());
#ifdef HERMESVM_API_TRACE_DEBUG
              assert(propNameID.utf8(rt_) == hpr.propNameDbg_);
#endif
              obj.hasProperty(rt_, propNameID);
            }
            break;
          }
          case RecordType::GetPropertyNames: {
            const auto &gpnr =
                static_cast<const SynthTrace::GetPropertyNamesRecord &>(*rec);
            jsi::Array arr = getObjForUse(gpnr.objID_).getPropertyNames(rt_);
            addJSIValueToDefs(
                call,
                gpnr.propNamesID_,
                globalRecordNum,
                std::move(arr),
                locals);
            break;
          }
          case RecordType::CreateArray: {
            const auto &car =
                static_cast<const SynthTrace::CreateArrayRecord &>(*rec);
            // Make an array of the appropriate length to be used.
            addJSIValueToDefs(
                call,
                car.objID_,
                globalRecordNum,
                Array(rt_, car.length_),
                locals);
            break;
          }
          case RecordType::ArrayRead: {
            const auto &arr =
                static_cast<const SynthTrace::ArrayReadRecord &>(*rec);
            // Read from the specified array, and possibly define the result.
            auto value = getObjForUse(arr.objID_)
                             .asArray(rt_)
                             .getValueAtIndex(rt_, arr.index_);
            ifObjectAddToDefs(
                arr.value_, std::move(value), call, globalRecordNum, locals);
            break;
          }
          case RecordType::ArrayWrite: {
            const auto &awr =
                static_cast<const SynthTrace::ArrayWriteRecord &>(*rec);
            // Write to the array and give it the value.
            getObjForUse(awr.objID_)
                .asArray(rt_)
                .setValueAtIndex(
                    rt_,
                    awr.index_,
                    traceValueToJSIValue(
                        rt_, trace_, getJSIValueForUse, awr.value_));
            break;
          }
          case RecordType::CallFromNative: {
            const auto &cfnr =
                static_cast<const SynthTrace::CallFromNativeRecord &>(*rec);
            auto func = getObjForUse(cfnr.functionID_).asFunction(rt_);
            std::vector<Value> args;
            for (const auto &arg : cfnr.args_) {
              args.emplace_back(
                  traceValueToJSIValue(rt_, trace_, getJSIValueForUse, arg));
            }
            // Save the return result into retval so that ReturnToNative can
            // access it and put it at the correct object id.
            const Value *argStart = args.data();
            if (cfnr.thisArg_.isUndefined()) {
              retval = func.call(rt_, argStart, args.size());
            } else {
              assert(
                  cfnr.thisArg_.isObject() &&
                  "Encountered a thisArg which was not undefined or an object");
              retval = func.callWithThis(
                  rt_,
                  getObjForUse(cfnr.thisArg_.getUID()),
                  argStart,
                  args.size());
            }
            break;
          }
          case RecordType::ConstructFromNative: {
            const auto &cfnr =
                static_cast<const SynthTrace::ConstructFromNativeRecord &>(
                    *rec);
            // Essentially the same implementation as CallFromNative, except
            // calls the construct path.
            auto func = getObjForUse(cfnr.functionID_).asFunction(rt_);
            std::vector<Value> args;
            for (const auto &arg : cfnr.args_) {
              args.emplace_back(
                  traceValueToJSIValue(rt_, trace_, getJSIValueForUse, arg));
            }
            assert(
                cfnr.thisArg_.isUndefined() &&
                "The this arg should always be undefined for a construct call");
            // Save the return result into retval so that ReturnToNative can
            // access it and put it at the correct object id.
            const Value *argStart = args.data();
            retval = func.callAsConstructor(rt_, argStart, args.size());
            break;
          }
          case RecordType::ReturnFromNative: {
            const auto &rfnr =
                dynamic_cast<const SynthTrace::ReturnFromNativeRecord &>(*rec);
            return traceValueToJSIValue(
                rt_, trace_, getJSIValueForUse, rfnr.retVal_);
          }
          case RecordType::ReturnToNative: {
            const auto &rtnr =
                dynamic_cast<const SynthTrace::ReturnToNativeRecord &>(*rec);
            ifObjectAddToDefs(
                rtnr.retVal_, std::move(retval), call, globalRecordNum, locals);
            // If the return value wasn't an object, it can be ignored.
            break;
          }
          case RecordType::CallToNative: {
            const auto &ctnr =
                static_cast<const SynthTrace::CallToNativeRecord &>(*rec);
            // Associate the this arg with its object id.
            ifObjectAddToDefs(
                ctnr.thisArg_,
                std::move(thisVal),
                call,
                globalRecordNum,
                locals,
                /* isThis = */ true);
            // Associate each argument with its object id.
            assert(
                ctnr.args_.size() == count &&
                "Called at runtime with a different number of args than "
                "the trace expected");
            for (uint64_t i = 0; i < ctnr.args_.size(); ++i) {
              ifObjectAddToDefs(
                  ctnr.args_[i],
                  std::move(args[i]),
                  call,
                  globalRecordNum,
                  locals);
            }
            break;
          }
          case RecordType::GetPropertyNative: {
            assert(count == 0 && "Should have no arguments");
            const auto &gpnr =
                dynamic_cast<const SynthTrace::GetPropertyNativeRecord &>(*rec);
            // The propName is a definition.
            assert(nativePropNameToConsumeAsDef);
            // This must be the first record in the call.
            assert(rec == firstRec);
            addPropNameIDToDefs(
                call,
                gpnr.propNameID_,
                globalRecordNum,
                *nativePropNameToConsumeAsDef,
                pniLocals);
            // Don't add this to the locals, it is not technically provided to
            // the function.
            break;
          }
          case RecordType::GetPropertyNativeReturn: {
            const auto &gpnrr =
                dynamic_cast<const SynthTrace::GetPropertyNativeReturnRecord &>(
                    *rec);
            return traceValueToJSIValue(
                rt_, trace_, getJSIValueForUse, gpnrr.retVal_);
          }
          case RecordType::SetPropertyNative: {
            const auto &spnr =
                dynamic_cast<const SynthTrace::SetPropertyNativeRecord &>(*rec);
            assert(
                count == 1 &&
                "There should be exactly one argument to SetPropertyNative");
            // The propName is a definition.
            assert(nativePropNameToConsumeAsDef);
            // This must be the first record in the call.
            assert(rec == firstRec);
            addPropNameIDToDefs(
                call,
                spnr.propNameID_,
                globalRecordNum,
                *nativePropNameToConsumeAsDef,
                pniLocals);
            // Associate the single argument with its object id (if it's an
            // object).
            ifObjectAddToDefs(
                spnr.value_, std::move(args[0]), call, globalRecordNum, locals);
            break;
          }
          case RecordType::SetPropertyNativeReturn: {
            // Since a SetPropertyNative does not have a return value, return
            // undefined.
            return Value::undefined();
            break;
          }
          case RecordType::GetNativePropertyNames: {
            // Nothing actually needs to happen here, as no defs are provided to
            // the local function. The HostObject already handles accessing the
            // property names.
            break;
          }
          case RecordType::GetNativePropertyNamesReturn: {
            // Accessing the list of property names on a host object doesn't
            // return a JS value.
            return Value::undefined();
            break;
          }
          case RecordType::SetExternalMemoryPressure: {
            const auto &record = static_cast<
                const SynthTrace::SetExternalMemoryPressureRecord &>(*rec);
            const auto &obj = getObjForUse(record.objID_);
            obj.setExternalMemoryPressure(rt_, record.amount_);
            break;
          }
        }
      } catch (const std::exception &e) {
        crashOnException(e, globalRecordNum);
      }
      // If the top of the stack is reached after a marker flushed the stats,
      // exit early.
      if (depth_ == 1 && markerFound_) {
        return Value::undefined();
      }
      globalRecordNum++;
    }
  }
  if (depth_ != 1) {
    // For the non-entry point, there should always be an explicit
    // ReturnFromNative or Get/SetPropertyNativeReturn which will return early
    // from this function. If there was no explicit return, the trace is
    // malformed.
    llvm_unreachable("There was no return in the call");
  }
  // Return undefined for the entry point, it is ignored anyway.
  return Value::undefined();
}

template <typename ValueType>
void TraceInterpreter::addValueToDefs(
    const Call &call,
    SynthTrace::ObjectID valID,
    uint64_t globalRecordNum,
    ValueType &&valRef,
    std::unordered_map<SynthTrace::ObjectID, ValueType> &locals,
    std::unordered_map<SynthTrace::ObjectID, ValueType> &globals) {
  {
    // Either insert this def into the global map or the local one.
    auto iter = globalDefsAndUses_.find(valID);
    if (iter != globalDefsAndUses_.end() &&
        globalRecordNum == iter->second.lastDefBeforeFirstUse) {
      // This was the last def before a global use, insert into the map.
      assert(
          globals.find(valID) == globals.end() &&
          "object already exists in the global map");
      globals.emplace(valID, std::move(valRef));
      return;
    }
  }
  {
    auto iter = locals.find(valID);
    if (iter == locals.end()) {
      auto defAndUse = call.locals.find(valID);
      assert(
          defAndUse != call.locals.end() &&
          "Should always be local def and use information");
      if (defAndUse->second.lastUse != TraceInterpreter::DefAndUse::kUnused) {
        // This is used locally, put into a local set.
        locals.emplace(valID, std::move(valRef));
      }
    }
  }
}

template <typename ValueType>
void TraceInterpreter::addValueToDefs(
    const Call &call,
    SynthTrace::ObjectID valID,
    uint64_t globalRecordNum,
    const ValueType &valRef,
    std::unordered_map<SynthTrace::ObjectID, ValueType> &locals,
    std::unordered_map<SynthTrace::ObjectID, ValueType> &globals) {
  addValueToDefs(
      call, valID, globalRecordNum, ValueType{rt_, valRef}, locals, globals);
}

void TraceInterpreter::ifObjectAddToDefs(
    const SynthTrace::TraceValue &traceValue,
    Value &&val,
    const Call &call,
    uint64_t globalRecordNum,
    std::unordered_map<SynthTrace::ObjectID, jsi::Value> &locals,
    bool isThis) {
#ifndef NDEBUG
  // TODO(T84791675): Include 'this' once all traces are correctly recording it.
  if (!isThis) {
    assertMatch(traceValue, val);
  }
#endif
  if (traceValue.isObject() || traceValue.isString() || traceValue.isSymbol()) {
    addJSIValueToDefs(
        call, traceValue.getUID(), globalRecordNum, std::move(val), locals);
  }
}

void TraceInterpreter::ifObjectAddToDefs(
    const SynthTrace::TraceValue &traceValue,
    const Value &val,
    const Call &call,
    uint64_t globalRecordNum,
    std::unordered_map<SynthTrace::ObjectID, jsi::Value> &locals,
    bool isThis) {
  ifObjectAddToDefs(
      traceValue, Value{rt_, val}, call, globalRecordNum, locals, isThis);
}

void TraceInterpreter::checkMarker(const std::string &marker) {
  // Return early in these cases:
  // * If we've already found the marker
  // * If the marker we've found doesn't match the one we're looking for
  if (markerFound_ || marker != options_.marker) {
    return;
  }
  switch (options_.action) {
    case ExecuteOptions::MarkerAction::SNAPSHOT:
      if (HermesRuntime *hermesRT = dynamic_cast<HermesRuntime *>(&rt_)) {
        hermesRT->instrumentation().createSnapshotToFile(
            options_.profileFileName);
      } else {
        llvh::errs() << "Heap snapshot requested from non-Hermes runtime\n";
      }
      break;
    case ExecuteOptions::MarkerAction::TIMELINE:
      if (HermesRuntime *hermesRT = dynamic_cast<HermesRuntime *>(&rt_)) {
        hermesRT->instrumentation().stopTrackingHeapObjectStackTraces();
        hermesRT->instrumentation().createSnapshotToFile(
            options_.profileFileName);
      } else {
        llvh::errs() << "Heap timeline requested from non-Hermes runtime\n";
      }
      break;
    case ExecuteOptions::MarkerAction::SAMPLE_MEMORY:
      if (HermesRuntime *hermesRT = dynamic_cast<HermesRuntime *>(&rt_)) {
        std::ofstream stream(options_.profileFileName);
        hermesRT->instrumentation().stopHeapSampling(stream);
      } else {
        llvh::errs() << "Heap sampling requested from non-Hermes runtime\n";
      }
      break;
    case ExecuteOptions::MarkerAction::SAMPLE_TIME:
      if (dynamic_cast<HermesRuntime *>(&rt_)) {
        HermesRuntime::dumpSampledTraceToFile(options_.profileFileName);
        HermesRuntime::disableSamplingProfiler();
      } else {
        llvh::errs() << "CPU sampling requested from non-Hermes runtime\n";
      }
      break;
    case ExecuteOptions::MarkerAction::NONE:
      // Nothing extra needs to be done for the None case. Handle here to avoid
      // warnings.
      break;
  }
  stats_ = printStats();
  markerFound_ = true;
}

std::string TraceInterpreter::printStats() {
  if (options_.forceGCBeforeStats) {
    rt_.instrumentation().collectGarbage("forced for stats");
  }
  std::string stats = rt_.instrumentation().getRecordedGCStats();
  ::hermes::vm::instrumentation::PerfEvents::endAndInsertStats(stats);
#ifdef HERMESVM_PROFILER_OPCODE
  stats += "\n";
  std::ostringstream os;
  if (auto *hermesRuntime = dynamic_cast<HermesRuntime *>(&rt_)) {
    hermesRuntime->dumpOpcodeStats(os);
  } else {
    throw std::runtime_error("Unable to cast runtime into HermesRuntime");
  }
  stats += os.str();
  stats += "\n";
#endif
  return stats;
}

LLVM_ATTRIBUTE_NORETURN void TraceInterpreter::crashOnException(
    const std::exception &e,
    ::hermes::OptValue<uint64_t> globalRecordNum) {
  llvh::errs() << "An exception occurred while running the benchmark:\n";
  if (globalRecordNum) {
    llvh::errs() << "At record number " << globalRecordNum.getValue() << ":\n";
  }
  llvh::errs() << e.what() << "\n";
  if (traceStream_) {
    llvh::errs() << "Writing out the trace\n";
    dynamic_cast<TracingRuntime &>(rt_).flushAndDisableTrace();
    llvh::errs() << "\n";
  } else {
    llvh::errs() << "Pass --trace to get a trace for comparison\n";
  }
  // Do not re-throw, since that will pass back and forth between JS and
  // Native, causing more perturbations to the state of this interpreter,
  // which will cause an assertion to fire.
  // Instead, crash here so that it's clear where the error actually
  // occurred.
  llvh::errs() << "Crashing now\n";
  std::abort();
}

} // namespace tracing
} // namespace hermes
} // namespace facebook<|MERGE_RESOLUTION|>--- conflicted
+++ resolved
@@ -327,11 +327,8 @@
   if (value.isBool()) {
     return Value(value.getBool());
   }
-  if (value.isObject() ||
-#if JSI_VERSION >= 8
-      value.isBigInt() ||
-#endif
-      value.isString() || value.isSymbol()) {
+  if (value.isObject() || value.isBigInt() || value.isString() ||
+      value.isSymbol()) {
     return getJSIValueForUse(value.getUID());
   }
   llvm_unreachable("Unrecognized value type encountered");
@@ -875,12 +872,6 @@
   return stats_;
 }
 
-#if JSI_VERSION >= 8
-#define VAL_IS_BIGINT val.isBigInt() ||
-#else
-#define VAL_IS_BIGINT
-#endif
-
 Value TraceInterpreter::execFunction(
     const TraceInterpreter::Call &call,
     const Value &thisVal,
@@ -922,9 +913,8 @@
         // Satisfiable locally
         Value val{rt_, it->second};
         assert(
-            val.isObject() ||
-            VAL_IS_BIGINT
-            val.isString() || val.isSymbol());
+            val.isObject() || val.isBigInt() || val.isString() ||
+            val.isSymbol());
         // If it was the last local use, delete that object id from locals.
         auto defAndUse = call.locals.find(obj);
         if (defAndUse != call.locals.end() &&
@@ -1067,7 +1057,6 @@
             break;
           }
           case RecordType::CreateBigInt: {
-#if JSI_VERSION >= 8
             const auto &cbr =
                 static_cast<const SynthTrace::CreateBigIntRecord &>(*rec);
             Value bigint;
@@ -1086,13 +1075,9 @@
             }
             addJSIValueToDefs(
                 call, cbr.objID_, globalRecordNum, std::move(bigint), locals);
-#else
-            throw std::runtime_error("jsi::BigInt is not supported");
-#endif
             break;
           }
           case RecordType::BigIntToString: {
-#if JSI_VERSION >= 8
             const auto &bts =
                 static_cast<const SynthTrace::BigIntToStringRecord &>(*rec);
             BigInt obj = getJSIValueForUse(bts.bigintID_).asBigInt(rt_);
@@ -1102,9 +1087,6 @@
                 globalRecordNum,
                 obj.toString(rt_, bts.radix_),
                 locals);
-#else
-            throw std::runtime_error("jsi::BigInt is not supported");
-#endif
             break;
           }
           case RecordType::CreateString: {
@@ -1143,12 +1125,7 @@
                   auto val = traceValueToJSIValue(
                       rt_, trace_, getJSIValueForUse, cpnr.traceValue_);
                   if (val.isSymbol())
-#if JSI_VERSION >= 5
                     return PropNameID::forSymbol(rt_, val.getSymbol(rt_));
-#else
-                    throw std::runtime_error(
-                        "PropNameID::forSymbol is not supported");
-#endif
                   return PropNameID::forString(rt_, val.getString(rt_));
                 }
               }
@@ -1189,31 +1166,17 @@
             break;
           }
           case RecordType::QueueMicrotask: {
-<<<<<<< HEAD
-#if JSI_VERSION >= 12
-=======
->>>>>>> 6f503f52
             const auto &queueRecord =
                 static_cast<const SynthTrace::QueueMicrotaskRecord &>(*rec);
             jsi::Function callback =
                 getObjForUse(queueRecord.callbackID_).asFunction(rt_);
             rt_.queueMicrotask(callback);
-<<<<<<< HEAD
-#else
-            throw std::runtime_error("queueMicrotask is not supported");
-#endif
-=======
->>>>>>> 6f503f52
             break;
           }
           case RecordType::DrainMicrotasks: {
-#if JSI_VERSION >= 4
             const auto &drainRecord =
                 static_cast<const SynthTrace::DrainMicrotasksRecord &>(*rec);
             rt_.drainMicrotasks(drainRecord.maxMicrotasksHint_);
-#else
-            throw std::runtime_error("drainMicrotasks is not supported");
-#endif
             break;
           }
           case RecordType::GetProperty: {
