/*
 * Copyright (c) Meta Platforms, Inc. and affiliates.
 *
 * This source code is licensed under the MIT license found in the
 * LICENSE file in the root directory of this source tree.
 */

#include <hermes/TraceInterpreter.h>

#include <hermes/BCGen/HBC/BytecodeDataProvider.h>
#include <hermes/SynthTraceParser.h>
#include <hermes/TracingRuntime.h>
#include <hermes/VM/instrumentation/PerfEvents.h>
#include <jsi/instrumentation.h>
#include <llvh/Support/SHA1.h>
#include <llvh/Support/SaveAndRestore.h>

#include <algorithm>
#include <fstream>
#include <iostream>
#include <set>
#include <sstream>

using namespace hermes::parser;
using namespace facebook::jsi;

namespace facebook {
namespace hermes {
namespace tracing {

using RecordType = SynthTrace::RecordType;
using ObjectID = SynthTrace::ObjectID;

namespace {

constexpr ObjectID setupFuncID = std::numeric_limits<ObjectID>::max();

/// Get the map from host functions to calls, and host objects to calls, for
/// the given list of records.
/// \param setupFuncID The function id to use for the top-level function. This
///   should not collide with any possible existing function id.
/// \param records A list of records inside a trace.
std::pair<
    TraceInterpreter::HostFunctionToCalls,
    TraceInterpreter::HostObjectToCalls>
getCalls(
    ObjectID setupFuncID,
    const std::vector<std::unique_ptr<SynthTrace::Record>> &records) {
  // This function iterates through the list of records, maintaining a stack of
  // function calls that mimics the same sequence that was taken during trace
  // collection. It attributes each contiguous sequence of records that are part
  // of the same function invocation into a Piece, which it then puts into the
  // call.

  // NOTE: StackValue should be a std::variant when it's available. In the
  // meantime, use inheritance to keep it typesafe, in particular to destruct
  // the std::string correctly.
  struct StackValue {
    virtual ~StackValue() {}
  };
  struct HostFunction final : public StackValue {
    ObjectID hostFunctionID;
    HostFunction(ObjectID hostFunctionID)
        : StackValue(), hostFunctionID(hostFunctionID) {}
  };
  struct HostObject final : public StackValue {
    ObjectID objID;
    std::string propName;
    HostObject(ObjectID hostObjID, const std::string &propName)
        : StackValue(), objID(hostObjID), propName(propName) {}
  };
  struct HostObjectPropNames final : public StackValue {
    ObjectID objID;
    HostObjectPropNames(ObjectID hostObjID) : StackValue(), objID(hostObjID) {}
  };
  TraceInterpreter::HostFunctionToCalls funcIDToRecords;
  // A mapping from a host object id to a map from property name to
  // list of records
  TraceInterpreter::HostObjectToCalls hostObjIDToNameToRecords;
  // As CallRecords are encountered, the id of the object or function being
  // called is placed at the end of this stack, so that when the matching return
  // is executed, records can be attributed to the previous call.
  std::vector<std::unique_ptr<StackValue>> stack;
  // Make the setup function. It is the bottom of the stack, and also a host
  // function.
  stack.emplace_back(new HostFunction(setupFuncID));
  funcIDToRecords[setupFuncID].emplace_back(
      TraceInterpreter::Call(TraceInterpreter::Call::Piece()));

  // Get a list of calls of the currently executing function from the stack.
  const auto getCallsFromStack =
      [&funcIDToRecords, &hostObjIDToNameToRecords](
          const StackValue &stackObj) -> std::vector<TraceInterpreter::Call> & {
    if (const auto *hostFunc = dynamic_cast<const HostFunction *>(&stackObj)) {
      // A function is just the function id.
      return funcIDToRecords[hostFunc->hostFunctionID];
    } else if (
        const auto *hostObj = dynamic_cast<const HostObject *>(&stackObj)) {
      // Host object is a combination of the object id and property
      // name.
      return hostObjIDToNameToRecords[hostObj->objID]
          .propNameToCalls[hostObj->propName];
    } else if (
        const auto *hostObj =
            dynamic_cast<const HostObjectPropNames *>(&stackObj)) {
      return hostObjIDToNameToRecords[hostObj->objID].callsToGetPropertyNames;
    } else {
      llvm_unreachable("Shouldn't be any other subclasses of StackValue");
    }
  };
  for (uint64_t recordNum = 0; recordNum < records.size(); ++recordNum) {
    const auto &rec = records[recordNum];
    if (rec->getType() == RecordType::CreateHostFunction) {
      const auto &createHFRec =
          static_cast<const SynthTrace::CreateHostFunctionRecord &>(*rec);
      assert(
          funcIDToRecords.find(createHFRec.objID_) == funcIDToRecords.end() &&
          "The host function was already initialized, it was called before it was created");
      // Insert a call so that this function is in the map, even if nothing
      // calls it.
      funcIDToRecords.emplace(
          createHFRec.objID_, std::vector<TraceInterpreter::Call>());
    } else if (rec->getType() == RecordType::CreateHostObject) {
      const auto &createHORec =
          static_cast<const SynthTrace::CreateHostObjectRecord &>(*rec);
      assert(
          hostObjIDToNameToRecords.find(createHORec.objID_) ==
              hostObjIDToNameToRecords.end() &&
          "The host object was already initialized, it was used before it was created");
      // Insert an entry so that this host object is in the map, even if nothing
      // uses it.
      hostObjIDToNameToRecords.emplace(
          createHORec.objID_, TraceInterpreter::HostObjectInfo{});
    } else if (rec->getType() == RecordType::CallToNative) {
      // JS will cause a call to native code. Add a new call on the stack, and
      // add a call with an empty piece to the function it is calling.
      const auto &callRec =
          static_cast<const SynthTrace::CallToNativeRecord &>(*rec);
      assert(
          callRec.functionID_ != setupFuncID &&
          "Should never encounter a call into the setup function");
      stack.emplace_back(new HostFunction(callRec.functionID_));
      funcIDToRecords[callRec.functionID_].emplace_back(
          TraceInterpreter::Call(TraceInterpreter::Call::Piece(recordNum)));
    } else if (
        rec->getType() == RecordType::GetPropertyNative ||
        rec->getType() == RecordType::SetPropertyNative) {
      const auto &nativeAccessRec =
          static_cast<const SynthTrace::GetOrSetPropertyNativeRecord &>(*rec);
      // JS will access a property on a host object, which delegates to an
      // accessor. Add a new call on the stack, and add a call with an empty
      // piece to the object and property it is calling.
      stack.emplace_back(new HostObject(
          nativeAccessRec.hostObjectID_, nativeAccessRec.propName_));
      hostObjIDToNameToRecords[nativeAccessRec.hostObjectID_]
          .propNameToCalls[nativeAccessRec.propName_]
          .emplace_back(
              TraceInterpreter::Call(TraceInterpreter::Call::Piece(recordNum)));
    } else if (rec->getType() == RecordType::GetNativePropertyNames) {
      const auto &nativePropNamesRec =
          static_cast<const SynthTrace::GetNativePropertyNamesRecord &>(*rec);
      // JS asked for all properties on a host object. Add a new call on the
      // stack, and add a call with an empty piece to the object it is calling.
      stack.emplace_back(
          new HostObjectPropNames(nativePropNamesRec.hostObjectID_));
      hostObjIDToNameToRecords[nativePropNamesRec.hostObjectID_]
          .callsToGetPropertyNames.emplace_back(
              TraceInterpreter::Call(TraceInterpreter::Call::Piece(recordNum)));
    } else if (rec->getType() == RecordType::GetNativePropertyNamesReturn) {
      // Set the vector of strings that were returned from the original call.
      const auto &nativePropNamesRec =
          static_cast<const SynthTrace::GetNativePropertyNamesReturnRecord &>(
              *rec);
      // The stack object must be a HostObjectPropNames in order for this to be
      // a return from there.
      hostObjIDToNameToRecords
          [dynamic_cast<const HostObjectPropNames &>(*stack.back()).objID]
              .resultsOfGetPropertyNames.emplace_back(
                  nativePropNamesRec.propNames_);
    }
    auto &calls = getCallsFromStack(*stack.back());
    assert(!calls.empty() && "There should always be at least one call");
    auto &call = calls.back();
    if (rec->getType() == RecordType::ReturnToNative) {
      // Add a new piece to the current call because we're about to
      // re-enter native.
      call.pieces.emplace_back(TraceInterpreter::Call::Piece(recordNum));
    }
    auto &piece = call.pieces.back();
    piece.records.emplace_back(&*rec);
    if (rec->getType() == RecordType::GetPropertyNativeReturn ||
        rec->getType() == RecordType::SetPropertyNativeReturn ||
        rec->getType() == RecordType::GetNativePropertyNamesReturn ||
        rec->getType() == RecordType::ReturnFromNative) {
      stack.pop_back();
    }
  }
  assert(stack.size() == 1 && "Stack was not fully exhausted");
  return std::make_pair(funcIDToRecords, hostObjIDToNameToRecords);
}

/// Given a call, computes each local object's last def before first use, and
/// last use.
/// Stores this information into \code call->locals.
void createCallMetadata(TraceInterpreter::Call *call) {
  // start is unused, since there's no need to convert to global indices
  for (auto &piece : call->pieces) {
    auto recordNum = piece.start;
    for (auto *rec : piece.records) {
      // For records that define and use the same object, this order is
      // important, it might def an object that it uses, or use an object
      // that it defs.
      // For now, there's only one case where this happens, in
      // GetPropertyRecord, which is the case of def'ing an object that it
      // uses. So the uses need to come before defs.
      // A general solution would require each record saying which order the
      // two should be run in, or have a conflict resolver inside itself.
      for (ObjectID use : rec->uses()) {
        auto &loc = call->locals[use];
        // Locally defined object access, move the last use forward.
        loc.lastUse = recordNum;
      }
      for (ObjectID def : rec->defs()) {
        auto &loc = call->locals[def];
        if (loc.lastUse == TraceInterpreter::DefAndUse::kUnused) {
          // Nothing local has used this object yet, we can eliminate any
          // previous defs.
          loc.lastDefBeforeFirstUse = recordNum;
        }
      }
      recordNum++;
    }
  }
  // TODO (T31512967): Prune unused defs.
}

std::unordered_map<ObjectID, TraceInterpreter::DefAndUse> createGlobalMap(
    const TraceInterpreter::HostFunctionToCalls &funcCallStacks,
    const TraceInterpreter::HostObjectToCalls &objCallStacks,
    ObjectID globalObjID) {
  struct Glob {
    uint64_t firstUse{TraceInterpreter::DefAndUse::kUnused};
    uint64_t lastUse{TraceInterpreter::DefAndUse::kUnused};
  };
  // For Objects, Strings, and PropNameIDs.
  std::unordered_map<ObjectID, Glob> firstAndLastGlobalUses;
  // For Objects, Strings, and PropNameIDs.
  std::unordered_map<ObjectID, std::set<uint64_t>> defsPerObj;

  defsPerObj[globalObjID].insert(0);
  firstAndLastGlobalUses[globalObjID].firstUse = 0;
  firstAndLastGlobalUses[globalObjID].lastUse = std::numeric_limits<int>::max();

  std::vector<const TraceInterpreter::Call *> calls;
  for (const auto &p : funcCallStacks) {
    const std::vector<TraceInterpreter::Call> &funcCalls = p.second;
    for (const auto &call : funcCalls) {
      calls.push_back(&call);
    }
  }
  for (const auto &p : objCallStacks) {
    for (const auto &x : p.second.propNameToCalls) {
      for (const auto &call : x.second) {
        calls.push_back(&call);
      }
    }
    for (const auto &call : p.second.callsToGetPropertyNames) {
      calls.push_back(&call);
    }
  }
  for (const auto *call : calls) {
    for (const auto &piece : call->pieces) {
      auto globalRecordNum = piece.start;
      for (const auto *rec : piece.records) {
        for (ObjectID def : rec->defs()) {
          // Add to the set of defs.
          defsPerObj[def].emplace(globalRecordNum);
        }
        for (ObjectID use : rec->uses()) {
          // Update the last use only if it can't be satisfied by a local def.
          const auto &loc = call->locals.at(use);
          if (loc.lastDefBeforeFirstUse ==
              TraceInterpreter::DefAndUse::kUnused) {
            // It was a global access
            auto &glob = firstAndLastGlobalUses[use];
            if (globalRecordNum < glob.firstUse ||
                glob.firstUse == TraceInterpreter::DefAndUse::kUnused) {
              // Earlier global use or first global use, update.
              glob.firstUse = globalRecordNum;
            }
            if (globalRecordNum > glob.lastUse ||
                glob.lastUse == TraceInterpreter::DefAndUse::kUnused) {
              // Later global use, update.
              glob.lastUse = globalRecordNum;
            }
          }
        }
        globalRecordNum++;
      };
    };
  }
  // For each object, find the max def that is before the first use.
  std::unordered_map<ObjectID, TraceInterpreter::DefAndUse> globalDefsAndUses;
  for (auto &p : firstAndLastGlobalUses) {
    const auto objID = p.first;
    const auto firstUse = p.second.firstUse;
    const auto lastUse = p.second.lastUse;
    assert(
        firstUse <= lastUse &&
        "Should never have the first use be greater than the last use");
    const std::set<uint64_t> &defs = defsPerObj[objID];
    assert(
        defs.size() &&
        "There must be at least one def for any globally used object");
    const auto firstDefAfterFirstUseIter = defs.upper_bound(firstUse);
    assert(
        firstDefAfterFirstUseIter != defs.begin() &&
        "Must have at least one def before first use.");
    uint64_t lastDefBeforeFirstUse = *std::prev(firstDefAfterFirstUseIter);
    assert(
        lastDefBeforeFirstUse <= lastUse &&
        "Should never have the last def before first use be greater than "
        "the last use");
    globalDefsAndUses[objID] =
        TraceInterpreter::DefAndUse{lastDefBeforeFirstUse, lastUse};
  }

  return globalDefsAndUses;
}

/// Merge host function calls and host object calls into one set of calls, and
/// compute which values are local to each call.
void createCallMetadataForHostFunctions(
    TraceInterpreter::HostFunctionToCalls *funcCallStacks) {
  for (auto &p : *funcCallStacks) {
    for (TraceInterpreter::Call &call : p.second) {
      createCallMetadata(&call);
    }
  }
}

void createCallMetadataForHostObjects(
    TraceInterpreter::HostObjectToCalls *objCallStacks) {
  for (auto &p : *objCallStacks) {
    for (auto &x : p.second.propNameToCalls) {
      for (TraceInterpreter::Call &call : x.second) {
        createCallMetadata(&call);
      }
    }
    for (auto &call : p.second.callsToGetPropertyNames) {
      createCallMetadata(&call);
    }
  }
}

Value traceValueToJSIValue(
    Runtime &rt,
    const SynthTrace &trace,
    std::function<Value(ObjectID)> getJSIValueForUse,
    SynthTrace::TraceValue value) {
  if (value.isUndefined()) {
    return Value::undefined();
  }
  if (value.isNull()) {
    return Value::null();
  }
  if (value.isNumber()) {
    return Value(value.getNumber());
  }
  if (value.isBool()) {
    return Value(value.getBool());
  }
<<<<<<< HEAD
  if (value.isObject() || value.isString() || value.isSymbol()) {
=======
  if (value.isObject() ||
#if JSI_VERSION >= 8
      value.isBigInt() ||
#endif
      value.isString() || value.isSymbol()) {
>>>>>>> 299cc8f4
    return getJSIValueForUse(value.getUID());
  }
  llvm_unreachable("Unrecognized value type encountered");
}

std::unique_ptr<const jsi::Buffer> bufConvert(
    std::unique_ptr<llvh::MemoryBuffer> buf) {
  // A jsi::Buffer adapter that owns a llvh::MemoryBuffer.
  class OwnedMemoryBuffer : public jsi::Buffer {
   public:
    OwnedMemoryBuffer(std::unique_ptr<llvh::MemoryBuffer> buffer)
        : data_(std::move(buffer)) {}
    size_t size() const override {
      return data_->getBufferSize();
    }
    const uint8_t *data() const override {
      return reinterpret_cast<const uint8_t *>(data_->getBufferStart());
    }

   private:
    std::unique_ptr<llvh::MemoryBuffer> data_;
  };

  return std::make_unique<const OwnedMemoryBuffer>(std::move(buf));
}

static bool isAllZeroSourceHash(const ::hermes::SHA1 sourceHash) {
  for (auto byte : sourceHash) {
    if (byte) {
      return false;
    }
  }
  return true;
}

static void verifyBundlesExist(
    const std::map<::hermes::SHA1, std::shared_ptr<const jsi::Buffer>> &bundles,
    const SynthTrace &trace) {
  std::vector<::hermes::SHA1> missingSourceHashes;
  for (const auto &rec : trace.records()) {
    if (rec->getType() == SynthTrace::RecordType::BeginExecJS) {
      const auto &bejsr =
          dynamic_cast<const SynthTrace::BeginExecJSRecord &>(*rec);

      if (bundles.count(bejsr.sourceHash()) == 0 &&
          !isAllZeroSourceHash(bejsr.sourceHash())) {
        missingSourceHashes.emplace_back(bejsr.sourceHash());
      }
    }
  }
  if (!missingSourceHashes.empty()) {
    std::string msg = "Missing bundles with the following source hashes: ";
    bool first = true;
    for (const auto &hash : missingSourceHashes) {
      if (!first) {
        msg += ", ";
      }
      msg += ::hermes::hashAsString(hash);
      first = false;
    }
    msg += "\nProvided source hashes: ";
    if (bundles.empty()) {
      msg += "(no sources provided)";
    } else {
      first = true;
      for (const auto &p : bundles) {
        if (!first) {
          msg += ", ";
        }
        msg += ::hermes::hashAsString(p.first);
        first = false;
      }
    }
    throw std::invalid_argument(msg);
  }
}

/// Returns the element of \p repGCStats with the median "totalTime" stat.
static std::string mergeGCStats(const std::vector<std::string> &repGCStats) {
  if (repGCStats.empty())
    throw std::invalid_argument("Empty GC stats.");
  std::vector<std::pair<double, const std::string *>> valueAndStats;
  for (auto &stats : repGCStats) {
    // Find "totalTime" by string search, to avoid JSONParser boilerplate
    // and issues with the "GC Stats" header.
    std::string target = "\"totalTime\":";
    auto pos = stats.find(target);
    if (pos == std::string::npos)
      throw std::invalid_argument("Malformed GC stats.");
    double value = std::atof(&stats[pos + target.size()]);
    valueAndStats.emplace_back(value, &stats);
  }
  unsigned median = (valueAndStats.size() - 1) / 2;
  std::nth_element(
      valueAndStats.begin(),
      valueAndStats.begin() + median,
      valueAndStats.end());
  return *valueAndStats[median].second;
}

#ifndef NDEBUG
bool isDoubleEqual(double a, double b) {
  // Bitwise comparison to avoid issues with infinity and NaN.
  if (memcmp(&a, &b, sizeof(double)) == 0)
    return true;
  // If the sign bit is different, then it is definitely not equal. This handles
  // cases like -0 != 0.
  if (std::signbit(a) != std::signbit(b))
    return false;
  // There can be subtle rounding differences between platforms, so allow for
  // some error. For example, GCC uses 80 bit registers for doubles on
  // non-Darwin x86 platforms. A change in when values are written to memory
  // (when it is shortened to 64 bits), or comparing values between Darwin and
  // non-Darwin platforms could lead to different results.
  const double ep =
      (std::abs(a) + std::abs(b)) * std::numeric_limits<double>::epsilon();
  return std::abs(a - b) <= ep;
}

/// Assert that \p val seen at replay matches the recorded \p traceValue
void assertMatch(const SynthTrace::TraceValue &traceValue, const Value &val) {
  if (traceValue.isUndefined()) {
    assert(val.isUndefined() && "type mismatch between trace and replay");
  } else if (traceValue.isNull()) {
    assert(val.isNull() && "type mismatch between trace and replay");
  } else if (traceValue.isBool()) {
    assert(val.isBool() && "type mismatch between trace and replay");
    assert(
        val.getBool() == traceValue.getBool() &&
        "value mismatch between trace and replay");
  } else if (traceValue.isNumber()) {
    assert(val.isNumber() && "type mismatch between trace and replay");
    double valNum = val.getNumber();
    double traceValueNum = traceValue.getNumber();
    assert(
        isDoubleEqual(valNum, traceValueNum) &&
        "value mismatch between trace and replay");
  } else if (traceValue.isString()) {
    assert(val.isString() && "type mismatch between trace and replay");
  } else if (traceValue.isObject()) {
    assert(val.isObject() && "type mismatch between trace and replay");
  } else if (traceValue.isSymbol()) {
    assert(val.isSymbol() && "type mismatch between trace and replay");
  }
}
#endif

} // namespace

TraceInterpreter::TraceInterpreter(
    jsi::Runtime &rt,
    const ExecuteOptions &options,
    const SynthTrace &trace,
    std::map<::hermes::SHA1, std::shared_ptr<const Buffer>> bundles,
    const std::unordered_map<ObjectID, TraceInterpreter::DefAndUse>
        &globalDefsAndUses,
    const HostFunctionToCalls &hostFunctionCalls,
    const HostObjectToCalls &hostObjectCalls)
    : rt_(rt),
      options_(options),
      bundles_(std::move(bundles)),
      trace_(trace),
      globalDefsAndUses_(globalDefsAndUses),
      hostFunctionCalls_(hostFunctionCalls),
      hostObjectCalls_(hostObjectCalls),
      hostFunctions_(),
      hostFunctionsCallCount_(),
      hostObjects_(),
      hostObjectsCallCount_(),
      hostObjectsPropertyNamesCallCount_(),
      gom_() {
  // Add the global object to the global object map
  gom_.emplace(trace.globalObjID(), rt.global());
}

/* static */
void TraceInterpreter::exec(
    const std::string &traceFile,
    const std::vector<std::string> &bytecodeFiles,
    const ExecuteOptions &options) {
  // If there is a trace, don't write it out, not used here.
  execFromFileNames(traceFile, bytecodeFiles, options, nullptr);
}

/* static */
std::string TraceInterpreter::execAndGetStats(
    const std::string &traceFile,
    const std::vector<std::string> &bytecodeFiles,
    const ExecuteOptions &options) {
  // If there is a trace, don't write it out, not used here.
  return execFromFileNames(traceFile, bytecodeFiles, options, nullptr);
}

/* static */
void TraceInterpreter::execAndTrace(
    const std::string &traceFile,
    const std::vector<std::string> &bytecodeFiles,
    const ExecuteOptions &options,
    std::unique_ptr<llvh::raw_ostream> traceStream) {
  assert(traceStream && "traceStream must be provided (precondition)");
  execFromFileNames(traceFile, bytecodeFiles, options, std::move(traceStream));
}

/* static */
std::string TraceInterpreter::execFromFileNames(
    const std::string &traceFile,
    const std::vector<std::string> &bytecodeFiles,
    const ExecuteOptions &options,
    std::unique_ptr<llvh::raw_ostream> traceStream) {
  auto errorOrFile = llvh::MemoryBuffer::getFile(traceFile);
  if (!errorOrFile) {
    throw std::system_error(errorOrFile.getError());
  }
  std::unique_ptr<llvh::MemoryBuffer> traceBuf = std::move(errorOrFile.get());
  std::vector<std::unique_ptr<llvh::MemoryBuffer>> bytecodeBuffers;
  for (const std::string &bytecode : bytecodeFiles) {
    errorOrFile = llvh::MemoryBuffer::getFile(bytecode);
    if (!errorOrFile) {
      throw std::system_error(errorOrFile.getError());
    }
    bytecodeBuffers.emplace_back(std::move(errorOrFile.get()));
  }
  return execFromMemoryBuffer(
      std::move(traceBuf),
      std::move(bytecodeBuffers),
      options,
      std::move(traceStream));
}

/* static */
std::map<::hermes::SHA1, std::shared_ptr<const jsi::Buffer>>
TraceInterpreter::getSourceHashToBundleMap(
    std::vector<std::unique_ptr<llvh::MemoryBuffer>> &&codeBufs,
    const SynthTrace &trace,
    const ExecuteOptions &options,
    bool *codeIsMmapped,
    bool *isBytecode) {
  if (codeIsMmapped) {
    *codeIsMmapped = true;
    for (const auto &buf : codeBufs) {
      if (buf->getBufferKind() != llvh::MemoryBuffer::MemoryBuffer_MMap) {
        // If any of the buffers aren't mmapped, don't turn on I/O tracking.
        *codeIsMmapped = false;
        break;
      }
    }
  }
  std::vector<std::unique_ptr<const jsi::Buffer>> bundles;
  for (auto &buf : codeBufs) {
    bundles.emplace_back(bufConvert(std::move(buf)));
  }

  if (isBytecode) {
    *isBytecode = true;
    for (const auto &bundle : bundles) {
      if (!HermesRuntime::isHermesBytecode(bundle->data(), bundle->size())) {
        // If any of the buffers are source code, don't turn on I/O tracking.
        *isBytecode = false;
        break;
      }
    }
  }

  // Map source hashes of files to their memory buffer.
  std::map<::hermes::SHA1, std::shared_ptr<const jsi::Buffer>>
      sourceHashToBundle;
  for (auto &bundle : bundles) {
    ::hermes::SHA1 sourceHash{};
    if (HermesRuntime::isHermesBytecode(bundle->data(), bundle->size())) {
      sourceHash =
          ::hermes::hbc::BCProviderFromBuffer::getSourceHashFromBytecode(
              llvh::makeArrayRef(bundle->data(), bundle->size()));
    } else {
      sourceHash =
          llvh::SHA1::hash(llvh::makeArrayRef(bundle->data(), bundle->size()));
    }
    auto inserted = sourceHashToBundle.insert({sourceHash, std::move(bundle)});
    assert(
        inserted.second &&
        "Duplicate source hash detected, files only need to be supplied once");
    (void)inserted;
  }

  if (!options.disableSourceHashCheck) {
    verifyBundlesExist(sourceHashToBundle, trace);
  }

  return sourceHashToBundle;
}

/* static */
::hermes::vm::RuntimeConfig TraceInterpreter::merge(
    ::hermes::vm::RuntimeConfig::Builder &rtConfigBuilderIn,
    const ::hermes::vm::GCConfig::Builder &gcConfigBuilderIn,
    const ExecuteOptions &options,
    bool codeIsMmapped,
    bool isBytecode) {
  ::hermes::vm::RuntimeConfig::Builder rtConfigBuilder;
  ::hermes::vm::GCConfig::Builder gcConfigBuilder;

  if (options.useTraceConfig) {
    rtConfigBuilder.update(rtConfigBuilderIn);
  } else {
    // Some portions of even the default config must agree with the trace
    // config, because the contents of the trace assume a given shape for
    // runtime data structures during replay.  So far, we know of only one such
    // parameter: EnableSampledStats.
    rtConfigBuilder.withEnableSampledStats(
        rtConfigBuilderIn.build().getEnableSampledStats());
  }

  if (options.bytecodeWarmupPercent) {
    rtConfigBuilder.withBytecodeWarmupPercent(*options.bytecodeWarmupPercent);
  }
  if (options.shouldTrackIO) {
    rtConfigBuilder.withTrackIO(
        *options.shouldTrackIO && isBytecode && codeIsMmapped);
  }

  // If (and only if) an out trace is requested, turn on tracing in the VM
  // as well.
  rtConfigBuilder.withTraceEnabled(options.traceEnabled);

  if (options.action == ExecuteOptions::MarkerAction::SAMPLE_TIME) {
    // If time sampling is requested, the RuntimeConfig has to have the sampling
    // profiler enabled.
    rtConfigBuilder.withEnableSampleProfiling(true);
  }

  // If aggregating multiple reps, randomize the placement of some data
  // structures in each rep, for a more robust time metric.
  if (options.reps > 1) {
    rtConfigBuilder.withRandomizeMemoryLayout(true);
  }

  if (options.useTraceConfig) {
    gcConfigBuilder.update(gcConfigBuilderIn);
  }
  gcConfigBuilder.update(options.gcConfigBuilder);
  return rtConfigBuilder.withGCConfig(gcConfigBuilder.build()).build();
}

/* static */
std::string TraceInterpreter::execFromMemoryBuffer(
    std::unique_ptr<llvh::MemoryBuffer> &&traceBuf,
    std::vector<std::unique_ptr<llvh::MemoryBuffer>> &&codeBufs,
    const ExecuteOptions &options,
    std::unique_ptr<llvh::raw_ostream> traceStream) {
  auto traceAndConfigAndEnv = parseSynthTrace(std::move(traceBuf));
  const auto &trace = std::get<0>(traceAndConfigAndEnv);
  bool codeIsMmapped;
  bool isBytecode;
  std::map<::hermes::SHA1, std::shared_ptr<const jsi::Buffer>>
      sourceHashToBundle = getSourceHashToBundleMap(
          std::move(codeBufs), trace, options, &codeIsMmapped, &isBytecode);
  options.traceEnabled = (traceStream != nullptr);

  const auto &rtConfig = merge(
      std::get<1>(traceAndConfigAndEnv),
      std::get<2>(traceAndConfigAndEnv),
      options,
      codeIsMmapped,
      isBytecode);

  std::vector<std::string> repGCStats(options.reps);
  for (int rep = -options.warmupReps; rep < options.reps; ++rep) {
    ::hermes::vm::instrumentation::PerfEvents::begin();
    std::unique_ptr<jsi::Runtime> rt;
    std::unique_ptr<HermesRuntime> hermesRuntime = makeHermesRuntime(rtConfig);
    // Set up the mocks for environment-dependent JS behavior
    {
      auto env = std::get<3>(traceAndConfigAndEnv);
      env.stabilizeInstructionCount = options.stabilizeInstructionCount;
      hermesRuntime->setMockedEnvironment(env);
    }
    bool tracing = false;
    if (traceStream) {
      tracing = true;
      rt = makeTracingHermesRuntime(
          std::move(hermesRuntime),
          rtConfig,
          std::move(traceStream),
          /* forReplay */ true);
    } else {
      rt = std::move(hermesRuntime);
    }
    auto stats = exec(*rt, options, trace, sourceHashToBundle);
    // If we're not warming up, save the stats.
    if (rep >= 0) {
      repGCStats[rep] = stats;
    }
    // If we're tracing, flush the trace.
    if (tracing) {
      (void)rt->instrumentation().flushAndDisableBridgeTrafficTrace();
    }
  }
  return rtConfig.getGCConfig().getShouldRecordStats()
      ? mergeGCStats(repGCStats)
      : "";
}

/* static */
std::string TraceInterpreter::execFromMemoryBuffer(
    std::unique_ptr<llvh::MemoryBuffer> &&traceBuf,
    std::vector<std::unique_ptr<llvh::MemoryBuffer>> &&codeBufs,
    jsi::Runtime &runtime,
    const ExecuteOptions &options) {
  auto traceAndConfigAndEnv = parseSynthTrace(std::move(traceBuf));
  const auto &trace = std::get<0>(traceAndConfigAndEnv);
  return exec(
      runtime,
      options,
      trace,
      getSourceHashToBundleMap(std::move(codeBufs), trace, options));
}

/* static */
std::string TraceInterpreter::exec(
    jsi::Runtime &rt,
    const ExecuteOptions &options,
    const SynthTrace &trace,
    std::map<::hermes::SHA1, std::shared_ptr<const jsi::Buffer>> bundles) {
  // Partition the records into each call.
  auto funcCallsAndObjectCalls = getCalls(setupFuncID, trace.records());
  auto &hostFuncs = funcCallsAndObjectCalls.first;
  auto &hostObjs = funcCallsAndObjectCalls.second;
  // Write in the metadata.
  createCallMetadataForHostFunctions(&hostFuncs);
  createCallMetadataForHostObjects(&hostObjs);
  assert(
      hostFuncs.at(setupFuncID).size() == 1 &&
      "The setup function should only have one call");
  // Calculate the globals and locals information for the records to know
  // which objects need to be put into a global map data structure.
  const auto globalDefsAndUses =
      createGlobalMap(hostFuncs, hostObjs, trace.globalObjID());
  TraceInterpreter interpreter(
      rt,
      options,
      trace,
      std::move(bundles),
      globalDefsAndUses,
      hostFuncs,
      hostObjs);
  return interpreter.execEntryFunction(hostFuncs.at(setupFuncID).at(0));
}

Function TraceInterpreter::createHostFunction(
    const SynthTrace::CreateHostFunctionRecord &rec,
    const PropNameID &propNameID) {
  const auto funcID = rec.objID_;
  const std::vector<TraceInterpreter::Call> &calls =
      hostFunctionCalls_.at(funcID);
#ifdef HERMESVM_API_TRACE_DEBUG
  assert(propNameID.utf8(rt_) == rec.functionName_);
#endif
  return Function::createFromHostFunction(
      rt_,
      propNameID,
      rec.paramCount_,
      [this, funcID, &calls](
          Runtime &, const Value &thisVal, const Value *args, size_t count)
          -> Value {
        try {
          return execFunction(
              calls.at(hostFunctionsCallCount_[funcID]++),
              thisVal,
              args,
              count);
        } catch (const std::exception &e) {
          crashOnException(e, llvh::None);
        }
      });
}

Object TraceInterpreter::createHostObject(ObjectID objID) {
  struct FakeHostObject : public HostObject {
    TraceInterpreter &interpreter;
    const HostObjectInfo &hostObjectInfo;
    std::unordered_map<std::string, uint64_t> &callCounts;
    uint64_t &propertyNamesCallCounts;

    FakeHostObject(
        TraceInterpreter &interpreter,
        const HostObjectInfo &hostObjectInfo,
        std::unordered_map<std::string, uint64_t> &callCounts,
        uint64_t &propertyNamesCallCounts)
        : interpreter(interpreter),
          hostObjectInfo(hostObjectInfo),
          callCounts(callCounts),
          propertyNamesCallCounts(propertyNamesCallCounts) {}

    Value get(Runtime &rt, const PropNameID &name) override {
      try {
        const std::string propName = name.utf8(rt);
        // There are no arguments to pass to a get call.
        return interpreter.execFunction(
            hostObjectInfo.propNameToCalls.at(propName).at(
                callCounts[propName]++),
            // This is undefined since there's no way to access the host object
            // as a JS value normally from this position.
            Value::undefined(),
            nullptr,
            0,
            &name);
      } catch (const std::exception &e) {
        interpreter.crashOnException(e, llvh::None);
      }
    }

    void set(Runtime &rt, const PropNameID &name, const Value &value) override {
      try {
        const std::string propName = name.utf8(rt);
        const Value args[] = {Value(rt, value)};
        // There is exactly one argument to pass to a set call.
        interpreter.execFunction(
            hostObjectInfo.propNameToCalls.at(propName).at(
                callCounts[propName]++),
            // This is undefined since there's no way to access the host object
            // as a JS value normally from this position.
            Value::undefined(),
            args,
            1);
      } catch (const std::exception &e) {
        interpreter.crashOnException(e, llvh::None);
      }
    }

    std::vector<PropNameID> getPropertyNames(Runtime &rt) override {
      try {
        const auto callCount = propertyNamesCallCounts++;
        interpreter.execFunction(
            hostObjectInfo.callsToGetPropertyNames.at(callCount),
            // This is undefined since there's no way to access the host object
            // as a JS value normally from this position.
            Value::undefined(),
            nullptr,
            0);
        const std::vector<std::string> &names =
            hostObjectInfo.resultsOfGetPropertyNames.at(callCount);
        std::vector<PropNameID> props;
        for (const std::string &name : names) {
          props.emplace_back(PropNameID::forUtf8(rt, name));
        }
        return props;
      } catch (const std::exception &e) {
        interpreter.crashOnException(e, llvh::None);
      }
    }
  };

  return Object::createFromHostObject(
      rt_,
      std::make_shared<FakeHostObject>(
          *this,
          hostObjectCalls_.at(objID),
          hostObjectsCallCount_[objID],
          hostObjectsPropertyNamesCallCount_[objID]));
}

std::string TraceInterpreter::execEntryFunction(
    const TraceInterpreter::Call &entryFunc) {
  assert(
      (options_.action == ExecuteOptions::MarkerAction::NONE ||
       !options_.profileFileName.empty()) &&
      "If the action isn't none, need a profile output file");
  switch (options_.action) {
    case ExecuteOptions::MarkerAction::TIMELINE:
      if (auto *hermesRuntime = dynamic_cast<HermesRuntime *>(&rt_)) {
        // Start tracking heap objects right before interpreting the trace.
        // No need to handle fragment callbacks, as this is not live profiling
        // being given to Chrome, it's just going to a file.
        hermesRuntime->instrumentation().startTrackingHeapObjectStackTraces(
            nullptr);
      }
      break;
    case ExecuteOptions::MarkerAction::SAMPLE_MEMORY:
      if (auto *hermesRuntime = dynamic_cast<HermesRuntime *>(&rt_)) {
        hermesRuntime->instrumentation().startHeapSampling(1 << 15);
      }
      break;
    case ExecuteOptions::MarkerAction::SAMPLE_TIME:
      if (dynamic_cast<HermesRuntime *>(&rt_)) {
        HermesRuntime::enableSamplingProfiler();
      }
      break;
    default:
      // Do nothing.
      break;
  }
  execFunction(entryFunc, Value::undefined(), nullptr, 0);

#ifdef HERMESVM_PROFILER_BB
  if (auto *hermesRuntime = dynamic_cast<HermesRuntime *>(&rt_)) {
    hermesRuntime->dumpBasicBlockProfileTrace(std::cerr);
  }
#endif

  checkMarker(std::string("end"));
  if (!markerFound_) {
    // An action was requested at a marker but that marker wasn't found.
    throw std::runtime_error(
        std::string("Marker \"") + options_.marker +
        "\" specified but not found in trace");
  }

  return stats_;
}

Value TraceInterpreter::execFunction(
    const TraceInterpreter::Call &call,
    const Value &thisVal,
    const Value *args,
    uint64_t count,
    const PropNameID *nativePropNameToConsumeAsDef) {
  llvh::SaveAndRestore<uint64_t> depthGuard(depth_, depth_ + 1);
  // A mapping from an ObjectID to the Object for local variables.
  // Invariant: value is Object or String;
  std::unordered_map<ObjectID, Value> locals;
  std::unordered_map<ObjectID, PropNameID> pniLocals;
  // Save a value so that Call can set it, and Return can access it.
  Value retval;
  // Carry the return value from BeginJSExec to EndJSExec.
  Value overallRetval;
#ifndef NDEBUG
  if (depth_ != 1) {
    RecordType firstRecType = call.pieces.front().records.front()->getType();
    assert(
        (firstRecType == RecordType::CallToNative ||
         firstRecType == RecordType::GetNativePropertyNames ||
         firstRecType == RecordType::GetPropertyNative ||
         firstRecType == RecordType::SetPropertyNative) &&
        "Illegal starting record");
  }
#endif
#ifndef NDEBUG
  // We'll want the first record, to verify that it's the one that consumes
  // nativePropNameToConsumeAsDef if that is non-null.
  const SynthTrace::Record *firstRec = call.pieces.at(0).records.at(0);
#endif
  for (const TraceInterpreter::Call::Piece &piece : call.pieces) {
    uint64_t globalRecordNum = piece.start;
    const auto getJSIValueForUse =
        [this, &call, &locals, &globalRecordNum](ObjectID obj) -> Value {
      // Check locals, then globals.
      auto it = locals.find(obj);
      if (it != locals.end()) {
        // Satisfiable locally
        Value val{rt_, it->second};
<<<<<<< HEAD
        assert(val.isObject() || val.isString() || val.isSymbol());
=======
        assert(
            val.isObject() ||
#if JSI_VERSION >= 8
            val.isBigInt() ||
#endif
            val.isString() || val.isSymbol());
>>>>>>> 299cc8f4
        // If it was the last local use, delete that object id from locals.
        auto defAndUse = call.locals.find(obj);
        if (defAndUse != call.locals.end() &&
            defAndUse->second.lastUse == globalRecordNum) {
          assert(
              defAndUse->second.lastDefBeforeFirstUse != DefAndUse::kUnused &&
              "All uses must be preceded by a def");
          locals.erase(it);
        }
        return val;
      }
      auto defAndUse = globalDefsAndUses_.find(obj);
      assert(
          defAndUse != globalDefsAndUses_.end() &&
          "All global uses must have a global definition");
      it = gom_.find(obj);
<<<<<<< HEAD
      if (it != gom_.end()) {
        Value val{rt_, it->second};
        assert(val.isObject() || val.isString() || val.isSymbol());
        // If it was the last global use, delete that object id from globals.
        if (defAndUse->second.lastUse == globalRecordNum) {
          gom_.erase(it);
        }
        return val;
=======
      assert(
          it != gom_.end() &&
          "If there is a global definition, it must exist in one of the maps");
      Value val{rt_, it->second};
      assert(val.isObject() || val.isString() || val.isSymbol());
      // If it was the last global use, delete that object id from globals.
      if (defAndUse->second.lastUse == globalRecordNum) {
        gom_.erase(it);
>>>>>>> 299cc8f4
      }
      return val;
    };
    const auto getObjForUse = [this,
                               getJSIValueForUse](ObjectID obj) -> Object {
      return getJSIValueForUse(obj).getObject(rt_);
    };
    const auto getPropNameIDForUse =
        [this, &call, &pniLocals, &globalRecordNum](
            ObjectID obj) -> PropNameID {
      // Check locals, then globals.
      auto it = pniLocals.find(obj);
      if (it != pniLocals.end()) {
        // Satisfiable locally
        PropNameID propNameID{rt_, it->second};
        // If it was the last local use, delete that object id from locals.
        auto defAndUse = call.locals.find(obj);
        if (defAndUse != call.locals.end() &&
            defAndUse->second.lastUse == globalRecordNum) {
          assert(
              defAndUse->second.lastDefBeforeFirstUse != DefAndUse::kUnused &&
              "All uses must be preceded by a def");
          pniLocals.erase(it);
        }
        return propNameID;
      }
      auto defAndUse = globalDefsAndUses_.find(obj);
      assert(
          defAndUse != globalDefsAndUses_.end() &&
          "All global uses must have a global definition");
      it = gpnm_.find(obj);
      assert(
          it != gpnm_.end() &&
          "If there is a global definition, it must exist in one of the maps");
      PropNameID propNameID{rt_, it->second};
      // If it was the last global use, delete that object id from globals.
      if (defAndUse->second.lastUse == globalRecordNum) {
        gpnm_.erase(it);
      }
      return propNameID;
    };

    for (const SynthTrace::Record *rec : piece.records) {
      try {
        switch (rec->getType()) {
          case RecordType::BeginExecJS: {
            const auto &bejsr =
                dynamic_cast<const SynthTrace::BeginExecJSRecord &>(*rec);
            auto it = bundles_.find(bejsr.sourceHash());
            if (it == bundles_.end()) {
              if ((options_.disableSourceHashCheck ||
                   isAllZeroSourceHash(bejsr.sourceHash())) &&
                  bundles_.size() == 1) {
                // Normally, if a bundle's source hash doesn't match, it would
                // be an error. However, for convenience and backwards
                // compatibility, allow an all-zero hash to automatically assume
                // a bundle if that was the only bundle supplied.
                it = bundles_.begin();
              } else {
                throw std::invalid_argument(
                    "Trace expected the source hash " +
                    ::hermes::hashAsString(bejsr.sourceHash()) +
                    ", that wasn't provided as a file");
              }
            }

            // Copy the shared pointer to the buffer in case this file is
            // executed multiple times.
            auto bundle = it->second;
            if (!HermesRuntime::isHermesBytecode(
                    bundle->data(), bundle->size())) {
              llvh::errs()
                  << "Note: You are running from source code, not HBC bytecode.\n"
                  << "      This run will reflect dev performance, not production.\n";
            }
            // overallRetval is to be consumed when we get an EndExecJS record.
            overallRetval =
                rt_.evaluateJavaScript(std::move(bundle), bejsr.sourceURL());
            break;
          }
          case RecordType::EndExecJS: {
            const auto &eejsr =
                dynamic_cast<const SynthTrace::EndExecJSRecord &>(*rec);
            ifObjectAddToDefs(
                eejsr.retVal_,
                std::move(overallRetval),
                call,
                globalRecordNum,
                locals);
            LLVM_FALLTHROUGH;
          }
          case RecordType::Marker: {
            const auto &mr =
                dynamic_cast<const SynthTrace::MarkerRecord &>(*rec);
            // If the tag is the requested tag, and the stats have not already
            // been collected, collect them.
            checkMarker(mr.tag_);
            if (auto *tracingRT = dynamic_cast<TracingRuntime *>(&rt_)) {
              if (rec->getType() != RecordType::EndExecJS) {
                // If tracing is on, re-emit the marker into the result stream.
                // This way, the trace emitted from replay will be the same as
                // the trace input. Don't do this for EndExecJSRecord, since
                // that falls through to here, and it already emits a marker
                // automatically.
                tracingRT->addMarker(mr.tag_);
              }
            }
            break;
          }
          case RecordType::CreateObject: {
            const auto &cor =
                static_cast<const SynthTrace::CreateObjectRecord &>(*rec);
            // Make an empty object to be used.
            addJSIValueToDefs(
                call, cor.objID_, globalRecordNum, Object(rt_), locals);
            break;
          }
          case RecordType::CreateBigInt: {
#if JSI_VERSION >= 8
            const auto &cbr =
                static_cast<const SynthTrace::CreateBigIntRecord &>(*rec);
            Value bigint;
            switch (cbr.method_) {
              case SynthTrace::CreateBigIntRecord::Method::FromInt64:
                bigint =
                    BigInt::fromInt64(rt_, static_cast<int64_t>(cbr.bits_));
                assert(
                    bigint.asBigInt(rt_).getInt64(rt_) ==
                    static_cast<int64_t>(cbr.bits_));
                break;
              case SynthTrace::CreateBigIntRecord::Method::FromUint64:
                bigint = BigInt::fromUint64(rt_, cbr.bits_);
                assert(bigint.asBigInt(rt_).getUint64(rt_) == cbr.bits_);
                break;
            }
            addJSIValueToDefs(
                call, cbr.objID_, globalRecordNum, std::move(bigint), locals);
#else
            throw std::runtime_error("jsi::BigInt is not supported");
#endif
            break;
          }
          case RecordType::BigIntToString: {
#if JSI_VERSION >= 8
            const auto &bts =
                static_cast<const SynthTrace::BigIntToStringRecord &>(*rec);
            BigInt obj = getJSIValueForUse(bts.bigintID_).asBigInt(rt_);
            addJSIValueToDefs(
                call,
                bts.strID_,
                globalRecordNum,
                obj.toString(rt_, bts.radix_),
                locals);
#else
            throw std::runtime_error("jsi::BigInt is not supported");
#endif
            break;
          }
          case RecordType::CreateString: {
            const auto &csr =
                static_cast<const SynthTrace::CreateStringRecord &>(*rec);
            Value str;
            if (csr.ascii_) {
              str = String::createFromAscii(
                  rt_, csr.chars_.data(), csr.chars_.size());
            } else {
              str = String::createFromUtf8(
                  rt_,
                  reinterpret_cast<const uint8_t *>(csr.chars_.data()),
                  csr.chars_.size());
            }
            assert(str.asString(rt_).utf8(rt_) == csr.chars_);
            addJSIValueToDefs(
                call, csr.objID_, globalRecordNum, std::move(str), locals);
            break;
          }
          case RecordType::CreatePropNameID: {
            const auto &cpnr =
                static_cast<const SynthTrace::CreatePropNameIDRecord &>(*rec);
            // We perform the calls below for their side effects (for example,
            auto propNameID = [&] {
              switch (cpnr.valueType_) {
                case SynthTrace::CreatePropNameIDRecord::ASCII:
                  return PropNameID::forAscii(
                      rt_, cpnr.chars_.data(), cpnr.chars_.size());
                case SynthTrace::CreatePropNameIDRecord::UTF8:
                  return PropNameID::forUtf8(
                      rt_,
                      reinterpret_cast<const uint8_t *>(cpnr.chars_.data()),
                      cpnr.chars_.size());
                case SynthTrace::CreatePropNameIDRecord::TRACEVALUE: {
                  auto val = traceValueToJSIValue(
                      rt_, trace_, getJSIValueForUse, cpnr.traceValue_);
                  if (val.isSymbol())
<<<<<<< HEAD
                    return PropNameID::forSymbol(rt_, val.getSymbol(rt_));
=======
#if JSI_VERSION >= 5
                    return PropNameID::forSymbol(rt_, val.getSymbol(rt_));
#else
                    throw std::runtime_error(
                        "PropNameID::forSymbol is not supported");
#endif
>>>>>>> 299cc8f4
                  return PropNameID::forString(rt_, val.getString(rt_));
                }
              }
              llvm_unreachable("No other way to construct PropNameID");
            }();
            addPropNameIDToDefs(
                call,
                cpnr.propNameID_,
                globalRecordNum,
                std::move(propNameID),
                pniLocals);
            break;
          }
          case RecordType::CreateHostObject: {
            const auto &chor =
                static_cast<const SynthTrace::CreateHostObjectRecord &>(*rec);
            const ObjectID objID = chor.objID_;
            auto iterAndDidCreate =
                hostObjects_.emplace(objID, createHostObject(objID));
            assert(
                iterAndDidCreate.second &&
                "This should always be creating a new host object");
            addJSIValueToDefs(
                call,
                objID,
                globalRecordNum,
                Value(rt_, iterAndDidCreate.first->second),
                locals);
            break;
          }
          case RecordType::CreateHostFunction: {
            const auto &chfr =
                static_cast<const SynthTrace::CreateHostFunctionRecord &>(*rec);
            auto iterAndDidCreate = hostFunctions_.emplace(
                chfr.objID_,
                createHostFunction(
                    chfr, getPropNameIDForUse(chfr.propNameID_)));
            assert(
                iterAndDidCreate.second &&
                "This should always be creating a new host function");
            addJSIValueToDefs(
                call,
                chfr.objID_,
                globalRecordNum,
                Value(rt_, iterAndDidCreate.first->second),
                locals);
            break;
          }
          case RecordType::DrainMicrotasks: {
<<<<<<< HEAD
            const auto &drainRecord =
                static_cast<const SynthTrace::DrainMicrotasksRecord &>(*rec);
            rt_.drainMicrotasks(drainRecord.maxMicrotasksHint_);
=======
#if JSI_VERSION >= 4
            const auto &drainRecord =
                static_cast<const SynthTrace::DrainMicrotasksRecord &>(*rec);
            rt_.drainMicrotasks(drainRecord.maxMicrotasksHint_);
#else
            throw std::runtime_error("drainMicrotasks is not supported");
#endif
>>>>>>> 299cc8f4
            break;
          }
          case RecordType::GetProperty: {
            const auto &gpr =
                static_cast<const SynthTrace::GetPropertyRecord &>(*rec);
            // Call get property on the object specified, and possibly define
            // the result.
            jsi::Value value;
            const auto &obj = getObjForUse(gpr.objID_);
<<<<<<< HEAD
            auto propIDValOpt = getJSIValueForUseOpt(gpr.propID_);
            // TODO(T111638575): We have to check whether the value is a string,
            // because we cannot disambiguate Symbols from PropNameIDs.
            if (propIDValOpt && propIDValOpt->isString()) {
              const jsi::String propString = (*propIDValOpt).asString(rt_);
=======
            if (gpr.propID_.isString()) {
              const jsi::String propString =
                  getJSIValueForUse(gpr.propID_.getUID()).asString(rt_);
>>>>>>> 299cc8f4
#ifdef HERMESVM_API_TRACE_DEBUG
              assert(propString.utf8(rt_) == gpr.propNameDbg_);
#endif
              value = obj.getProperty(rt_, propString);
            } else {
              assert(gpr.propID_.isPropNameID());
              auto propNameID = getPropNameIDForUse(gpr.propID_.getUID());
#ifdef HERMESVM_API_TRACE_DEBUG
              assert(propNameID.utf8(rt_) == gpr.propNameDbg_);
#endif
              value = obj.getProperty(rt_, propNameID);
            }
            ifObjectAddToDefs(
                gpr.value_, std::move(value), call, globalRecordNum, locals);
            break;
          }
          case RecordType::SetProperty: {
            const auto &spr =
                static_cast<const SynthTrace::SetPropertyRecord &>(*rec);
            auto obj = getObjForUse(spr.objID_);
            // Call set property on the object specified and give it the value.
<<<<<<< HEAD
            auto propIDValOpt = getJSIValueForUseOpt(spr.propID_);
            // TODO(T111638575)
            if (propIDValOpt && propIDValOpt->isString()) {
              const jsi::String propString = (*propIDValOpt).asString(rt_);
=======
            if (spr.propID_.isString()) {
              const jsi::String propString =
                  getJSIValueForUse(spr.propID_.getUID()).asString(rt_);
>>>>>>> 299cc8f4
#ifdef HERMESVM_API_TRACE_DEBUG
              assert(propString.utf8(rt_) == spr.propNameDbg_);
#endif
              obj.setProperty(
                  rt_,
                  propString,
                  traceValueToJSIValue(
                      rt_, trace_, getJSIValueForUse, spr.value_));
            } else {
              assert(spr.propID_.isPropNameID());
              auto propNameID = getPropNameIDForUse(spr.propID_.getUID());
#ifdef HERMESVM_API_TRACE_DEBUG
              assert(propNameID.utf8(rt_) == spr.propNameDbg_);
#endif
              obj.setProperty(
                  rt_,
                  propNameID,
                  traceValueToJSIValue(
                      rt_, trace_, getJSIValueForUse, spr.value_));
            }
            break;
          }
          case RecordType::HasProperty: {
            const auto &hpr =
                static_cast<const SynthTrace::HasPropertyRecord &>(*rec);
            auto obj = getObjForUse(hpr.objID_);
<<<<<<< HEAD
            auto propIDValOpt = getJSIValueForUseOpt(hpr.propID_);
            // TODO(T111638575)
            if (propIDValOpt && propIDValOpt->isString()) {
              const jsi::String propString = (*propIDValOpt).asString(rt_);
=======
            if (hpr.propID_.isString()) {
              const jsi::String propString =
                  getJSIValueForUse(hpr.propID_.getUID()).asString(rt_);
>>>>>>> 299cc8f4
#ifdef HERMESVM_API_TRACE_DEBUG
              assert(propString.utf8(rt_) == hpr.propNameDbg_);
#endif
              obj.hasProperty(rt_, propString);
            } else {
              assert(hpr.propID_.isPropNameID());
              auto propNameID = getPropNameIDForUse(hpr.propID_.getUID());
#ifdef HERMESVM_API_TRACE_DEBUG
              assert(propNameID.utf8(rt_) == hpr.propNameDbg_);
#endif
              obj.hasProperty(rt_, propNameID);
            }
            break;
          }
          case RecordType::GetPropertyNames: {
            const auto &gpnr =
                static_cast<const SynthTrace::GetPropertyNamesRecord &>(*rec);
            jsi::Array arr = getObjForUse(gpnr.objID_).getPropertyNames(rt_);
            addJSIValueToDefs(
                call,
                gpnr.propNamesID_,
                globalRecordNum,
                std::move(arr),
                locals);
            break;
          }
          case RecordType::CreateArray: {
            const auto &car =
                static_cast<const SynthTrace::CreateArrayRecord &>(*rec);
            // Make an array of the appropriate length to be used.
            addJSIValueToDefs(
                call,
                car.objID_,
                globalRecordNum,
                Array(rt_, car.length_),
                locals);
            break;
          }
          case RecordType::ArrayRead: {
            const auto &arr =
                static_cast<const SynthTrace::ArrayReadRecord &>(*rec);
            // Read from the specified array, and possibly define the result.
            auto value = getObjForUse(arr.objID_)
                             .asArray(rt_)
                             .getValueAtIndex(rt_, arr.index_);
            ifObjectAddToDefs(
                arr.value_, std::move(value), call, globalRecordNum, locals);
            break;
          }
          case RecordType::ArrayWrite: {
            const auto &awr =
                static_cast<const SynthTrace::ArrayWriteRecord &>(*rec);
            // Write to the array and give it the value.
            getObjForUse(awr.objID_)
                .asArray(rt_)
                .setValueAtIndex(
                    rt_,
                    awr.index_,
                    traceValueToJSIValue(
                        rt_, trace_, getJSIValueForUse, awr.value_));
            break;
          }
          case RecordType::CallFromNative: {
            const auto &cfnr =
                static_cast<const SynthTrace::CallFromNativeRecord &>(*rec);
            auto func = getObjForUse(cfnr.functionID_).asFunction(rt_);
            std::vector<Value> args;
            for (const auto &arg : cfnr.args_) {
              args.emplace_back(
                  traceValueToJSIValue(rt_, trace_, getJSIValueForUse, arg));
            }
            // Save the return result into retval so that ReturnToNative can
            // access it and put it at the correct object id.
            const Value *argStart = args.data();
            if (cfnr.thisArg_.isUndefined()) {
              retval = func.call(rt_, argStart, args.size());
            } else {
              assert(
                  cfnr.thisArg_.isObject() &&
                  "Encountered a thisArg which was not undefined or an object");
              retval = func.callWithThis(
                  rt_,
                  getObjForUse(cfnr.thisArg_.getUID()),
                  argStart,
                  args.size());
            }
            break;
          }
          case RecordType::ConstructFromNative: {
            const auto &cfnr =
                static_cast<const SynthTrace::ConstructFromNativeRecord &>(
                    *rec);
            // Essentially the same implementation as CallFromNative, except
            // calls the construct path.
            auto func = getObjForUse(cfnr.functionID_).asFunction(rt_);
            std::vector<Value> args;
            for (const auto &arg : cfnr.args_) {
              args.emplace_back(
                  traceValueToJSIValue(rt_, trace_, getJSIValueForUse, arg));
            }
            assert(
                cfnr.thisArg_.isUndefined() &&
                "The this arg should always be undefined for a construct call");
            // Save the return result into retval so that ReturnToNative can
            // access it and put it at the correct object id.
            const Value *argStart = args.data();
            retval = func.callAsConstructor(rt_, argStart, args.size());
            break;
          }
          case RecordType::ReturnFromNative: {
            const auto &rfnr =
                dynamic_cast<const SynthTrace::ReturnFromNativeRecord &>(*rec);
            return traceValueToJSIValue(
                rt_, trace_, getJSIValueForUse, rfnr.retVal_);
          }
          case RecordType::ReturnToNative: {
            const auto &rtnr =
                dynamic_cast<const SynthTrace::ReturnToNativeRecord &>(*rec);
            ifObjectAddToDefs(
                rtnr.retVal_, std::move(retval), call, globalRecordNum, locals);
            // If the return value wasn't an object, it can be ignored.
            break;
          }
          case RecordType::CallToNative: {
            const auto &ctnr =
                static_cast<const SynthTrace::CallToNativeRecord &>(*rec);
            // Associate the this arg with its object id.
            ifObjectAddToDefs(
                ctnr.thisArg_,
                std::move(thisVal),
                call,
                globalRecordNum,
                locals,
                /* isThis = */ true);
            // Associate each argument with its object id.
            assert(
                ctnr.args_.size() == count &&
                "Called at runtime with a different number of args than "
                "the trace expected");
            for (uint64_t i = 0; i < ctnr.args_.size(); ++i) {
              ifObjectAddToDefs(
                  ctnr.args_[i],
                  std::move(args[i]),
                  call,
                  globalRecordNum,
                  locals);
            }
            break;
          }
          case RecordType::GetPropertyNative: {
            assert(count == 0 && "Should have no arguments");
            const auto &gpnr =
                static_cast<const SynthTrace::GetPropertyNativeRecord &>(*rec);
            // The propName is a definition.
            assert(nativePropNameToConsumeAsDef);
            // This must be the first record in the call.
            assert(rec == firstRec);
            addPropNameIDToDefs(
                call,
                gpnr.propNameID_,
                globalRecordNum,
                *nativePropNameToConsumeAsDef,
                pniLocals);
            // Don't add this to the locals, it is not technically provided to
            // the function.
            break;
          }
          case RecordType::GetPropertyNativeReturn: {
            const auto &gpnrr =
                dynamic_cast<const SynthTrace::GetPropertyNativeReturnRecord &>(
                    *rec);
            return traceValueToJSIValue(
                rt_, trace_, getObjForUse, gpnrr.retVal_);
          }
          case RecordType::SetPropertyNative: {
            const auto &spnr =
                static_cast<const SynthTrace::SetPropertyNativeRecord &>(*rec);
            assert(
                count == 1 &&
                "There should be exactly one argument to SetPropertyNative");
            // The propName is a definition.
            assert(nativePropNameToConsumeAsDef);
            // This must be the first record in the call.
            assert(rec == firstRec);
            addPropNameIDToDefs(
                call,
                spnr.propNameID_,
                globalRecordNum,
                *nativePropNameToConsumeAsDef,
                pniLocals);
            // Associate the single argument with its object id (if it's an
            // object).
            ifObjectAddToDefs(
                spnr.value_, std::move(args[0]), call, globalRecordNum, locals);
            break;
          }
          case RecordType::SetPropertyNativeReturn: {
            const auto &spnr =
                static_cast<const SynthTrace::SetPropertyNativeRecord &>(*rec);
            // The propName is a definition.
            assert(nativePropNameToConsumeAsDef);
            // This must be the first record in the call.
            assert(rec == firstRec);
            addPropNameIDToDefs(
                call,
                spnr.propNameID_,
                globalRecordNum,
                *nativePropNameToConsumeAsDef,
                pniLocals);
            // Since a SetPropertyNative does not have a return value, return
            // undefined.
            return Value::undefined();
            break;
          }
          case RecordType::GetNativePropertyNames: {
            // Nothing actually needs to happen here, as no defs are provided to
            // the local function. The HostObject already handles accessing the
            // property names.
            break;
          }
          case RecordType::GetNativePropertyNamesReturn: {
            // Accessing the list of property names on a host object doesn't
            // return a JS value.
            return Value::undefined();
            break;
          }
        }
      } catch (const std::exception &e) {
        crashOnException(e, globalRecordNum);
      }
      // If the top of the stack is reached after a marker flushed the stats,
      // exit early.
      if (depth_ == 1 && markerFound_) {
        return Value::undefined();
      }
      globalRecordNum++;
    }
  }
  if (depth_ != 1) {
    // For the non-entry point, there should always be an explicit
    // ReturnFromNative or Get/SetPropertyNativeReturn which will return early
    // from this function. If there was no explicit return, the trace is
    // malformed.
    llvm_unreachable("There was no return in the call");
  }
  // Return undefined for the entry point, it is ignored anyway.
  return Value::undefined();
}

template <typename ValueType>
void TraceInterpreter::addValueToDefs(
    const Call &call,
    SynthTrace::ObjectID valID,
    uint64_t globalRecordNum,
    ValueType &&valRef,
    std::unordered_map<SynthTrace::ObjectID, ValueType> &locals,
    std::unordered_map<SynthTrace::ObjectID, ValueType> &globals) {
  {
    // Either insert this def into the global map or the local one.
    auto iter = globalDefsAndUses_.find(valID);
    if (iter != globalDefsAndUses_.end() &&
        globalRecordNum == iter->second.lastDefBeforeFirstUse) {
      // This was the last def before a global use, insert into the map.
      assert(
          globals.find(valID) == globals.end() &&
          "object already exists in the global map");
      globals.emplace(valID, std::move(valRef));
      return;
    }
  }
  {
    auto iter = locals.find(valID);
    if (iter == locals.end()) {
      auto defAndUse = call.locals.find(valID);
      assert(
          defAndUse != call.locals.end() &&
          "Should always be local def and use information");
      if (defAndUse->second.lastUse != TraceInterpreter::DefAndUse::kUnused) {
        // This is used locally, put into a local set.
        locals.emplace(valID, std::move(valRef));
      }
    }
  }
}

template <typename ValueType>
void TraceInterpreter::addValueToDefs(
    const Call &call,
    SynthTrace::ObjectID valID,
    uint64_t globalRecordNum,
    const ValueType &valRef,
    std::unordered_map<SynthTrace::ObjectID, ValueType> &locals,
    std::unordered_map<SynthTrace::ObjectID, ValueType> &globals) {
  addValueToDefs(
      call, valID, globalRecordNum, ValueType{rt_, valRef}, locals, globals);
}

void TraceInterpreter::ifObjectAddToDefs(
    const SynthTrace::TraceValue &traceValue,
    Value &&val,
    const Call &call,
    uint64_t globalRecordNum,
    std::unordered_map<SynthTrace::ObjectID, jsi::Value> &locals,
    bool isThis) {
#ifndef NDEBUG
  // TODO(T84791675): Include 'this' once all traces are correctly recording it.
  if (!isThis) {
    assertMatch(traceValue, val);
  }
#endif
  if (traceValue.isObject() || traceValue.isString() || traceValue.isSymbol()) {
    addJSIValueToDefs(
        call, traceValue.getUID(), globalRecordNum, std::move(val), locals);
  }
}

void TraceInterpreter::ifObjectAddToDefs(
    const SynthTrace::TraceValue &traceValue,
    const Value &val,
    const Call &call,
    uint64_t globalRecordNum,
    std::unordered_map<SynthTrace::ObjectID, jsi::Value> &locals,
    bool isThis) {
  ifObjectAddToDefs(
      traceValue, Value{rt_, val}, call, globalRecordNum, locals, isThis);
}

void TraceInterpreter::checkMarker(const std::string &marker) {
  // Return early in these cases:
  // * If we've already found the marker
  // * If the marker we've found doesn't match the one we're looking for
  if (markerFound_ || marker != options_.marker) {
    return;
  }
  switch (options_.action) {
    case ExecuteOptions::MarkerAction::SNAPSHOT:
      if (HermesRuntime *hermesRT = dynamic_cast<HermesRuntime *>(&rt_)) {
        hermesRT->instrumentation().createSnapshotToFile(
            options_.profileFileName);
      } else {
        llvh::errs() << "Heap snapshot requested from non-Hermes runtime\n";
      }
      break;
    case ExecuteOptions::MarkerAction::TIMELINE:
      if (HermesRuntime *hermesRT = dynamic_cast<HermesRuntime *>(&rt_)) {
        hermesRT->instrumentation().stopTrackingHeapObjectStackTraces();
        hermesRT->instrumentation().createSnapshotToFile(
            options_.profileFileName);
      } else {
        llvh::errs() << "Heap timeline requested from non-Hermes runtime\n";
      }
      break;
    case ExecuteOptions::MarkerAction::SAMPLE_MEMORY:
      if (HermesRuntime *hermesRT = dynamic_cast<HermesRuntime *>(&rt_)) {
        std::ofstream stream(options_.profileFileName);
        hermesRT->instrumentation().stopHeapSampling(stream);
      } else {
        llvh::errs() << "Heap sampling requested from non-Hermes runtime\n";
      }
      break;
    case ExecuteOptions::MarkerAction::SAMPLE_TIME:
      if (dynamic_cast<HermesRuntime *>(&rt_)) {
        HermesRuntime::dumpSampledTraceToFile(options_.profileFileName);
        HermesRuntime::disableSamplingProfiler();
      } else {
        llvh::errs() << "CPU sampling requested from non-Hermes runtime\n";
      }
      break;
    case ExecuteOptions::MarkerAction::NONE:
      // Nothing extra needs to be done for the None case. Handle here to avoid
      // warnings.
      break;
  }
  stats_ = printStats();
  markerFound_ = true;
}

std::string TraceInterpreter::printStats() {
  if (options_.forceGCBeforeStats) {
    rt_.instrumentation().collectGarbage("forced for stats");
  }
  std::string stats = rt_.instrumentation().getRecordedGCStats();
  ::hermes::vm::instrumentation::PerfEvents::endAndInsertStats(stats);
#ifdef HERMESVM_PROFILER_OPCODE
  stats += "\n";
  std::ostringstream os;
  if (auto *hermesRuntime = dynamic_cast<HermesRuntime *>(&rt_)) {
    hermesRuntime->dumpOpcodeStats(os);
  } else {
    throw std::runtime_error("Unable to cast runtime into HermesRuntime");
  }
  stats += os.str();
  stats += "\n";
#endif
  return stats;
}

LLVM_ATTRIBUTE_NORETURN void TraceInterpreter::crashOnException(
    const std::exception &e,
    ::hermes::OptValue<uint64_t> globalRecordNum) {
  llvh::errs() << "An exception occurred while running the benchmark:\n";
  if (globalRecordNum) {
    llvh::errs() << "At record number " << globalRecordNum.getValue() << ":\n";
  }
  llvh::errs() << e.what() << "\n";
  if (traceStream_) {
    llvh::errs() << "Writing out the trace\n";
    dynamic_cast<TracingRuntime &>(rt_).flushAndDisableTrace();
    llvh::errs() << "\n";
  } else {
    llvh::errs() << "Pass --trace to get a trace for comparison\n";
  }
  // Do not re-throw, since that will pass back and forth between JS and
  // Native, causing more perturbations to the state of this interpreter,
  // which will cause an assertion to fire.
  // Instead, crash here so that it's clear where the error actually
  // occurred.
  llvh::errs() << "Crashing now\n";
  std::abort();
}

} // namespace tracing
} // namespace hermes
} // namespace facebook<|MERGE_RESOLUTION|>--- conflicted
+++ resolved
@@ -370,15 +370,11 @@
   if (value.isBool()) {
     return Value(value.getBool());
   }
-<<<<<<< HEAD
-  if (value.isObject() || value.isString() || value.isSymbol()) {
-=======
   if (value.isObject() ||
 #if JSI_VERSION >= 8
       value.isBigInt() ||
 #endif
       value.isString() || value.isSymbol()) {
->>>>>>> 299cc8f4
     return getJSIValueForUse(value.getUID());
   }
   llvm_unreachable("Unrecognized value type encountered");
@@ -1028,16 +1024,12 @@
       if (it != locals.end()) {
         // Satisfiable locally
         Value val{rt_, it->second};
-<<<<<<< HEAD
-        assert(val.isObject() || val.isString() || val.isSymbol());
-=======
         assert(
             val.isObject() ||
 #if JSI_VERSION >= 8
             val.isBigInt() ||
 #endif
             val.isString() || val.isSymbol());
->>>>>>> 299cc8f4
         // If it was the last local use, delete that object id from locals.
         auto defAndUse = call.locals.find(obj);
         if (defAndUse != call.locals.end() &&
@@ -1054,16 +1046,6 @@
           defAndUse != globalDefsAndUses_.end() &&
           "All global uses must have a global definition");
       it = gom_.find(obj);
-<<<<<<< HEAD
-      if (it != gom_.end()) {
-        Value val{rt_, it->second};
-        assert(val.isObject() || val.isString() || val.isSymbol());
-        // If it was the last global use, delete that object id from globals.
-        if (defAndUse->second.lastUse == globalRecordNum) {
-          gom_.erase(it);
-        }
-        return val;
-=======
       assert(
           it != gom_.end() &&
           "If there is a global definition, it must exist in one of the maps");
@@ -1072,7 +1054,6 @@
       // If it was the last global use, delete that object id from globals.
       if (defAndUse->second.lastUse == globalRecordNum) {
         gom_.erase(it);
->>>>>>> 299cc8f4
       }
       return val;
     };
@@ -1267,16 +1248,12 @@
                   auto val = traceValueToJSIValue(
                       rt_, trace_, getJSIValueForUse, cpnr.traceValue_);
                   if (val.isSymbol())
-<<<<<<< HEAD
-                    return PropNameID::forSymbol(rt_, val.getSymbol(rt_));
-=======
 #if JSI_VERSION >= 5
                     return PropNameID::forSymbol(rt_, val.getSymbol(rt_));
 #else
                     throw std::runtime_error(
                         "PropNameID::forSymbol is not supported");
 #endif
->>>>>>> 299cc8f4
                   return PropNameID::forString(rt_, val.getString(rt_));
                 }
               }
@@ -1326,11 +1303,6 @@
             break;
           }
           case RecordType::DrainMicrotasks: {
-<<<<<<< HEAD
-            const auto &drainRecord =
-                static_cast<const SynthTrace::DrainMicrotasksRecord &>(*rec);
-            rt_.drainMicrotasks(drainRecord.maxMicrotasksHint_);
-=======
 #if JSI_VERSION >= 4
             const auto &drainRecord =
                 static_cast<const SynthTrace::DrainMicrotasksRecord &>(*rec);
@@ -1338,7 +1310,6 @@
 #else
             throw std::runtime_error("drainMicrotasks is not supported");
 #endif
->>>>>>> 299cc8f4
             break;
           }
           case RecordType::GetProperty: {
@@ -1348,17 +1319,9 @@
             // the result.
             jsi::Value value;
             const auto &obj = getObjForUse(gpr.objID_);
-<<<<<<< HEAD
-            auto propIDValOpt = getJSIValueForUseOpt(gpr.propID_);
-            // TODO(T111638575): We have to check whether the value is a string,
-            // because we cannot disambiguate Symbols from PropNameIDs.
-            if (propIDValOpt && propIDValOpt->isString()) {
-              const jsi::String propString = (*propIDValOpt).asString(rt_);
-=======
             if (gpr.propID_.isString()) {
               const jsi::String propString =
                   getJSIValueForUse(gpr.propID_.getUID()).asString(rt_);
->>>>>>> 299cc8f4
 #ifdef HERMESVM_API_TRACE_DEBUG
               assert(propString.utf8(rt_) == gpr.propNameDbg_);
 #endif
@@ -1380,16 +1343,9 @@
                 static_cast<const SynthTrace::SetPropertyRecord &>(*rec);
             auto obj = getObjForUse(spr.objID_);
             // Call set property on the object specified and give it the value.
-<<<<<<< HEAD
-            auto propIDValOpt = getJSIValueForUseOpt(spr.propID_);
-            // TODO(T111638575)
-            if (propIDValOpt && propIDValOpt->isString()) {
-              const jsi::String propString = (*propIDValOpt).asString(rt_);
-=======
             if (spr.propID_.isString()) {
               const jsi::String propString =
                   getJSIValueForUse(spr.propID_.getUID()).asString(rt_);
->>>>>>> 299cc8f4
 #ifdef HERMESVM_API_TRACE_DEBUG
               assert(propString.utf8(rt_) == spr.propNameDbg_);
 #endif
@@ -1416,16 +1372,9 @@
             const auto &hpr =
                 static_cast<const SynthTrace::HasPropertyRecord &>(*rec);
             auto obj = getObjForUse(hpr.objID_);
-<<<<<<< HEAD
-            auto propIDValOpt = getJSIValueForUseOpt(hpr.propID_);
-            // TODO(T111638575)
-            if (propIDValOpt && propIDValOpt->isString()) {
-              const jsi::String propString = (*propIDValOpt).asString(rt_);
-=======
             if (hpr.propID_.isString()) {
               const jsi::String propString =
                   getJSIValueForUse(hpr.propID_.getUID()).asString(rt_);
->>>>>>> 299cc8f4
 #ifdef HERMESVM_API_TRACE_DEBUG
               assert(propString.utf8(rt_) == hpr.propNameDbg_);
 #endif
