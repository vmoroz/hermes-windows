--- conflicted
+++ resolved
@@ -125,20 +125,14 @@
   return res;
 }
 
-<<<<<<< HEAD
-=======
 #if JSI_VERSION >= 4
->>>>>>> b21aafbc
 bool TracingRuntime::drainMicrotasks(int maxMicrotasksHint) {
   auto res = RD::drainMicrotasks(maxMicrotasksHint);
   trace_.emplace_back<SynthTrace::DrainMicrotasksRecord>(
       getTimeSinceStart(), maxMicrotasksHint);
   return res;
 };
-<<<<<<< HEAD
-=======
-#endif
->>>>>>> b21aafbc
+#endif
 
 jsi::Object TracingRuntime::createObject() {
   auto obj = RD::createObject();
@@ -338,19 +332,6 @@
       getTimeSinceStart(),
       getUniqueID(res),
       SynthTrace::encodeString(getUniqueID(str)));
-<<<<<<< HEAD
-  return res;
-}
-
-jsi::PropNameID TracingRuntime::createPropNameIDFromSymbol(
-    const jsi::Symbol &sym) {
-  jsi::PropNameID res = RD::createPropNameIDFromSymbol(sym);
-  trace_.emplace_back<SynthTrace::CreatePropNameIDRecord>(
-      getTimeSinceStart(),
-      getUniqueID(res),
-      SynthTrace::encodeSymbol(getUniqueID(sym)));
-=======
->>>>>>> b21aafbc
   return res;
 }
 
