# Copyright (c) Meta Platforms, Inc. and affiliates.
#
# This source code is licensed under the MIT license found in the
# LICENSE file in the root directory of this source tree.

# compileJS uses neither exceptions nor RTTI
add_hermes_library(compileJS CompileJS.cpp LINK_LIBS hermesPublic hermesHBCBackend)

if(HERMES_ENABLE_DEBUGGER)
<<<<<<< HEAD
  if(HERMES_ENABLE_TOOLS AND NOT WIN32)
    add_subdirectory(inspector/chrome/cli)
  endif()

  # Some inspector sources need to be built without RTTI because they consume
  # internal data structures compiled without RTTI.
  set(INSPECTOR_NO_EH_RTTI_SOURCES
=======
  # Some inspector sources need to be built without RTTI because they consume
  # internal data structures compiled without RTTI.
  set(INSPECTOR_NO_EH_RTTI_SOURCES
    cdp/JSONValueInterfaces.cpp
    cdp/MessageConverters.cpp
    cdp/MessageInterfaces.cpp
    cdp/MessageTypes.cpp
>>>>>>> 1edbe36c
    inspector/chrome/JSONValueInterfaces.cpp
    inspector/chrome/MessageConverters.cpp
    inspector/chrome/MessageInterfaces.cpp
    inspector/chrome/MessageTypes.cpp
  )

  if (NOT HERMES_ENABLE_EH_RTTI)
    if (GCC_COMPATIBLE)
      set_property(SOURCE ${INSPECTOR_NO_EH_RTTI_SOURCES} APPEND_STRING
        PROPERTY COMPILE_FLAGS "-fno-exceptions -fno-rtti")
    elseif (MSVC)
      set_property(SOURCE ${INSPECTOR_NO_EH_RTTI_SOURCES} APPEND_STRING
        PROPERTY COMPILE_FLAGS "/EHs-c- /GR-")
    endif ()
  endif ()

  set(CDP_API_SOURCES
    cdp/CDPAgent.cpp
<<<<<<< HEAD
    cdp/ConsoleMessage.cpp
    cdp/DebuggerDomainAgent.cpp
    cdp/ProfilerDomainAgent.cpp
    cdp/RemoteObjectsTable.cpp
    cdp/RuntimeDomainAgent.cpp
=======
    cdp/CallbackOStream.cpp
    cdp/ConsoleMessage.cpp
    cdp/DebuggerDomainAgent.cpp
    cdp/HeapProfilerDomainAgent.cpp
    cdp/ProfilerDomainAgent.cpp
    cdp/RemoteObjectConverters.cpp
    cdp/RemoteObjectsTable.cpp
    cdp/RuntimeDomainAgent.cpp
    cdp/ConsoleMessage.cpp
    cdp/CDPDebugAPI.cpp
    cdp/DomainState.cpp
>>>>>>> 1edbe36c
  )

  set(INSPECTOR_API_SOURCES
    inspector/chrome/CallbackOStream.cpp
    inspector/chrome/CDPHandler.cpp
    inspector/chrome/RemoteObjectConverters.cpp
<<<<<<< HEAD
=======
    inspector/chrome/RemoteObjectsTable.cpp
>>>>>>> 1edbe36c
    inspector/RuntimeAdapter.cpp
    ${CDP_API_SOURCES}
    ${INSPECTOR_NO_EH_RTTI_SOURCES}
  )

  # Even in lean builds, the inspector needs the parser to parse JSON.
  set(INSPECTOR_DEPS hermesParser)
endif()

add_hermes_library(synthTraceParser SynthTraceParser.cpp LINK_LIBS hermesSupport hermesParser synthTrace)

# All remaining targets in this file use both exceptions and RTTI.
set(HERMES_ENABLE_EH_RTTI ON)

add_subdirectory(cdp)

# List the files that define exported functions explicitly, and they can link
# against the internal functionality they need.
set(api_sources
  hermes.cpp
  DebuggerAPI.cpp
  AsyncDebuggerAPI.cpp
  RuntimeTaskRunner.cpp
  ${INSPECTOR_API_SOURCES}
  )

file(GLOB api_headers ${CMAKE_CURRENT_SOURCE_DIR}/*.h)
file(GLOB api_public_headers ${PROJECT_SOURCE_DIR}/public/hermes/Public/*.h)

if(HERMES_THREAD_SAFETY_ANALYSIS)
  set(TSA_SOURCES
    AsyncDebuggerAPI.cpp
    ${CDP_API_SOURCES}
  )
  if("${CMAKE_CXX_COMPILER_ID}" MATCHES "Clang")
    set_property(SOURCE ${TSA_SOURCES} APPEND_STRING PROPERTY
<<<<<<< HEAD
      COMPILE_FLAGS "-Wthread-safety -Werror=thread-safety-analysis -D_LIBCPP_ENABLE_THREAD_SAFETY_ANNOTATIONS")
=======
      COMPILE_FLAGS "-Wthread-safety -Werror=thread-safety-analysis -Werror=thread-safety-precise -D_LIBCPP_ENABLE_THREAD_SAFETY_ANNOTATIONS")
>>>>>>> 1edbe36c
  endif()
endif()

add_hermes_library(synthTrace hermes_tracing.cpp SynthTrace.cpp TracingRuntime.cpp
  LINK_LIBS libhermes hermesPlatform)

add_hermes_library(timerStats TimerStats.cpp LINK_LIBS jsi hermesSupport)

add_hermes_library(traceInterpreter TraceInterpreter.cpp
  LINK_LIBS libhermes hermesInstrumentation synthTrace synthTraceParser)

add_library(libhermes ${api_sources})
target_link_libraries(libhermes PUBLIC jsi PRIVATE hermesVMRuntime ${INSPECTOR_DEPS})
target_link_options(libhermes PRIVATE ${HERMES_EXTRA_LINKER_FLAGS})

# Export the required header directory
target_include_directories(libhermes PUBLIC .. ../../public ${HERMES_JSI_DIR})

# Avoid becoming liblibhermes (and there's already a target called 'hermes')
<<<<<<< HEAD
# TODO: (vmoroz) Make conditional
#set_target_properties(libhermes PROPERTIES OUTPUT_NAME hermes)
=======
set_target_properties(libhermes PROPERTIES OUTPUT_NAME hermes)
>>>>>>> 1edbe36c

# Create a lean version of libhermes in the same way.
add_library(libhermes_lean ${api_sources})
target_link_libraries(libhermes_lean PUBLIC jsi PRIVATE hermesVMRuntimeLean ${INSPECTOR_DEPS})
target_link_options(libhermes_lean PRIVATE ${HERMES_EXTRA_LINKER_FLAGS})
target_include_directories(libhermes_lean PUBLIC .. ../../public ${HERMES_JSI_DIR})
set_target_properties(libhermes_lean PROPERTIES OUTPUT_NAME hermes_lean)

if(APPLE AND HERMES_BUILD_APPLE_FRAMEWORK)
  set_target_properties(libhermes PROPERTIES
    FRAMEWORK TRUE
    VERSION ${PROJECT_VERSION}
    SOVERSION ${PROJECT_VERSION}
    FRAMEWORK_VERSION ${PROJECT_VERSION_MAJOR}
    MACOSX_FRAMEWORK_SHORT_VERSION_STRING ${PROJECT_VERSION}
    MACOSX_FRAMEWORK_BUNDLE_VERSION ${PROJECT_VERSION}
    MACOSX_FRAMEWORK_IDENTIFIER dev.hermesengine.${HERMES_APPLE_TARGET_PLATFORM}
  )
  # Install headers into `Headers` while keeping required directory structure
  set_source_files_properties(${api_headers} PROPERTIES
    MACOSX_PACKAGE_LOCATION Headers
  )
  set_source_files_properties(${api_public_headers} PROPERTIES
    MACOSX_PACKAGE_LOCATION Headers/Public
  )
  if(HERMES_ENABLE_BITCODE)
    target_compile_options(libhermes PUBLIC "-fembed-bitcode")
    target_link_options(libhermes PUBLIC "-fembed-bitcode")
  endif()
  # Define the deployment target in the frameworks metadata
  if(HERMES_APPLE_TARGET_PLATFORM MATCHES "iphone")
    add_custom_command(TARGET libhermes POST_BUILD
      COMMAND /usr/libexec/PlistBuddy -c "Add :MinimumOSVersion string ${CMAKE_OSX_DEPLOYMENT_TARGET}" $<TARGET_FILE_DIR:libhermes>/Info.plist
    )
  elseif(HERMES_APPLE_TARGET_PLATFORM MATCHES "catalyst")
    add_custom_command(TARGET libhermes POST_BUILD
      COMMAND /usr/libexec/PlistBuddy -c "Add :LSMinimumSystemVersion string ${CMAKE_OSX_DEPLOYMENT_TARGET}" $<TARGET_FILE_DIR:libhermes>/Resources/Info.plist
    )
  elseif(HERMES_APPLE_TARGET_PLATFORM MATCHES "macos")
    add_custom_command(TARGET libhermes POST_BUILD
      COMMAND /usr/libexec/PlistBuddy -c "Add :LSMinimumSystemVersion string ${CMAKE_OSX_DEPLOYMENT_TARGET}" $<TARGET_FILE_DIR:libhermes>/Resources/Info.plist
    )
  elseif(HERMES_APPLE_TARGET_PLATFORM MATCHES "xr")
    if(CMAKE_VERSION VERSION_LESS 3.28.4)
      message("VisionOS Simulator requires CMake version >= 3.28.4")
    endif()

    add_custom_command(TARGET libhermes POST_BUILD
      COMMAND /usr/libexec/PlistBuddy -c "Add :MinimumOSVersion string ${CMAKE_OSX_DEPLOYMENT_TARGET}" $<TARGET_FILE_DIR:libhermes>/Info.plist
    )
  endif()
endif()

if("${CMAKE_CXX_COMPILER_ID}" MATCHES "MSVC")
  # Same as above, but for windows. Note that there is no equivalent of -fvisibility=default.
  set(compile_flags "")

  # Enable exeption
  set(compile_flags "${compile_flags} /EHsc")

  # Enable RTTI
  set(compile_flags "${compile_flags} /GR")

  # Generate PDBs
  set(compile_flags "${compile_flags} /Zi")
endif()

set_target_properties(libhermes PROPERTIES
  COMPILE_FLAGS "${compile_flags}"
)

install(TARGETS libhermes
  RUNTIME DESTINATION bin
  LIBRARY DESTINATION lib
  ARCHIVE DESTINATION lib
  FRAMEWORK DESTINATION Library/Frameworks/${HERMES_APPLE_TARGET_PLATFORM}
)
# Install headers into `include` while keeping required directory structure
install(DIRECTORY "${PROJECT_SOURCE_DIR}/API/hermes" DESTINATION include
  FILES_MATCHING PATTERN "*.h"
  PATTERN "synthtest" EXCLUDE)

# Create debug symbols (dSYM) bundle for Apple platform dylibs/frameworks
# Largely inspired by https://github.com/llvm/llvm-project/blob/6701993027f8af172d7ba697884459261b00e3c6/llvm/cmake/modules/AddLLVM.cmake#L1934-L1986
if(HERMES_BUILD_APPLE_DSYM)
  if(CMAKE_CXX_FLAGS MATCHES "-flto")
    set(lto_object ${CMAKE_CURRENT_BINARY_DIR}/${CMAKE_CFG_INTDIR}/libhermes-lto.o)
    set_property(TARGET libhermes APPEND_STRING PROPERTY LINK_FLAGS " -Wl,-object_path_lto,${lto_object}")
  endif()

  get_target_property(DSYM_PATH libhermes LOCATION)
  if(HERMES_BUILD_APPLE_FRAMEWORK)
    get_filename_component(DSYM_PATH ${DSYM_PATH} DIRECTORY)
  endif()
  set(DSYM_PATH "${DSYM_PATH}.dSYM")

  if(NOT CMAKE_DSYMUTIL)
    set(CMAKE_DSYMUTIL xcrun dsymutil)
  endif()
  add_custom_command(TARGET libhermes POST_BUILD
    COMMAND ${CMAKE_DSYMUTIL} $<TARGET_FILE:libhermes> --out ${DSYM_PATH}
    BYPRODUCTS ${DSYM_PATH}
  )

  if(HERMES_BUILD_APPLE_FRAMEWORK)
    install(DIRECTORY ${DSYM_PATH} DESTINATION Library/Frameworks/${HERMES_APPLE_TARGET_PLATFORM})
  else()
    install(DIRECTORY ${DSYM_PATH} DESTINATION lib)
  endif()
endif()<|MERGE_RESOLUTION|>--- conflicted
+++ resolved
@@ -7,15 +7,6 @@
 add_hermes_library(compileJS CompileJS.cpp LINK_LIBS hermesPublic hermesHBCBackend)
 
 if(HERMES_ENABLE_DEBUGGER)
-<<<<<<< HEAD
-  if(HERMES_ENABLE_TOOLS AND NOT WIN32)
-    add_subdirectory(inspector/chrome/cli)
-  endif()
-
-  # Some inspector sources need to be built without RTTI because they consume
-  # internal data structures compiled without RTTI.
-  set(INSPECTOR_NO_EH_RTTI_SOURCES
-=======
   # Some inspector sources need to be built without RTTI because they consume
   # internal data structures compiled without RTTI.
   set(INSPECTOR_NO_EH_RTTI_SOURCES
@@ -23,7 +14,6 @@
     cdp/MessageConverters.cpp
     cdp/MessageInterfaces.cpp
     cdp/MessageTypes.cpp
->>>>>>> 1edbe36c
     inspector/chrome/JSONValueInterfaces.cpp
     inspector/chrome/MessageConverters.cpp
     inspector/chrome/MessageInterfaces.cpp
@@ -42,13 +32,6 @@
 
   set(CDP_API_SOURCES
     cdp/CDPAgent.cpp
-<<<<<<< HEAD
-    cdp/ConsoleMessage.cpp
-    cdp/DebuggerDomainAgent.cpp
-    cdp/ProfilerDomainAgent.cpp
-    cdp/RemoteObjectsTable.cpp
-    cdp/RuntimeDomainAgent.cpp
-=======
     cdp/CallbackOStream.cpp
     cdp/ConsoleMessage.cpp
     cdp/DebuggerDomainAgent.cpp
@@ -60,17 +43,13 @@
     cdp/ConsoleMessage.cpp
     cdp/CDPDebugAPI.cpp
     cdp/DomainState.cpp
->>>>>>> 1edbe36c
   )
 
   set(INSPECTOR_API_SOURCES
     inspector/chrome/CallbackOStream.cpp
     inspector/chrome/CDPHandler.cpp
     inspector/chrome/RemoteObjectConverters.cpp
-<<<<<<< HEAD
-=======
     inspector/chrome/RemoteObjectsTable.cpp
->>>>>>> 1edbe36c
     inspector/RuntimeAdapter.cpp
     ${CDP_API_SOURCES}
     ${INSPECTOR_NO_EH_RTTI_SOURCES}
@@ -107,11 +86,7 @@
   )
   if("${CMAKE_CXX_COMPILER_ID}" MATCHES "Clang")
     set_property(SOURCE ${TSA_SOURCES} APPEND_STRING PROPERTY
-<<<<<<< HEAD
-      COMPILE_FLAGS "-Wthread-safety -Werror=thread-safety-analysis -D_LIBCPP_ENABLE_THREAD_SAFETY_ANNOTATIONS")
-=======
       COMPILE_FLAGS "-Wthread-safety -Werror=thread-safety-analysis -Werror=thread-safety-precise -D_LIBCPP_ENABLE_THREAD_SAFETY_ANNOTATIONS")
->>>>>>> 1edbe36c
   endif()
 endif()
 
@@ -131,12 +106,8 @@
 target_include_directories(libhermes PUBLIC .. ../../public ${HERMES_JSI_DIR})
 
 # Avoid becoming liblibhermes (and there's already a target called 'hermes')
-<<<<<<< HEAD
 # TODO: (vmoroz) Make conditional
 #set_target_properties(libhermes PROPERTIES OUTPUT_NAME hermes)
-=======
-set_target_properties(libhermes PROPERTIES OUTPUT_NAME hermes)
->>>>>>> 1edbe36c
 
 # Create a lean version of libhermes in the same way.
 add_library(libhermes_lean ${api_sources})
