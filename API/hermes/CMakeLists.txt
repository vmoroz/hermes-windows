--- conflicted
+++ resolved
@@ -65,13 +65,10 @@
   hermes.cpp
   hermes_napi.cpp
   DebuggerAPI.cpp
-<<<<<<< HEAD
+  AsyncDebuggerAPI.cpp
   MurmurHash.cpp
-=======
-  AsyncDebuggerAPI.cpp
   RuntimeTaskRunner.cpp
   ${INSPECTOR_API_SOURCES}
->>>>>>> b54a3a01
   )
 
 if (WIN32)
@@ -81,17 +78,6 @@
 file(GLOB api_headers ${CMAKE_CURRENT_SOURCE_DIR}/*.h)
 file(GLOB api_public_headers ${PROJECT_SOURCE_DIR}/public/hermes/Public/*.h)
 
-<<<<<<< HEAD
-add_hermes_library(hermesapi
-        ${api_sources}
-        LINK_LIBS jsi hermesVMRuntime hermesNapi hermesinspector)
-target_include_directories(hermesapi PUBLIC .. ${REACT_NATIVE_SOURCE}/ReactCommon)
-
-add_hermes_library(hermesapiLean
-        ${api_sources}
-        LINK_LIBS jsi hermesVMRuntimeLean hermesNapi)
-target_include_directories(hermesapiLean PUBLIC .. ${REACT_NATIVE_SOURCE}/ReactCommon)
-=======
 if(HERMES_THREAD_SAFETY_ANALYSIS)
   set(TSA_SOURCES
     AsyncDebuggerAPI.cpp
@@ -102,7 +88,6 @@
       COMPILE_FLAGS "-Wthread-safety -Werror=thread-safety-analysis -D_LIBCPP_ENABLE_THREAD_SAFETY_ANNOTATIONS")
   endif()
 endif()
->>>>>>> b54a3a01
 
 add_hermes_library(synthTrace hermes_tracing.cpp SynthTrace.cpp TracingRuntime.cpp
   LINK_LIBS libhermes hermesPlatform)
@@ -110,54 +95,16 @@
 add_hermes_library(timerStats TimerStats.cpp LINK_LIBS jsi hermesSupport)
 
 add_hermes_library(traceInterpreter TraceInterpreter.cpp
-<<<<<<< HEAD
-  LINK_LIBS hermesapi hermesInstrumentation synthTrace synthTraceParser)
-
-set(HERMES_LINK_COMPONENTS LLVHSupport)
-set(HERMES_ENABLE_RTTI OFF)
-
-# synthTraceParser uses exceptions but not rtti
-add_hermes_library(synthTraceParser SynthTraceParser.cpp LINK_LIBS hermesSupport hermesParser synthTrace)
-
-set(HERMES_ENABLE_EH OFF)
-
-# compileJS uses neither exceptions nor RTTI
-add_hermes_library(compileJS STATIC CompileJS.cpp LINK_LIBS hermesPublic)
-
-# Restore EH and RTTI (Note: At the time of writing, there is no usage of
-# add_hermes_library either after this line in this file or in a sub directory.
-# However, the values are restored anyways for the sake of sanity.)
-set(HERMES_ENABLE_EH ON)
-set(HERMES_ENABLE_RTTI ON)
+  LINK_LIBS libhermes hermesInstrumentation synthTrace synthTraceParser)
 
 add_library(libhermes SHARED ${api_sources})
+target_link_libraries(libhermes PUBLIC jsi PRIVATE hermesVMRuntime hermesNapi hermesinspector ${INSPECTOR_DEPS})
+target_link_options(libhermes PRIVATE ${HERMES_EXTRA_LINKER_FLAGS})
 
 if (WIN32)
   configure_file(version.rc.in version.rc @ONLY)
   target_sources(libhermes PRIVATE  ${CMAKE_CURRENT_BINARY_DIR}/version.rc)
 endif()
-
-# This is configured using a cmake flag instead of a separate target, because
-# we need the output to be named "libhermes.so".
-set(LIBHERMES_VM_DEP hermesVMRuntime)
-if(HERMES_BUILD_LEAN_LIBHERMES)
-  set(LIBHERMES_VM_DEP hermesVMRuntimeLean)
-endif()
-
-target_link_libraries(libhermes
-  PRIVATE
-  jsi
-  hermesNapi
-  hermesinspector
-  ${LIBHERMES_VM_DEP}
-)
-=======
-  LINK_LIBS libhermes hermesInstrumentation synthTrace synthTraceParser)
-
-add_library(libhermes ${api_sources})
-target_link_libraries(libhermes PUBLIC jsi PRIVATE hermesVMRuntime ${INSPECTOR_DEPS})
->>>>>>> b54a3a01
-target_link_options(libhermes PRIVATE ${HERMES_EXTRA_LINKER_FLAGS})
 
 # Export the required header directory
 target_include_directories(libhermes PUBLIC .. ../../public ${HERMES_JSI_DIR} ${REACT_NATIVE_SOURCE}/ReactCommon)
@@ -186,16 +133,12 @@
   endif()
 endif()
 
-<<<<<<< HEAD
 set_target_properties(libhermes PROPERTIES
   COMPILE_FLAGS "${compile_flags}"
   LINK_OPTIONS "$<IF:$<CONFIG:Debug>,${link_flags_debug},${link_flags_release}>"
   # Avoid becoming liblibhermes (and there's already a target called 'hermes')
   OUTPUT_NAME hermes
 )
-=======
-# Avoid becoming liblibhermes (and there's already a target called 'hermes')
-set_target_properties(libhermes PROPERTIES OUTPUT_NAME hermes)
 
 # Create a lean version of libhermes in the same way.
 add_library(libhermes_lean ${api_sources})
@@ -203,10 +146,6 @@
 target_link_options(libhermes_lean PRIVATE ${HERMES_EXTRA_LINKER_FLAGS})
 target_include_directories(libhermes_lean PUBLIC .. ../../public ${HERMES_JSI_DIR})
 set_target_properties(libhermes_lean PROPERTIES OUTPUT_NAME hermes_lean)
->>>>>>> b54a3a01
-
-set_property(TARGET libhermes APPEND_STRING PROPERTY
-  COMPILE_DEFINITIONS "CREATE_SHARED_LIBRARY")
 
 if(APPLE AND HERMES_BUILD_APPLE_FRAMEWORK)
   set_target_properties(libhermes PROPERTIES
