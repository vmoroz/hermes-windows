--- conflicted
+++ resolved
@@ -27,11 +27,8 @@
   hermes.cpp
   hermes_napi.cpp
   DebuggerAPI.cpp
-<<<<<<< HEAD
   MurmurHash.cpp
-=======
   ${INSPECTOR_API_SOURCES}
->>>>>>> 005cea0e
   )
 
 if (WIN32)
@@ -43,13 +40,8 @@
 
 add_hermes_library(hermesapi
         ${api_sources}
-<<<<<<< HEAD
-        LINK_LIBS jsi hermesVMRuntime hermesNapi hermesinspector)
+        LINK_LIBS jsi hermesVMRuntime hermesNapi hermesinspector ${INSPECTOR_DEPS})
 target_include_directories(hermesapi PUBLIC .. ${REACT_NATIVE_SOURCE}/ReactCommon)
-=======
-        LINK_LIBS jsi hermesVMRuntime ${INSPECTOR_DEPS})
-target_include_directories(hermesapi PUBLIC ..)
->>>>>>> 005cea0e
 
 add_hermes_library(hermesapiLean
         ${api_sources}
