--- conflicted
+++ resolved
@@ -640,12 +640,9 @@
       const jsi::Object &) override;
   void setNativeState(const jsi::Object &, std::shared_ptr<jsi::NativeState>)
       override;
-<<<<<<< HEAD
-#endif
-
-=======
+#endif
   void setExternalMemoryPressure(const jsi::Object &, size_t) override;
->>>>>>> b54a3a01
+
   jsi::Value getProperty(const jsi::Object &, const jsi::PropNameID &name)
       override;
   jsi::Value getProperty(const jsi::Object &, const jsi::String &name) override;
@@ -713,6 +710,8 @@
   void checkStatus(vm::ExecutionStatus);
   vm::HermesValue stringHVFromAscii(const char *ascii, size_t length);
   vm::HermesValue stringHVFromUtf8(const uint8_t *utf8, size_t length);
+  size_t getLength(vm::Handle<vm::ArrayImpl> arr);
+  size_t getByteLength(vm::Handle<vm::JSArrayBuffer> arr);
   std::string utf8FromStringView(vm::StringView view);
 
   /// Extract a UTF-8 message from the given exception \p ex as UTF-16. Uses
@@ -2375,6 +2374,27 @@
   return *strRes;
 }
 
+size_t HermesRuntimeImpl::getLength(vm::Handle<vm::ArrayImpl> arr) {
+  auto res = vm::JSObject::getNamed_RJS(
+      arr, runtime_, vm::Predefined::getSymbolID(vm::Predefined::length));
+  checkStatus(res.getStatus());
+  if (!(*res)->isNumber()) {
+    throw jsi::JSError(*this, "getLength: property 'length' is not a number");
+  }
+  return static_cast<size_t>((*res)->getDouble());
+}
+
+size_t HermesRuntimeImpl::getByteLength(vm::Handle<vm::JSArrayBuffer> arr) {
+  auto res = vm::JSObject::getNamed_RJS(
+      arr, runtime_, vm::Predefined::getSymbolID(vm::Predefined::byteLength));
+  checkStatus(res.getStatus());
+  if (!(*res)->isNumber()) {
+    throw jsi::JSError(
+        *this, "getLength: property 'byteLength' is not a number");
+  }
+  return static_cast<size_t>((*res)->getDouble());
+}
+
 void HermesRuntimeImpl::throwPendingError() {
   vm::GCScope scope{runtime_};
 
