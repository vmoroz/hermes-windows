--- conflicted
+++ resolved
@@ -52,18 +52,10 @@
 #include <system_error>
 #include <unordered_map>
 
-<<<<<<< HEAD
 #if defined(_WIN32)
 #include <werapi.h>
 #endif
 
-#ifdef HERMESJSI_ON_STACK
-#include <future>
-#include <thread>
-#endif
-
-=======
->>>>>>> 20404536
 #include <jsi/instrumentation.h>
 #include <jsi/threadsafe.h>
 
@@ -206,9 +198,6 @@
   const vm::instrumentation::RAIITimer _timer{desc, _stats, _stats.field};
 #endif
 
-<<<<<<< HEAD
-} // namespace
-
 struct HermesStringImpl : public IHermesString {
   virtual const char *c_str() override {
     return str_.c_str();
@@ -230,8 +219,6 @@
   const vm::instrumentation::RAIITimer _timer{desc, _stats, _stats.field};
 #endif
 
-=======
->>>>>>> 20404536
 class HermesRuntimeImpl final : public HermesRuntime,
                                 private InstallHermesFatalErrorHandler,
                                 private jsi::Instrumentation {
@@ -240,7 +227,7 @@
 
   std::unique_ptr<IHermesString> __utf8(
       const facebook::jsi::PropNameID &propNameId) override {
-    return std::make_unique<HermesStringImpl>(utf8(propNameId));;
+    return std::make_unique<HermesStringImpl>(utf8(propNameId));
   }
 
   std::unique_ptr<IHermesString> __utf8(
@@ -1017,10 +1004,6 @@
     std::list<T> values;
   };
 
-  inline std::shared_ptr<vm::CrashManager> getCrashManager() noexcept {
-    return crashMgr_;
-  }
-
   std::string getCallStackNoAlloc() {
     return rt_->getCallStackNoAlloc();
   }
@@ -2419,11 +2402,9 @@
 
 void hermesCrashHandler(HermesRuntime &runtime, int fd) {
   // Run all callbacks registered to the crash manager
-  auto crashManager = impl(&runtime)->getCrashManager();
-  if (crashManager) {
-    if (auto *crashManagerImpl = dynamic_cast<CrashManagerImpl*>(crashManager.get())) {
-      crashManagerImpl->crashHandler(fd);
-    }
+  auto& crashManager = impl(&runtime)->runtime_.getCrashManager();
+  if (auto *crashManagerImpl = dynamic_cast<CrashManagerImpl*>(&crashManager)) {
+    crashManagerImpl->crashHandler(fd);
   }
 
   // Also serialize the current callstack
