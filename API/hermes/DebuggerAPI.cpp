--- conflicted
+++ resolved
@@ -114,8 +114,6 @@
   return impl_->getLoadedScripts();
 }
 
-<<<<<<< HEAD
-=======
 StackTrace Debugger::captureStackTrace() const {
   const ::hermes::inst::Inst *ip = vmRuntime_.getCurrentIP();
   if (ip == nullptr) {
@@ -125,7 +123,6 @@
   return impl_->getStackTrace();
 }
 
->>>>>>> 1edbe36c
 uint64_t Debugger::setBreakpoint(SourceLocation loc) {
   return impl_->createBreakpoint(loc);
 }
