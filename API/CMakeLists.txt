--- conflicted
+++ resolved
@@ -1,24 +1,12 @@
-<<<<<<< HEAD
-# Copyright (c) Meta Platforms, Inc. and affiliates.
-#
-# This source code is licensed under the MIT license found in the
-# LICENSE file in the root directory of this source tree.
-
-set(HERMES_ENABLE_EH ON)
-set(HERMES_ENABLE_RTTI ON)
-
-add_subdirectory(node-api)
-
-if (WIN32 AND HERMES_ENABLE_DEBUGGER)
-    add_subdirectory(inspector)
-endif()
-
-add_subdirectory(hermes)
-=======
-# Copyright (c) Meta Platforms, Inc. and affiliates.
-#
-# This source code is licensed under the MIT license found in the
-# LICENSE file in the root directory of this source tree.
-
-add_subdirectory(hermes)
->>>>>>> 005cea0e
+# Copyright (c) Meta Platforms, Inc. and affiliates.
+#
+# This source code is licensed under the MIT license found in the
+# LICENSE file in the root directory of this source tree.
+
+add_subdirectory(node-api)
+
+if (WIN32 AND HERMES_ENABLE_DEBUGGER)
+    add_subdirectory(inspector)
+endif()
+
+add_subdirectory(hermes)