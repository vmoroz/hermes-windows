--- conflicted
+++ resolved
@@ -22,21 +22,12 @@
 #if !defined(_POSIX_C_SOURCE) && defined(_MSC_VER)
 // 64-bit Windows is the only mainstream platform
 // where sizeof(long) != sizeof(void*)
-<<<<<<< HEAD
-
 // TODO::HERMES_WINDOWS - Ensuring the definition matches the definitions in LLVM
 #if defined(_WIN64)
 typedef signed __int64 ssize_t;
 #else
 typedef signed int ssize_t;
 #endif /* _WIN64 */
-=======
-#ifdef _WIN64
-typedef long long ssize_t; /* byte count or error */
-#else
-typedef long ssize_t; /* byte count or error */
-#endif
->>>>>>> 0bac657c
 #endif
 
 #ifndef MAX_PATH
