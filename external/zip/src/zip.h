--- conflicted
+++ resolved
@@ -20,18 +20,7 @@
 #endif
 
 #if !defined(_POSIX_C_SOURCE) && defined(_MSC_VER)
-<<<<<<< HEAD
-// 64-bit Windows is the only mainstream platform
-// where sizeof(long) != sizeof(void*)
-// TODO::HERMES_WINDOWS - Ensuring the definition matches the definitions in LLVM
-#if defined(_WIN64)
-typedef signed __int64 ssize_t;
-#else
-typedef signed int ssize_t;
-#endif /* _WIN64 */
-=======
 typedef intptr_t ssize_t; /* byte count or error */
->>>>>>> ab2e4b1f
 #endif
 
 #ifndef MAX_PATH
