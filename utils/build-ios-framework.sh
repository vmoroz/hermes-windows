#!/bin/bash
# Copyright (c) Facebook, Inc. and its affiliates.
#
# This source code is licensed under the MIT license found in the
# LICENSE file in the root directory of this source tree.

. ./utils/build-apple-framework.sh

if [ ! -d destroot/Library/Frameworks/universal/hermes.xcframework ]; then
    ios_deployment_target=$(get_ios_deployment_target)

<<<<<<< HEAD
    build_apple_framework "iphoneos" "armv7;armv7s;arm64" "$ios_deployment_target"
=======
    build_apple_framework "iphoneos" "arm64" "$ios_deployment_target"
>>>>>>> ab2e4b1f
    build_apple_framework "iphonesimulator" "x86_64;arm64" "$ios_deployment_target"
    build_apple_framework "catalyst" "x86_64;arm64" "$ios_deployment_target"

    create_universal_framework "iphoneos" "iphonesimulator" "catalyst"
else
    echo "Skipping; Clean \"destroot\" to rebuild".
fi<|MERGE_RESOLUTION|>--- conflicted
+++ resolved
@@ -9,11 +9,7 @@
 if [ ! -d destroot/Library/Frameworks/universal/hermes.xcframework ]; then
     ios_deployment_target=$(get_ios_deployment_target)
 
-<<<<<<< HEAD
-    build_apple_framework "iphoneos" "armv7;armv7s;arm64" "$ios_deployment_target"
-=======
     build_apple_framework "iphoneos" "arm64" "$ios_deployment_target"
->>>>>>> ab2e4b1f
     build_apple_framework "iphonesimulator" "x86_64;arm64" "$ios_deployment_target"
     build_apple_framework "catalyst" "x86_64;arm64" "$ios_deployment_target"
 
