--- conflicted
+++ resolved
@@ -100,11 +100,7 @@
 
   dependencies {
     implementation 'com.facebook.fbjni:fbjni:0.2.2'
-<<<<<<< HEAD
-    intlImplementation 'com.facebook.soloader:soloader:0.10.3'
-=======
     intlImplementation 'com.facebook.soloader:soloader:0.10.4'
->>>>>>> b21aafbc
     intlImplementation 'com.facebook.yoga:proguard-annotations:1.19.0'
     intlImplementation "androidx.annotation:annotation:1.3.0"
   }
