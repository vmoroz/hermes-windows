/*
 * Copyright (c) Facebook, Inc. and its affiliates.
 *
 * This source code is licensed under the MIT license found in the
 * LICENSE file in the root directory of this source tree.
 */

<<<<<<< HEAD
// This must be consistent with the release_version in npm/package.json
// and the HERMES_RELEASE_VERSION in CMakeLists.txt
def release_version = "0.8.1"
=======
// This must be consistent with the release_version in:
// - CMakeLists.txt
// - npm/package.json
// - hermes-engine.podspec
def release_version = "0.10.0"
>>>>>>> ab2e4b1f

buildscript {
  ext {
    hermes_ws = System.getenv("HERMES_WS_DIR")
    if (hermes_ws == null || hermes_ws == "") {
      throw new InvalidUserDataException("HERMES_WS_DIR is not set")
    }
    outputDir = file("${hermes_ws}/build_android/outputs")
    outputDir.mkdirs()
    file("${outputDir}/aar").mkdirs()

    facebookBuild = System.getenv("FACEBOOK") ?: "0"
    hermesHostBuild = System.getenv("HERMES_WS_DIR")

    // Look for a hermes host build, either debug or release
    // This is used as part of the Hermes build process
    hermesC = ""
    for (f in [
        "${hermesHostBuild}/build/ImportHermesc.cmake",
        "${hermesHostBuild}/build_release/ImportHermesc.cmake"]) {
      if(file(f).exists()) hermesC = f;
    }
    assert hermesC != "" : "Hermes host build not found"

    // For Facebook internal use:
    fbsource = System.getenv("FBSOURCE_DIR") ?:
    System.getenv("HOME") + "/fbsource"

    minSdkVersion = 16
    compileSdkVersion = 28
    abis = project.hasProperty('abis') ?
         project.getProperty("abis").split(",") :
         ["arm64-v8a", "armeabi-v7a", "x86_64", "x86"]
  }
  repositories {
    google()
    jcenter()
  }
  dependencies {
    classpath 'com.android.tools.build:gradle:4.1.0'
    classpath("de.undercouch:gradle-download-task:4.0.2")
  }
}

allprojects {
  repositories {
    google()
    jcenter()
  }
}


buildDir = "${hermes_ws}/build_android"

task copyApiHeaders(type: Copy) {
  from "$projectDir/../API/hermes"
  include '**/*.h'
  into "$outputDir/include/hermes"
}

task copyJsiHeaders(type: Copy) {
  from "$projectDir/../API/jsi/jsi"
  include '**/*.h'
  into "$outputDir/include/jsi"
}

task copyPublicHeaders(type: Copy) {
  from "$projectDir/../public/hermes/Public"
  include '**/*.h'
  into "$outputDir/include/hermes/Public"
}

// TODO: With the Intl API implementation, we have  java class files inside the hermes library on Android,
// Which has non-platform dependencies such as fbjni, facebook annotation library etc.
// It is no longer appropriate or correct to publish hermes as a flat archive, instead we should publish as a maven library with proper POM file describing the dependencies.
task githubRelease(dependsOn: ['hermes:assembleIntl', 'cppruntime:build', 'copyApiHeaders', 'copyJsiHeaders', 'copyPublicHeaders'], type: Tar) {
  archiveBaseName = "hermes-runtime-android"
  archiveVersion = "v" + release_version
  archiveExtension = "tar.gz"
  compression = Compression.GZIP
  destinationDirectory = file("${hermes_ws}/build_android/distributions")
  from "$outputDir"
}

task githubReleaseNoIntl(dependsOn: ['hermes:assembleNointl', 'cppruntime:build', 'copyApiHeaders', 'copyJsiHeaders', 'copyPublicHeaders'], type: Tar) {
  archiveBaseName = "hermes-runtime-android-nointl"
  archiveVersion = "v" + release_version
  archiveExtension = "tar.gz"
  compression = Compression.GZIP
  destinationDirectory = file("${hermes_ws}/build_android/distributions")
  from "$outputDir"
}<|MERGE_RESOLUTION|>--- conflicted
+++ resolved
@@ -5,17 +5,11 @@
  * LICENSE file in the root directory of this source tree.
  */
 
-<<<<<<< HEAD
-// This must be consistent with the release_version in npm/package.json
-// and the HERMES_RELEASE_VERSION in CMakeLists.txt
-def release_version = "0.8.1"
-=======
 // This must be consistent with the release_version in:
 // - CMakeLists.txt
 // - npm/package.json
 // - hermes-engine.podspec
 def release_version = "0.10.0"
->>>>>>> ab2e4b1f
 
 buildscript {
   ext {
