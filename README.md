# Hermes JS Engine for React Native Windows
[![MIT license](https://img.shields.io/badge/license-MIT-blue.svg)](https://github.com/facebook/hermes/blob/master/LICENSE)
[![PRs Welcome](https://img.shields.io/badge/PRs-welcome-brightgreen.svg)](https://github.com/facebook/hermes/blob/master/CONTRIBUTING.md)
<img src="./website/static/img/logo.svg" alt="Hermes logo - large H with wings" align="right" width="20%"/>

Hermes is a JavaScript engine optimized for fast start up of [React Native](https://reactnative.dev/) apps. It features ahead-of-time static optimization and compact bytecode. This repo is Microsoft’s fork of [facebook/hermes](https://github.com/facebook/hermes) and brings Hermes support to [React Native Windows](https://github.com/microsoft/react-native-windows).

<<<<<<< HEAD
The following commands should get you going in a Windows Command Prompt:
=======
If you're only interested in using pre-built Hermes in a new or existing React Native app, you do not need to follow this guide or have direct access to the Hermes source. Instead, just follow [these instructions to enable Hermes](https://reactnative.dev/docs/hermes).

If you want to know how to build and hack on Hermes directly, and/or integrate Hermes built from source into a React Native app then read on.

The instructions here very briefly cover steps to build the Hermes CLI. They assume you have typical native development tools setup for your OS, and support for cmake and Ninja. For more details of required dependencies, building Hermes with different options, etc. follow these links instead:

* [Building and Running Hermes](doc/BuildingAndRunning.md)
* [Using a custom Hermes build in a React Native app](doc/ReactNativeIntegration.md#using-a-custom-hermes-build-in-a-react-native-app)

To build a local debug version of the Hermes CLI tools the following steps should get you started on macOS/Linux:
>>>>>>> 5e1a41d5

```shell
mkdir hermes-windows-workingdir
cd hermes-windows-workingdir
git -c core.autocrlf=false clone https://github.com/microsoft/hermes-windows.git
python hermes-windows/utils/build/configure.py --build-system="Visual Studio 16 2019" --cmake-flags="-A x64" --distribute
cd build_release
MSBuild.exe ALL_BUILD.vcxproj /p:Configuration=Release
```

You will now be in a directory with the output of building Hermes into CLI tools. From here you can run a piece of JavaScript as follows:

```shell
echo 'use strict'; function hello() { print('Hello World'); } hello(); | .\bin\Release\hermes.exe
```

For more details on Hermes for Android, see [here](https://github.com/facebook/hermes/blob/master/README.md).

## Contributing

The main purpose of this repository is to brings Hermes support to [React Native Windows](https://github.com/microsoft/react-native-windows). We are grateful to the community for contributing bugfixes and improvements. Read below to learn how you can participate.

### Code of Conduct

Both Microsoft and Facebook have adopted [Codes of Conduct](./CODE_OF_CONDUCT.md) that we expect project participants to adhere to. Microsoft's Code of Conduct can be found [here](https://opensource.microsoft.com/codeofconduct)  and Facebook's [here](https://code.fb.com/codeofconduct). Please read through them so that you can understand what actions will and will not be tolerated.

### Contributing Guide

Read our [contributing guide](CONTRIBUTING.md) to learn about our development process as well as how to propose bugfixes and improvements.

### License

Hermes is [MIT licensed](./LICENSE).<|MERGE_RESOLUTION|>--- conflicted
+++ resolved
@@ -5,9 +5,6 @@
 
 Hermes is a JavaScript engine optimized for fast start up of [React Native](https://reactnative.dev/) apps. It features ahead-of-time static optimization and compact bytecode. This repo is Microsoft’s fork of [facebook/hermes](https://github.com/facebook/hermes) and brings Hermes support to [React Native Windows](https://github.com/microsoft/react-native-windows).
 
-<<<<<<< HEAD
-The following commands should get you going in a Windows Command Prompt:
-=======
 If you're only interested in using pre-built Hermes in a new or existing React Native app, you do not need to follow this guide or have direct access to the Hermes source. Instead, just follow [these instructions to enable Hermes](https://reactnative.dev/docs/hermes).
 
 If you want to know how to build and hack on Hermes directly, and/or integrate Hermes built from source into a React Native app then read on.
@@ -18,7 +15,7 @@
 * [Using a custom Hermes build in a React Native app](doc/ReactNativeIntegration.md#using-a-custom-hermes-build-in-a-react-native-app)
 
 To build a local debug version of the Hermes CLI tools the following steps should get you started on macOS/Linux:
->>>>>>> 5e1a41d5
+The following commands should get you going in a Windows Command Prompt:
 
 ```shell
 mkdir hermes-windows-workingdir
