// Jest Snapshot v1, https://goo.gl/fbAQLP

exports[`flowToJS typecasts 1`] = `
"/**
 * Copyright (c) Meta Platforms, Inc. and affiliates.
 *
 * This source code is licensed under the MIT license found in the
 * LICENSE file in the root directory of this source tree.
 *
 *
 * @noformat
 */

const xxx = 0;
const yyy = '';

xxx;
({xxx: 0, yyy: 'hey'});
xxx => xxx + 1;
xxx, yyy;
xxx;

// Note: re-enable formatting after Prettier is updated to handle \`as\` expressions
xxx;
<<<<<<< HEAD
=======

xxx;
>>>>>>> 1edbe36c
"
`;<|MERGE_RESOLUTION|>--- conflicted
+++ resolved
@@ -22,10 +22,7 @@
 
 // Note: re-enable formatting after Prettier is updated to handle \`as\` expressions
 xxx;
-<<<<<<< HEAD
-=======
 
 xxx;
->>>>>>> 1edbe36c
 "
 `;