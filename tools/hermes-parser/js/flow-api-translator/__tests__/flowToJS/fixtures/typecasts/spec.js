/**
 * Copyright (c) Meta Platforms, Inc. and affiliates.
 *
 * This source code is licensed under the MIT license found in the
 * LICENSE file in the root directory of this source tree.
 *
 * @flow
 * @noformat
 */

const xxx = 0;
const yyy = '';

(xxx: number);
({xxx: 0, yyy: 'hey'}: {xxx: number, yyy: string});
(xxx => xxx + 1: (xxx: number) => number);
(xxx: number), (yyy: string);
((xxx: number): number);

// Note: re-enable formatting after Prettier is updated to handle `as` expressions
<<<<<<< HEAD
xxx as number;
=======
xxx as number;

xxx as const;
>>>>>>> 388376f0
<|MERGE_RESOLUTION|>--- conflicted
+++ resolved
@@ -18,10 +18,6 @@
 ((xxx: number): number);
 
 // Note: re-enable formatting after Prettier is updated to handle `as` expressions
-<<<<<<< HEAD
-xxx as number;
-=======
 xxx as number;
 
-xxx as const;
->>>>>>> 388376f0
+xxx as const;