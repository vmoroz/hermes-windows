--- conflicted
+++ resolved
@@ -2,21 +2,12 @@
   "name": "hermes-parser-packages",
   "private": true,
   "devDependencies": {
-<<<<<<< HEAD
-    "@babel/cli": "7.15.7",
-    "@babel/core": "7.15.8",
-    "@babel/node": "^7.15.8",
-    "@babel/plugin-proposal-class-properties": "7.14.5",
-    "@babel/plugin-transform-flow-strip-types": "7.14.5",
-    "@babel/preset-env": "7.15.8",
-=======
     "@babel/cli": "7.16.0",
     "@babel/core": "7.16.5",
     "@babel/node": "^7.15.8",
     "@babel/plugin-proposal-class-properties": "7.16.5",
     "@babel/plugin-transform-flow-strip-types": "7.16.5",
     "@babel/preset-env": "7.16.5",
->>>>>>> 20404536
     "eslint": "^7.32.0",
     "eslint-config-prettier": "^8.3.0",
     "eslint-plugin-eslint-comments": "^3.2.0",
@@ -24,13 +15,8 @@
     "eslint-plugin-flowtype": "^8.0.3",
     "eslint-plugin-jest": "^25.2.4",
     "eslint-plugin-prettier": "^4.0.0",
-<<<<<<< HEAD
-    "flow-bin": "0.162.1",
-    "jest": "^27.3.1",
-=======
     "flow-bin": "0.167.1",
     "jest": "^26.6.3",
->>>>>>> 20404536
     "mkdirp": "^1.0.4",
     "prettier": "2.4.1"
   },
