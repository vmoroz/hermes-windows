<<<<<<< HEAD
=======
## 0.26.0

### `hermes-parser`
* Support for class static blocks.
* Forbid `await`/`yield`/`arguments` in class field inits.
* Support for `const` type parameters in Flow (also in `hermes-estree`, `prettier-plugin-hermes-parser`).
* Experimental support for Flow pattern matching (also in `hermes-estree`, `hermes-eslint`, `hermes-transform`, `prettier-plugin-hermes-parser`).

## 0.25.1

### `babel-plugin-syntax-hermes-parser`
* Add `parseLangTypes` option to enable skipping plugin for non-Flow files

## 0.25.0

### `flow-api-translator`
* Support `React.RefSetter` translation and remove support for incorrect `React.Ref` translation.

## 0.24.0

### `hermes-parser`
* Allow trailing comma after rest param in component declaration
* Allow trailing comma after rest param for component types
* Don't allow newline after async in method proper

## 0.23.1

### `hermes-transform`
* Fixed an issue that caused an error when trying to print a `Program` with an empty `body` array and a docblock comment.

### `flow-api-translator`
* Added support for `as` expressions in parent classes like `class A extends (Foo as Bar)`.

## 0.23.0

### `hermes-estree`
* Adopted one-sided type guards in predicate functions (`implies x is T`)

### `hermes-parser`
* Added `reactRuntimeTarget` config option (defaulting to `'18'`) that when set to `'19'` no longer adds the forwardRef wrapper as React 19 treats refs on function components as regular props.

### `hermes-transform`
* Allow `context.modifyInPlace` API to modify the Program node. Previously, this relied upon `context.replaceNode` internally which meant modifications to the Program node itself were not possible.

### `flow-api-translator`
* Added support for parsing member expressions in parent classes like `class A extends Foo.Bar` and type casts such as `class A extends (Foo: Bar)`.
* Added support for the `StringPrefix` and `StringSuffix` Flow types, turning them into a TS string literal type. For example, `StringPrefix<foo>` is turned into `foo${string}` and `StringPrefix<foo, T> is turned into foo${T}`.
* Added support for inexact tuple types in TS by spreading an array of unknown (mixed) to the end of the array. This will allow for additional arbitrary elements in the tuple.

## 0.22.0

### `hermes-eslint`
* Fixed analysis of mapped types' scopes

### `prettier-plugin-hermes-parser`
* Added support for printing inexact tuple type annotations `[...]`
* Added support for printing Flow Enums with bigint members
* Added support for printing the one-sided variant of type guards `implies x is T`

## 0.21.1

### `flow-api-translator`
* Added support for translating `React.AbstractComponent` with 3 type arguments into TS. The third type argument containing render type information will be ignored.

## 0.21.0

### `hermes-parser`
* Added support for `as const` expressions
* Added support for inexact tuple type annotations `[...]`
* Added support for parsing Flow Enums with bigint members
* Added support for a one-sided variant to type guards `implies x is T`

## 0.20.1

### `hermes-eslint`
* Scope analysis support for typeof nodes with type arguments

### `babel-plugin-syntax-hermes-parser`
* Support for use in beta releases of Babel 8

## 0.20.0

### `prettier-plugin-hermes-parser`
* Added support for newer unreleased Flow syntax

## 0.19.2

### `hermes-parser`

* Bug fixes in preparation of new feature rollout

>>>>>>> 388376f0
## 0.19.1

### `hermes-eslint`
* Scope analysis support for `DeclareNamespace` nodes

## 0.19.0

### `flow-api-translator`
* `$ReadOnlyMap` and `$ReadOnlySet` have been updated to expect two type arguments instead of one, aligning with the flow API.

## 0.18.2

### `hermes-parser`

* Retain more type annotations when lowering to babel AST.

## 0.18.1

### `flow-api-translator`

* Update codegen to output type guards instead of `%checks`
* handle Literal properties in flow-to-flowdef conversion

### `babel-plugin-syntax-hermes-parser`

* Do not apply the plugin for TS files

## 0.18.0

### `hermes-eslint`
* Include JSX closing elements in scope/bindings references

## 0.17.1

### `hermes-estree`
* Fix type of `typeAnnotation` property of `AsExpression`

### `hermes-parser`

### `hermes-eslint`
* Ensure types cast to in `AsExpression`s are considered as referenced

### `hermes-transform`
* Fix an issue with preserving comments of optional chaining nodes

### `flow-api-translator`
* Add support for `AsExpression`s in Flow to Flow def

### `prettier-plugin-hermes-parser`
* Patch prettier#15514, fixing edge case of `AsExpression` printing

### `babel-plugin-syntax-hermes-parser`

## 0.17.0

### `hermes-estree`

### `hermes-parser`
* Parse `AsExpressions` in Flow.
* Fix `ObjectTypeMappedTypeProperty` babel lowering to output valid code.

### `hermes-eslint`

### `hermes-transform`

### `flow-api-translator`

### `prettier-plugin-hermes-parser`
* Update internal version of prettier to version `3.0.3`.

### `babel-plugin-syntax-hermes-parser`

## 0.16.0

### `hermes-estree`
* Improve types of `DestructuringObjectPropertyWithShorthandStaticName`, `ExportNamedDeclarationWithSpecifiers`, `ObjectTypeAnnotation` and `BigIntLiteral`.

### `hermes-parser`
* Major refactor of hermes parser babel support infra to allow safer/easier transforms and more closely match babel output.
* Correct `FunctionExpression` property range.
* Correct `DeclareEnum` babel output to correctly wrap the `TypeAnnotationType` in a `TypeAnnotation`.
* Upgrade to latest `emscripten` (3.1.44 from 3.1.3).

### `hermes-eslint`

### `hermes-transform`

### `flow-api-translator`
* Correctly handle converting identifier references via `typeof identifier`.
* Support conditional types, type guards, `infer`, mapped object types, `$ReadOnlyMap` and `$ReadOnlySet`.

### `prettier-plugin-hermes-parser`
* Update internal version of prettier to version `3.0.2`.

### `babel-plugin-syntax-hermes-parser`

## 0.15.1

### `hermes-estree`

### `hermes-parser`
* Ensure `ExportNamespaceSpecifier` has location information.

### `hermes-eslint`

### `hermes-transform`
* Update `prettier-plugin-hermes-parser` peer dependency version.

### `flow-api-translator`

### `prettier-plugin-hermes-parser`

### `babel-plugin-syntax-hermes-parser`

## 0.15.0

### `hermes-estree`

### `hermes-parser`
* Correctly convert `MethodDefinition` to `ClassPrivateMethod` when `babel: true` is set and the key is `PrivateName`.

### `hermes-eslint`

### `hermes-transform`
* Ensure the prettier `print` cache key is unique even if there is more than one instance of `hermes-transform`.
* Add peer dependency on `prettier-plugin-hermes-parser`.

### `flow-api-translator`
* Remove support for now removed `$Shape` and `$Partial` Flow utilities.
* Add support for tuple labeled and spread elements.
* Support translating `React.ElementProps` from Flow to TS.
* Support `ExportAllDeclaration` in TS translation.

### `prettier-plugin-hermes-parser`

### `babel-plugin-syntax-hermes-parser`

## 0.14.0

### `hermes-estree`

### `hermes-parser`
* Added support for Flow's new type guards

### `hermes-eslint`

### `hermes-transform`

### `flow-api-translator`

### `prettier-plugin-hermes-parser`

### `babel-plugin-syntax-hermes-parser`

## 0.13.1

### `hermes-estree`

### `hermes-parser`

### `hermes-eslint`

### `hermes-transform`

### `flow-api-translator`

### `prettier-plugin-hermes-parser`
- The previous release did not build properly for release. This release fixes the issue.

### `babel-plugin-syntax-hermes-parser`
- The previous release did not build properly for release. This release fixes the issue.

## 0.13.0

### `hermes-estree`

### `hermes-parser`

- Strip TS only `tsModifiers` property from `PropertyDefinition` nodes
- Fix issue with `ConditionalTypeAnnotation` not being correctly stripped with `babel: true` mode.

### `hermes-eslint`

### `hermes-transform`

- Switched the printer to always use `prettier-plugin-hermes-parser` to ensure it can support the latest Flow syntax.

### `flow-api-translator`

- Switched the printer to always use `prettier-plugin-hermes-parser` to ensure it can support the latest Flow syntax.

### `prettier-plugin-hermes-parser`

- Patched issue in prettier that caused infinite recursion when printing array produced by `hermes-transform`.
  - See https://github.com/prettier/prettier/pull/14963 for upstream patch.

### `babel-plugin-syntax-hermes-parser`

- Created new package which creates a Hermes parser plugin for [Babel](https://babeljs.io/). This plugin switches Babel to use `hermes-parser` instead of the `@babel/parser`. Since Hermes parser uses C++ compiled to WASM it is significantly faster and provides full syntax support for Flow.

## 0.12.1

### `prettier-plugin-hermes-parser`

- Lazy load the plugin so it does not effect performance if its included but not used.
- Strip Flow parser from embedded prettier v3 bundle to improve plugin initialization time.

## 0.12.0

### `hermes-parser`

- Fix `process.exitCode` being overridden when initializing WASM.
- Add support fo parsing type parameter bounds separated by `extends` keyword in Flow.

### `hermes-transform`

- Add support for Prettier v3.

### `hermes-eslint`

- Add support for Flow AST nodes as parsed by [`hermes-parser@0.12.0`](#`hermes-parser`).

### `hermes-estree`

- Add support for Flow AST nodes as parsed by [`hermes-parser@0.12.0`](#`hermes-parser`).

### `flow-api-translator`

- Add support for Flow AST nodes as parsed by [`hermes-parser@0.12.0`](#`hermes-parser`).

### `prettier-plugin-hermes-parser`

- Created `prettier-plugin-hermes-parser` package. This is a plugin for Prettier to enable the use of Hermes parser. It supports Prettier v3 and v2 but always prints via the latest prettier v3 printing logic, to enable full support for all Hermes parser features.

## 0.11.1

### `flow-api-translator`

- Fix dependency versions.

## 0.11.0

### `hermes-parser`

- Update Flow AST representation for `typeof` types. `TypeofTypeAnnotation` now can have `QualifiedTypeofIdentifier` and `Identifiers` as arguments directly.
- Add support for parsing `TupleTypeSpreadElement` and `TupleTypeLabeledElement` in Flow.
- `DeclareVariable` in Flow now has a `kind` property, which can be `var`, `let`, or `const`.
- Add support for parsing `DeclareEnum` in Flow.
- Add support for parsing type arguments in `JSXElement` in Flow.
- Fixes typo in parsed TypeScript `TSConditionalType` nodes. The `falseTYpe` property has been renamed to `falseType`.
- Add support for parsing `keyof` types in Flow.
- Add support for parsing `ConditionalTypeAnnotation` in Flow.
- Add support for parsing `InferTypeAnnotation` in Flow.
- Add support for parsing `ObjectTypeMappedTypeProperty` in Flow.
- Add support for parsing `TypePredicate` in Flow.

### `hermes-transform`
- Add support for Flow AST nodes as parsed by [`hermes-parser@0.11.0`](#`hermes-parser`).
- Exports `makeCommentOwnLine` function which makes added comments print on their own line.
- Add support for corrected `MemberExpression` representation with `optional` property from [`hermes-estree@0.11.0`](#`hermes-estree`).

### `hermes-eslint`
- Add support for Flow AST nodes as parsed by [`hermes-parser@0.11.0`](#`hermes-parser`).

### `hermes-estree`
- Add support for Flow AST nodes as parsed by [`hermes-parser@0.11.0`](#`hermes-parser`).
- Fix `MemberExpression` to properly expose `optional` property in Flow.

### `flow-api-translator`
- Add handling for updated `typeof` type representation.
- Add handling for `DeclareVariable` with `kind` property.
- Add handling for `DeclareEnum`.
- Adds error recovery for unsupported Flow syntax in TypeScript translation. Instead of exiting, most errors will now be printed as comments in the output TypeScript code with appropriate type fallbacks.
- Add handling for Flow `typeof` imports.
- Improve scope resolution of `React` imports.
- Add `React.ElementConfig` handling.
- Add `React.Key` handling.
- Add `React.Ref` handling.
- Add `React.Component` handling.
- Add `React.ElementType` handling.
- Add `React.ChildrenArray` handling.
- Improve `React.ComponentType` handling.
- Improve `React.AbstractComponent` handling.

## 0.10.1

### `hermes-parser`

- Remove unlisted dependency on the `hermes-eslint` package as this caused module not found errors if you only installed the `hermes-parser` package.

### `flow-api-translator`

- Support global React type annotations, e.g. `React$Node`.
- Support `export default` of global type annotations.
- Fix issue with older version of prettier incorrectly printing TS value import statements.
- Add `hermes-eslint` as explict dependency.

## 0.10.0

### `hermes-parser`

- Add `SimpleTransform` API. This API is designed similar to the `SimpleTraversal` API but allows mutating the AST while traversing enabling the use of recursive transforms. The `hermes-transform` package by contrast only allows mutations at the end which is much easier to reason about but limits what can be achieved.
- Add support for `BigIntTypeAnnotation` parsing, e.g. `type T = bigint;`.
- Prevent docblock directives from being able to crash the parser.

### `hermes-transform`

- Add `stopTraversal` and `skipTraversal` API's. `stopTraversal` will abort the traversal all together where as `skipTraversal` will continue traversal but not traverse into the current node's child nodes.
- Export `MaybeDetachedNode` type and `asDetachedNode` function.
- Fix `ChainExpression` and `ObjectTypeProperty` node printing.
- Export new `parse`, `print` API's in addition to the `transform` API. The `parse` API will call the `hermes-parser` as well as prepare the AST for transform, by running comment attachment and setting docblock properties. The `print` API creates source text from the AST via `prettier`, it also does all work necessary to prepare the AST for prettier, for example reattaching the docblock as a simple comment.
- Stop the docblock from being attached to the first statement. It is now only accessible via the `docblock` property on `Program`. This ensures the docblock comment is not duplicated if the first statement is moved.
- Add `Program` node generator, e.g. `t.Program({...})`. This allows full AST's to be created.

### `hermes-eslint`

- Fix incorrect reference created by a JSX namespace name.
- Fix JSX above the React import not correctly marking React as used.
- Mark function variables as used if they have multiple defs and the declaration is exported.

### `hermes-estree`

- Improve AST Flow types.
- Add `isExpression` and `isStatement` predicate functions.

### `flow-api-translator`

- Created `flow-api-translator` package. This allows translating Flow code into either Flow definitions or TS definitions along with generating the non typed runtime code. This is designed to help library authors using Flow to more easily support the use of their code in TS or Flow codebases.

## 0.9.0

### `hermes-transform`

- Fix unnecessary newlines being added during printing.
- Fix handling of arrays with nullable elements in `shallowCloneArray` (like an array's `.elements` property).
- Add `modifyNodeInPlace` API for directly modifying a node with an implicit clone.
- Improve infra so that explicit cloning is mostly unnecessary.
    - Most of the API will automatically shallow-clone any node that's passed in.
    - The APIs still exist should you want to explicitly clone to control the depth, etc.

### `hermes-eslint`

- Add handling for FBT's `fbs` tags in scope analysis.
- Add handling for function type `this` param in scope analysis.

### `hermes-estree`

- Improve types for private brand checks (`#priv in this`)
- Add explicitly typed `parent` for nodes with small sets of known parent types<|MERGE_RESOLUTION|>--- conflicted
+++ resolved
@@ -1,5 +1,3 @@
-<<<<<<< HEAD
-=======
 ## 0.26.0
 
 ### `hermes-parser`
@@ -91,7 +89,6 @@
 
 * Bug fixes in preparation of new feature rollout
 
->>>>>>> 388376f0
 ## 0.19.1
 
 ### `hermes-eslint`
