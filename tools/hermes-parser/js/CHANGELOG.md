--- conflicted
+++ resolved
@@ -1,5 +1,3 @@
-<<<<<<< HEAD
-=======
 ## 0.22.0
 
 ### `hermes-eslint`
@@ -42,7 +40,6 @@
 
 * Bug fixes in preparation of new feature rollout
 
->>>>>>> 1edbe36c
 ## 0.19.1
 
 ### `hermes-eslint`
