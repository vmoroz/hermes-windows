/**
 * Copyright (c) Meta Platforms, Inc. and affiliates.
 *
 * This source code is licensed under the MIT license found in the
 * LICENSE file in the root directory of this source tree.
 *
 * @flow strict
 * @format
 */

'use strict';

import type {Program} from 'hermes-estree';

import {FlowVisitorKeys} from 'hermes-parser';
import {Referencer} from './referencer';
import {ScopeManager} from './ScopeManager';

type AnalyzeOptions = $ReadOnly<{
  /**
   * Whether the whole script is executed under node.js environment.
   * When enabled, the scope manager adds a function scope immediately following the global scope.
   * Defaults to `false`.
   */
  globalReturn: boolean,

  /**
   * The identifier that's used for JSX Element creation (after transpilation).
   * This should not be a member expression - just the root identifier (i.e. use "React" instead of "React.createElement").
   *
   * To use the new global JSX transform function, you can explicitly set this to `null`.
   *
   * Defaults to `"React"`.
   */
  jsxPragma: string | null,

  /**
   * The identifier that's used for JSX fragment elements (after transpilation).
   * If `null`, assumes transpilation will always use a member on `jsxFactory` (i.e. React.Fragment).
   * This should not be a member expression - just the root identifier (i.e. use "h" instead of "h.Fragment").
   * Defaults to `null`.
   */
  jsxFragmentName: string | null,

  /**
   * The source type of the script.
   */
  sourceType: 'script' | 'module',

  /**
   * Ignore <fbt /> JSX elements when adding references to the module-level `React` variable.
   * FBT is JSX that's transformed to non-JSX and thus references differently
   *
   * https://facebook.github.io/fbt/
   */
  fbt: boolean,

  /**
   * Support experimental component syntax
   *
   * Defaults to `true`.
   */
  enableExperimentalComponentSyntax?: boolean,
<<<<<<< HEAD
=======

  /**
   * Support experimental Flow match syntax
   */
  enableExperimentalFlowMatchSyntax?: boolean,
>>>>>>> 388376f0
}>;
type PartialAnalyzeOptions = $ReadOnly<Partial<AnalyzeOptions>>;

const DEFAULT_OPTIONS: AnalyzeOptions = {
  globalReturn: false,
  jsxPragma: 'React',
  jsxFragmentName: null,
  sourceType: 'module',
  fbt: true,
};

const JS_IDENTIFIER_REGEX = /^[_$a-zA-Z][_$a-zA-Z0-9]*$/;
function extractIdentifier(directive: ?$ReadOnlyArray<string>): ?string {
  // handle `@\jsx Foo.bar` -> we want to extract `Foo`, not `Foo.bar`
  const foundPragma = directive?.[0].split('.')[0];
  if (foundPragma != null && JS_IDENTIFIER_REGEX.test(foundPragma)) {
    return foundPragma;
  }

  return null;
}

function getJsxPragma(
  ast: Program,
  providedOptions?: PartialAnalyzeOptions,
): string | null {
  // search for a pragma comment in the docblock only
  // we do this for speed and simplicity
  if (ast.docblock) {
    const foundPragma = extractIdentifier(ast.docblock.directives.jsx);
    if (foundPragma != null) {
      return foundPragma;
    }
  }

  if (
    providedOptions &&
    // intentionally differentiate between null and undefined
    // -- null      = don't reference JSX pragma
    // -- undefined = not set, use default
    // eslint-disable-next-line eqeqeq
    providedOptions.jsxPragma === null
  ) {
    return null;
  }

  return providedOptions?.jsxPragma ?? DEFAULT_OPTIONS.jsxPragma;
}
function getJsxFragmentPragma(
  ast: Program,
  providedOptions?: PartialAnalyzeOptions,
): string | null {
  // search for a pragma comment in the docblock only
  // we do this for speed and simplicity
  if (ast.docblock) {
    const foundPragma = extractIdentifier(ast.docblock.directives.jsxFrag);
    if (foundPragma != null) {
      return foundPragma;
    }
  }

  return providedOptions?.jsxFragmentName ?? DEFAULT_OPTIONS.jsxFragmentName;
}

/**
 * Takes an AST and returns the analyzed scopes.
 */
function analyze(
  ast: Program,
  providedOptions?: PartialAnalyzeOptions,
): ScopeManager {
  const scopeManager = new ScopeManager({
    globalReturn: providedOptions?.globalReturn ?? DEFAULT_OPTIONS.globalReturn,
    sourceType: providedOptions?.sourceType ?? DEFAULT_OPTIONS.sourceType,
  });
  const referencer = new Referencer(
    {
      childVisitorKeys: FlowVisitorKeys,
      fbtSupport: providedOptions?.fbt ?? DEFAULT_OPTIONS.fbt,
      jsxPragma: getJsxPragma(ast, providedOptions),
      jsxFragmentName: getJsxFragmentPragma(ast, providedOptions),
    },
    scopeManager,
  );

  referencer.visit(ast);

  return scopeManager;
}

export type {AnalyzeOptions, PartialAnalyzeOptions};
export {analyze};<|MERGE_RESOLUTION|>--- conflicted
+++ resolved
@@ -61,14 +61,11 @@
    * Defaults to `true`.
    */
   enableExperimentalComponentSyntax?: boolean,
-<<<<<<< HEAD
-=======
 
   /**
    * Support experimental Flow match syntax
    */
   enableExperimentalFlowMatchSyntax?: boolean,
->>>>>>> 388376f0
 }>;
 type PartialAnalyzeOptions = $ReadOnly<Partial<AnalyzeOptions>>;
 
