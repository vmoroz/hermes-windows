--- conflicted
+++ resolved
@@ -21,8 +21,6 @@
   ESNode,
   Identifier,
   MemberExpression,
-  OptionalCallExpression,
-  OptionalMemberExpression,
   ObjectPattern,
   Property,
   RestElement,
@@ -81,33 +79,6 @@
   }
 
   //
-<<<<<<< HEAD
-  // Helpers
-  //
-
-  visitCallExpression(node: CallExpression | OptionalCallExpression): void {
-    // arguments are right hand nodes.
-    node.arguments.forEach(a => {
-      this.rightHandNodes.push(a);
-    });
-    this.visit(node.callee);
-  }
-
-  visitMemberExpression(
-    node: MemberExpression | OptionalMemberExpression,
-  ): void {
-    // Computed property's key is a right hand node.
-    if (node.computed === true) {
-      this.rightHandNodes.push(node.property);
-    }
-
-    // the object is only read, write to its property.
-    this.rightHandNodes.push(node.object);
-  }
-
-  //
-=======
->>>>>>> 299cc8f4
   // Visitors
   //
 
@@ -139,7 +110,11 @@
   }
 
   CallExpression(node: CallExpression): void {
-    this.visitCallExpression(node);
+    // arguments are right hand nodes.
+    node.arguments.forEach(a => {
+      this.rightHandNodes.push(a);
+    });
+    this.visit(node.callee);
   }
 
   Identifier(pattern: Identifier): void {
@@ -157,22 +132,13 @@
   }
 
   MemberExpression(node: MemberExpression): void {
-<<<<<<< HEAD
-    this.visitMemberExpression(node);
-  }
-=======
     // Computed property's key is a right hand node.
     if (node.computed === true) {
       this.rightHandNodes.push(node.property);
     }
->>>>>>> 299cc8f4
 
-  OptionalCallExpression(node: OptionalCallExpression): void {
-    this.visitCallExpression(node);
-  }
-
-  OptionalMemberExpression(node: OptionalMemberExpression): void {
-    this.visitMemberExpression(node);
+    // the object is only read, write to its property.
+    this.rightHandNodes.push(node.object);
   }
 
   ObjectPattern(pattern: ObjectPattern): void {
