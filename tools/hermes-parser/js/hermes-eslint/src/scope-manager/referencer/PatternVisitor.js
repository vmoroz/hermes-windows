--- conflicted
+++ resolved
@@ -43,13 +43,8 @@
   pattern: BindingName,
 ) => void;
 
-<<<<<<< HEAD
-// $FlowFixMe[deprecated-type]
-function isPattern(node: ESNode): boolean %checks {
-=======
 
 function isPattern(node: ESNode): boolean {
->>>>>>> 388376f0
   return (
     node.type === 'Identifier' ||
     node.type === 'ObjectPattern' ||
