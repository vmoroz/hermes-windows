--- conflicted
+++ resolved
@@ -29,11 +29,8 @@
     tokens: true,
     enableExperimentalComponentSyntax:
       options?.enableExperimentalComponentSyntax ?? true,
-<<<<<<< HEAD
-=======
     enableExperimentalFlowMatchSyntax:
       options?.enableExperimentalFlowMatchSyntax ?? false,
->>>>>>> 388376f0
   };
 
   try {
