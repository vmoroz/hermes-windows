{
  "name": "hermes-eslint",
<<<<<<< HEAD
  "version": "0.19.1",
=======
  "version": "0.22.0",
>>>>>>> 1edbe36c
  "description": "A custom parser for ESLint using the Hermes parser",
  "main": "dist/index.js",
  "license": "MIT",
  "repository": {
    "type": "git",
    "url": "git@github.com:facebook/hermes.git"
  },
  "files": [
    "dist",
    "LICENCE",
    "TYPESCRIPT_ESLINT_SCOPE_MANAGER_LICENSE",
    "README.md"
  ],
  "dependencies": {
    "esrecurse": "^4.3.0",
<<<<<<< HEAD
    "hermes-estree": "0.19.1",
    "hermes-parser": "0.19.1"
=======
    "hermes-estree": "0.22.0",
    "hermes-parser": "0.22.0"
>>>>>>> 1edbe36c
  }
}<|MERGE_RESOLUTION|>--- conflicted
+++ resolved
@@ -1,10 +1,6 @@
 {
   "name": "hermes-eslint",
-<<<<<<< HEAD
-  "version": "0.19.1",
-=======
   "version": "0.22.0",
->>>>>>> 1edbe36c
   "description": "A custom parser for ESLint using the Hermes parser",
   "main": "dist/index.js",
   "license": "MIT",
@@ -20,12 +16,7 @@
   ],
   "dependencies": {
     "esrecurse": "^4.3.0",
-<<<<<<< HEAD
-    "hermes-estree": "0.19.1",
-    "hermes-parser": "0.19.1"
-=======
     "hermes-estree": "0.22.0",
     "hermes-parser": "0.22.0"
->>>>>>> 1edbe36c
   }
 }