/**
 * Copyright (c) Meta Platforms, Inc. and affiliates.
 *
 * This source code is licensed under the MIT license found in the
 * LICENSE file in the root directory of this source tree.
 *
 * @flow strict-local
 * @format
 */

'use strict';

import type {ScopeManager} from '../src/scope-manager/ScopeManager';

import {parseForESLint} from '../src';
import {DefinitionType, ScopeType} from '../src';
import {verifyHasScopes} from '../__test_utils__/verifyHasScopes';

describe('Source type option', () => {
  test('script', () => {
    const {ast, scopeManager} = parseForESLint('Foo', {sourceType: 'script'});

    expect(ast.sourceType).toEqual('script');
    expect(scopeManager.scopes).toHaveLength(1);
    expect(scopeManager.scopes[0].type).toEqual(ScopeType.Global);
  });

  test('module', () => {
    const {ast, scopeManager} = parseForESLint('Foo', {sourceType: 'module'});

    expect(ast.sourceType).toEqual('module');
    expect(scopeManager.scopes).toHaveLength(2);
    expect(scopeManager.scopes[0].type).toEqual(ScopeType.Global);
    expect(scopeManager.scopes[1].type).toEqual(ScopeType.Module);
  });

  test('defaults to module', () => {
    const {ast, scopeManager} = parseForESLint('Foo');

    expect(ast.sourceType).toEqual('module');
    expect(scopeManager.scopes).toHaveLength(2);
    expect(scopeManager.scopes[0].type).toEqual(ScopeType.Global);
    expect(scopeManager.scopes[1].type).toEqual(ScopeType.Module);
  });
});

describe('Type and value references', () => {
  function verifyValueAndTypeReferences(
    code: string,
    name: string,
    definitionType: 'ClassName' | 'Enum',
  ) {
    test(code, () => {
      const {scopeManager} = parseForESLint(code);

      // Verify that scope contains a single variable
      const scope = scopeManager.scopes[1];
      expect(scope.variables).toHaveLength(1);
      const variable = scope.variables[0];

      // Verify that variable has correct name and definition type
      expect(variable.name).toEqual(name);
      expect(variable.defs).toHaveLength(1);
      expect(variable.defs[0].type).toEqual(definitionType);

      // Variable has both a value and type reference
      expect(variable.references).toHaveLength(2);
      expect(variable.references[0].isValueReference).toBe(true);
      expect(variable.references[0].isTypeReference).toBe(false);
      expect(variable.references[1].isValueReference).toBe(false);
      expect(variable.references[1].isTypeReference).toBe(true);
    });
  }

  verifyValueAndTypeReferences(
    `
      class C {}
      (C: Class<C>);
    `,
    'C',
    DefinitionType.ClassName,
  );
  verifyValueAndTypeReferences(
    `
      enum E {
        A
      }
      (E.A: E);
    `,
    'E',
    DefinitionType.Enum,
  );
});

describe('Type definitions', () => {
  function verifyTypeDefinition(scopeManager: ScopeManager) {
    // Verify there is a module scope, variable, and reference
    expect(scopeManager.scopes).toHaveLength(2);

    const scope = scopeManager.scopes[1];
    expect(scope.type).toEqual(ScopeType.Module);
    expect(scope.variables).toHaveLength(1);
    expect(scope.references).toHaveLength(1);

    const variable = scope.variables[0];
    const reference = scope.references[0];
    expect(variable.name).toEqual('T');

    // Verify that reference is resolved
    expect(variable.references).toHaveLength(1);
    expect(variable.references[0]).toBe(reference);
    expect(reference.resolved).toBe(variable);
    expect(reference.isTypeReference).toBe(true);
    expect(reference.isReadOnly()).toBe(true);

    // Verify there is one TypeDefinition
    expect(variable.defs).toHaveLength(1);
    expect(variable.defs[0].type).toEqual(DefinitionType.Type);
  }

  describe('TypeAlias', () => {
    const {scopeManager} = parseForESLint(`
      type T = number;
      (1: T);
    `);
    verifyTypeDefinition(scopeManager);
  });

  describe('OpaqueType', () => {
    const {scopeManager} = parseForESLint(`
      opaque type T = number;
      (1: T);
    `);
    verifyTypeDefinition(scopeManager);
  });

  describe('InterfaceDeclaration', () => {
    const {scopeManager} = parseForESLint(`
      interface T {}
      (1: T);
    `);
    verifyTypeDefinition(scopeManager);
  });
});

describe('Enums', () => {
  test('Definition', () => {
    const {scopeManager} = parseForESLint(`
      enum E {}
      E;
    `);

    // Verify there is a module scope, variable, and reference
    expect(scopeManager.scopes).toHaveLength(2);

    const scope = scopeManager.scopes[1];
    expect(scope.type).toEqual(ScopeType.Module);
    expect(scope.variables).toHaveLength(1);
    expect(scope.references).toHaveLength(1);

    const variable = scope.variables[0];
    const reference = scope.references[0];
    expect(variable.name).toEqual('E');

    // Verify that reference is resolved
    expect(variable.references).toHaveLength(1);
    expect(variable.references[0]).toBe(reference);
    expect(reference.resolved).toBe(variable);
    expect(reference.isValueReference).toBe(true);

    // Verify there is one Enum definition
    expect(variable.defs).toHaveLength(1);
    expect(variable.defs[0].type).toEqual(DefinitionType.Enum);
    expect(variable.defs[0].node.type).toEqual('EnumDeclaration');
    expect(variable.defs[0].name).toMatchObject({
      type: 'Identifier',
      name: 'E',
    });
  });
});

describe('QualifiedTypeIdentifier', () => {
  test('References values', () => {
    const {scopeManager} = parseForESLint(`
      import * as Foo from 'Foo';
      (1: Foo.Bar);
    `);

    // Verify that scope contains single value reference to 'Foo'
    const scope = scopeManager.scopes[1];
    expect(scope.variables).toHaveLength(1);

    const variable = scope.variables[0];
    expect(variable.name).toEqual('Foo');
    expect(variable.references).toHaveLength(1);
    expect(variable.references[0].isValueReference).toBe(true);
    expect(variable.references[0].isTypeReference).toBe(true);
  });
  test('References types', () => {
    const {scopeManager} = parseForESLint(`
      import type Foo from 'Foo';
      (1: Foo.Bar);
    `);

    // Verify that scope contains single value reference to 'Foo'
    const scope = scopeManager.scopes[1];
    expect(scope.variables).toHaveLength(1);

    const variable = scope.variables[0];
    expect(variable.name).toEqual('Foo');
    expect(variable.references).toHaveLength(1);
    expect(variable.references[0].isValueReference).toBe(true);
    expect(variable.references[0].isTypeReference).toBe(true);
  });
});

describe('Identifiers not mistakenly treated as references', () => {
  function verifyHasReferences(
    code: string,
    references: Array<{count: number, name: string}>,
  ) {
    const {scopeManager} = parseForESLint(code);

    // Module scope should contain variables with the given reference counts
    const scope = scopeManager.scopes[1];
    expect(scope.variables).toHaveLength(references.length);

    for (let i = 0; i < references.length; i++) {
      const {name, count} = references[i];
      const variable = scope.variables[i];

      expect(variable.name).toEqual(name);
      expect({
        name: variable.name,
        count: variable.references.length,
      }).toEqual({
        name,
        count,
      });
    }
  }

  describe('Enum body', () => {
    verifyHasReferences(
      `
        import Foo from 'Foo';
        enum E {
          Foo
        }
      `,
      [
        {name: 'Foo', count: 0},
        {name: 'E', count: 0},
      ],
    );
  });

  describe('QualifiedTypeIdentifier', () => {
    verifyHasReferences(
      `
        import * as Foo from 'Foo';
        import Bar from 'Bar';
        import Baz from 'Baz';

        (1: Foo.Bar.Baz);
      `,
      [
        {name: 'Foo', count: 1},
        {name: 'Bar', count: 0},
        {name: 'Baz', count: 0},
      ],
    );
  });

  describe('ObjectTypeProperty', () => {
    verifyHasReferences(
      `
        import Foo from 'Foo';
        import type Bar from 'Bar';
        (1: { Foo: Bar });
      `,
      [
        {name: 'Foo', count: 0},
        {name: 'Bar', count: 1},
      ],
    );
  });

  describe('ObjectTypeIndexer', () => {
    verifyHasReferences(
      `
        import Foo from 'Foo';
        import type Bar from 'Bar';
        (1: { [Foo: Bar]: string });
      `,
      [
        {name: 'Foo', count: 0},
        {name: 'Bar', count: 1},
      ],
    );
  });

  describe('ObjectTypeInternalSlot', () => {
    verifyHasReferences(
      `
        import Foo from 'Foo';
        import type Bar from 'Bar';
        (1: { [[Foo]]: Bar });
      `,
      [
        {name: 'Foo', count: 0},
        {name: 'Bar', count: 1},
      ],
    );
  });

  describe('FunctionTypeParam', () => {
    verifyHasReferences(
      `
        import Foo from 'Foo';
        import type Bar from 'Bar';
        (1: (Foo: Bar) => void);
      `,
      [
        {name: 'Foo', count: 0},
        {name: 'Bar', count: 1},
      ],
    );
  });

  describe('MemberExpression', () => {
    verifyHasReferences(
      `
        import Foo from 'Foo';
        import Bar from 'Bar';
        Foo.Bar;
      `,
      [
        {name: 'Foo', count: 1},
        {name: 'Bar', count: 0},
      ],
    );
  });

  describe('OptionalMemberExpression', () => {
    verifyHasReferences(
      `
        import Foo from 'Foo';
        import Bar from 'Bar';
        Foo?.Bar;
      `,
      [
        {name: 'Foo', count: 1},
        {name: 'Bar', count: 0},
      ],
    );
  });

<<<<<<< HEAD
  test('CallExpression', () => {
=======
  describe('CallExpression', () => {
>>>>>>> b21aafbc
    verifyHasReferences(
      `
        import Foo from 'Foo';
        import Bar from 'Bar';
        import type Baz from 'Baz';

        Foo.Bar<Baz>();
        Bar<Baz>();
      `,
      [
        {name: 'Foo', count: 1},
        {name: 'Bar', count: 1},
        {name: 'Baz', count: 2},
      ],
    );
  });

<<<<<<< HEAD
  test('OptionalCallExpression', () => {
=======
  describe('OptionalCallExpression', () => {
>>>>>>> b21aafbc
    verifyHasReferences(
      `
        import Foo from 'Foo';
        import Bar from 'Bar';
        import type Baz from 'Baz';

        Foo.Bar?.<Baz>();
        Bar?.<Baz>();
      `,
      [
        {name: 'Foo', count: 1},
        {name: 'Bar', count: 1},
        {name: 'Baz', count: 2},
      ],
    );
  });

<<<<<<< HEAD
  test('ClassProperty', () => {
=======
  describe('PropertyDefinition', () => {
>>>>>>> b21aafbc
    verifyHasReferences(
      `
        import Foo from 'Foo';
        import type Bar from 'Bar';
        class C {
          Foo: Bar;
        }
      `,
      [
        {name: 'Foo', count: 0},
        {name: 'Bar', count: 1},
        {name: 'C', count: 0},
      ],
    );
  });
});

describe('Type parameters', () => {
  test('Definition creates Identifier node', () => {
    const {scopeManager} = parseForESLint(`type Foo<T> = T;`);

    // Type parameter defined in type scope
    const scope = scopeManager.scopes[2];
    expect(scope.type).toEqual(ScopeType.Type);

    // Definition contains Identifier with correct name and location
    const id = scope.variables[0].defs[0].name;
    expect(id.type === 'Identifier' && id.name).toEqual('T');
    expect(id.loc).toMatchObject({
      start: {
        line: 1,
        column: 9,
      },
      end: {
        line: 1,
        column: 10,
      },
    });
    expect(id.range).toEqual([9, 10]);
    expect(id.parent.type).toEqual('TypeParameter');
  });

  test('TypeScope not created if there are no type parameters', () => {
    const {scopeManager} = parseForESLint(`type T = T;`);

    expect(scopeManager.scopes).toHaveLength(2);
    expect(scopeManager.scopes[0].type).toEqual(ScopeType.Global);
    expect(scopeManager.scopes[1].type).toEqual(ScopeType.Module);
  });

  describe('TypeAlias', () => {
    // Type alias contains type parameter in Type scope
    verifyHasScopes(`type Foo<T> = T;`, [
      {
        type: ScopeType.Module,
        variables: [
          {
            name: 'Foo',
            type: DefinitionType.Type,
            referenceCount: 0,
          },
        ],
      },
      {
        type: ScopeType.Type,
        variables: [
          {
            name: 'T',
            type: DefinitionType.TypeParameter,
            referenceCount: 1,
          },
        ],
      },
    ]);
  });

  describe('OpaqueType', () => {
    // Opaque type contains type parameter in Type scope
    verifyHasScopes(`opaque type Foo<T> = T;`, [
      {
        type: ScopeType.Module,
        variables: [
          {
            name: 'Foo',
            type: DefinitionType.Type,
            referenceCount: 0,
          },
        ],
      },
      {
        type: ScopeType.Type,
        variables: [
          {
            name: 'T',
            type: DefinitionType.TypeParameter,
            referenceCount: 1,
          },
        ],
      },
    ]);
  });

  describe('InterfaceDeclaration', () => {
    // Interface declaration contains type parameter in Type scope
    verifyHasScopes(`interface Foo<T> { prop: T }`, [
      {
        type: ScopeType.Module,
        variables: [
          {
            name: 'Foo',
            type: DefinitionType.Type,
            referenceCount: 0,
          },
        ],
      },
      {
        type: ScopeType.Type,
        variables: [
          {
            name: 'T',
            type: DefinitionType.TypeParameter,
            referenceCount: 1,
          },
        ],
      },
    ]);
  });

  describe('FunctionTypeAnnotation', () => {
    // FunctionTypeAnnotation contains type parameter in Type scope
    verifyHasScopes(`(1: <T>(T) => void);`, [
      {
        type: ScopeType.Module,
        variables: [],
      },
      {
        type: ScopeType.Type,
        variables: [
          {
            name: 'T',
            type: DefinitionType.TypeParameter,
            referenceCount: 1,
          },
        ],
      },
    ]);
  });

  describe('DeclareClass', () => {
    // DeclareClass contains type parameter in Type scope
    verifyHasScopes(`declare class C<T> { prop: T }`, [
      {
        type: ScopeType.Module,
        variables: [
          {
            name: 'C',
            type: DefinitionType.ClassName,
            referenceCount: null,
          },
        ],
      },
      {
        type: ScopeType.Type,
        variables: [
          {
            name: 'T',
            type: DefinitionType.TypeParameter,
            referenceCount: 1,
          },
        ],
      },
    ]);
  });

  describe('FunctionDeclaration', () => {
    // Function contains type parameter in Function scope alongside value parameter
    verifyHasScopes(
      `
        function foo<T>(x) {
          (x: T);
        }
      `,
      [
        {
          type: ScopeType.Module,
          variables: [
            {
              name: 'foo',
              type: DefinitionType.FunctionName,
              referenceCount: 0,
            },
          ],
        },
        {
          type: ScopeType.Function,
          variables: [
            {
              type: null,
              name: 'arguments',
              referenceCount: 0,
            },
            {
              name: 'T',
              type: DefinitionType.TypeParameter,
              referenceCount: 1,
            },
            {
              name: 'x',
              type: DefinitionType.Parameter,
              referenceCount: 1,
            },
          ],
        },
      ],
    );
  });

  describe('FunctionExpression', () => {
    verifyHasScopes(
      `
        (function foo<T>(x) {
          (x: T);
        });
      `,
      [
        {
          type: ScopeType.Module,
          variables: [],
        },
        {
          type: ScopeType.FunctionExpressionName,
          variables: [
            {
              name: 'foo',
              type: DefinitionType.FunctionName,
              referenceCount: 0,
            },
          ],
        },
        {
          type: ScopeType.Function,
          variables: [
            {
              name: 'arguments',
              type: null,
              referenceCount: 0,
            },
            {
              name: 'T',
              type: DefinitionType.TypeParameter,
              referenceCount: 1,
            },
            {
              name: 'x',
              type: DefinitionType.Parameter,
              referenceCount: 1,
            },
          ],
        },
      ],
    );
  });

  describe('Class', () => {
    // Class contains type parameter in Class scope
    verifyHasScopes(
      `
        class C<T> {
          prop: T;
        }
      `,
      [
        {
          type: ScopeType.Module,
          variables: [
            {
              name: 'C',
              type: DefinitionType.ClassName,
              referenceCount: 0,
            },
          ],
        },
        {
          type: ScopeType.Class,
          variables: [
            {
              name: 'C',
              type: DefinitionType.ClassName,
              referenceCount: 0,
            },
            {
              name: 'T',
              type: DefinitionType.TypeParameter,
              referenceCount: 1,
            },
          ],
        },
      ],
    );
  });
});

describe('Flow type nodes in Patterns', () => {
  describe('Identifier', () => {
    verifyHasScopes(
      `
        type T = string;
        const A: T = '';
        (B: T) => {};
      `,
      [
        {
          type: ScopeType.Module,
          variables: [
            {
              name: 'T',
              type: DefinitionType.Type,
              // In variable declaration and function parameter
              referenceCount: 2,
            },
            {
              type: DefinitionType.Variable,
              name: 'A',
              referenceCount: 1,
            },
          ],
        },
        {
          type: ScopeType.Function,
          variables: [
            {
              type: DefinitionType.Parameter,
              name: 'B',
              referenceCount: 0,
            },
          ],
        },
      ],
    );
  });

  describe('ArrayPattern', () => {
    verifyHasScopes(
      `
        type T = string;
        const [A]: T = '';
        ([B]: T) => {};
      `,
      [
        {
          type: ScopeType.Module,
          variables: [
            {
              name: 'T',
              type: DefinitionType.Type,
              // In variable declaration and function parameter
              referenceCount: 2,
            },
            {
              type: DefinitionType.Variable,
              name: 'A',
              referenceCount: 1,
            },
          ],
        },
        {
          type: ScopeType.Function,
          variables: [
            {
              type: DefinitionType.Parameter,
              name: 'B',
              referenceCount: 0,
            },
          ],
        },
      ],
    );
  });

  describe('ObjectPattern', () => {
    verifyHasScopes(
      `
        type T = string;
        const {A}: T = '';
        ({B}: T) => {};
      `,
      [
        {
          type: ScopeType.Module,
          variables: [
            {
              name: 'T',
              type: DefinitionType.Type,
              // In variable declaration and function parameter
              referenceCount: 2,
            },
            {
              type: DefinitionType.Variable,
              name: 'A',
              referenceCount: 1,
            },
          ],
        },
        {
          type: ScopeType.Function,
          variables: [
            {
              type: DefinitionType.Parameter,
              name: 'B',
              referenceCount: 0,
            },
          ],
        },
      ],
    );
  });

  describe('RestElement', () => {
    verifyHasScopes(
      `
        type T = string;
        const [...A: T] = [];
        const {...B: T} = {};
      `,
      [
        {
          type: ScopeType.Module,
          variables: [
            {
              name: 'T',
              type: DefinitionType.Type,
              referenceCount: 2,
            },
            {
              type: DefinitionType.Variable,
              name: 'A',
              referenceCount: 1,
            },
            {
              type: DefinitionType.Variable,
              name: 'B',
              referenceCount: 1,
            },
          ],
        },
      ],
    );
  });

  describe('Nested patterns', () => {
    verifyHasScopes(
      `
        type T = string;
        const [A: T, B = (1: T), {C}: T]: T = [];
      `,
      [
        {
          type: ScopeType.Module,
          variables: [
            {
              name: 'T',
              type: DefinitionType.Type,
              referenceCount: 4,
            },
            {
              type: DefinitionType.Variable,
              name: 'A',
              referenceCount: 1,
            },
            {
              type: DefinitionType.Variable,
              name: 'B',
              // has 2 because it's being written to
              referenceCount: 2,
            },
            {
              type: DefinitionType.Variable,
              name: 'C',
              referenceCount: 1,
            },
          ],
        },
      ],
    );
  });
});

describe('Declare statements', () => {
  describe('DeclareTypeAlias', () => {
    verifyHasScopes(
      `
        declare type T = number;
        (1: T);
      `,
      [
        {
          type: ScopeType.Module,
          variables: [
            {
              name: 'T',
              type: DefinitionType.Type,
              referenceCount: 1,
            },
          ],
        },
      ],
    );
  });

  describe('DeclareOpaqueType', () => {
    verifyHasScopes(
      `
        declare opaque type T: number;
        (1: T);
      `,
      [
        {
          type: ScopeType.Module,
          variables: [
            {
              name: 'T',
              type: DefinitionType.Type,
              referenceCount: 1,
            },
          ],
        },
      ],
    );
  });

  describe('DeclareInterface', () => {
    verifyHasScopes(
      `
        declare interface I {};
        (1: I);
      `,
      [
        {
          type: ScopeType.Module,
          variables: [
            {
              name: 'I',
              type: DefinitionType.Type,
              referenceCount: 1,
            },
          ],
        },
      ],
    );
  });

  describe('DeclareVariable', () => {
    verifyHasScopes(`declare var Foo: typeof Foo;`, [
      {
        type: ScopeType.Module,
        variables: [
          {
            name: 'Foo',
            type: DefinitionType.Variable,
            referenceCount: 1,
          },
        ],
      },
    ]);
  });

  describe('DeclareFunction', () => {
    verifyHasScopes(
      `
        declare function Foo(): void;
        Foo();
      `,
      [
        {
          type: ScopeType.Module,
          variables: [
            {
              name: 'Foo',
              type: DefinitionType.FunctionName,
              referenceCount: 1,
            },
          ],
        },
      ],
    );
  });

  describe('DeclareClass', () => {
    verifyHasScopes(
      `
        declare class C {}
        new C();
      `,
      [
        {
          type: ScopeType.Module,
          variables: [
            {
              name: 'C',
              type: DefinitionType.ClassName,
              referenceCount: 1,
            },
          ],
        },
      ],
    );
  });

<<<<<<< HEAD
  test('DeclareModuleExports', () => {
=======
  describe('DeclareModuleExports', () => {
>>>>>>> b21aafbc
    verifyHasScopes(
      `
        import type {Foo} from 'foo';
        declare module.exports: Foo;
      `,
      [
        {
          type: ScopeType.Module,
          variables: [
            {
              name: 'Foo',
              type: DefinitionType.ImportBinding,
              referenceCount: 1,
            },
          ],
        },
      ],
    );
  });

<<<<<<< HEAD
  test('DeclareModule', () => {
=======
  describe('DeclareModule', () => {
>>>>>>> b21aafbc
    verifyHasScopes(
      `
        declare module Foo {
          declare var V: typeof V;
        }
      `,
      [
        {
          type: ScopeType.Module,
          variables: [],
        },
        {
          type: ScopeType.DeclareModule,
          variables: [
            {
              name: 'V',
              type: DefinitionType.Variable,
              referenceCount: 1,
            },
          ],
        },
      ],
    );
  });

  test('DeclareModule does not let definitions escape scope', () => {
    const {scopeManager} = parseForESLint(`
      declare module Foo {
        declare var V: string;
        declare type T = string;
      }

      (V: T);
    `);

    // All variables are defined in block scope within declare module scope
    expect(scopeManager.scopes).toHaveLength(3);

    expect(scopeManager.scopes[0].type).toEqual(ScopeType.Global);
    expect(scopeManager.scopes[0].variables).toHaveLength(0);

    expect(scopeManager.scopes[1].type).toEqual(ScopeType.Module);
    expect(scopeManager.scopes[1].variables).toHaveLength(0);

    expect(scopeManager.scopes[2].type).toEqual(ScopeType.DeclareModule);
    expect(scopeManager.scopes[2].variables).toHaveLength(2);

    // No references are resolved to the two variables in the declare module body
    const variables = scopeManager.scopes[2].variables;
    expect(variables[0].name).toEqual('V');
    expect(variables[0].references).toHaveLength(0);
    expect(variables[1].name).toEqual('T');
    expect(variables[1].references).toHaveLength(0);

    // Only the module scope contains references, however both are unresolved as they
    // cannot be resolved to the names defined within the declare module body.
    expect(scopeManager.scopes[0].references).toHaveLength(0);
    expect(scopeManager.scopes[1].references).toHaveLength(2);
    expect(scopeManager.scopes[2].references).toHaveLength(0);

    const references = scopeManager.scopes[1].references;
    expect(references[0].identifier.name).toEqual('V');
    expect(references[0].resolved).toBe(null);
    expect(references[1].identifier.name).toEqual('T');
    expect(references[1].resolved).toBe(null);
  });

<<<<<<< HEAD
  test('DeclareModule DeclareModuleExports', () => {
=======
  describe('DeclareModule DeclareModuleExports', () => {
>>>>>>> b21aafbc
    verifyHasScopes(
      `
        import {module, exports} from 'Foo';
        type T = string;

        declare module Foo {
          declare module.exports: T;
        }
      `,
      [
        {
          type: ScopeType.Module,
          variables: [
            {
              name: 'module',
              type: DefinitionType.ImportBinding,
              referenceCount: 0,
            },
            {
              name: 'exports',
              type: DefinitionType.ImportBinding,
              referenceCount: 0,
            },
            {
              name: 'T',
              type: DefinitionType.Type,
              referenceCount: 1,
            },
          ],
        },
        {
          type: ScopeType.DeclareModule,
          variables: [],
        },
      ],
    );
  });

<<<<<<< HEAD
  test('DeclareModule DeclareExportDeclaration', () => {
=======
  describe('DeclareModule DeclareExportDeclaration', () => {
>>>>>>> b21aafbc
    // Verify that all declare export nodes introduce a definition, with a single
    // additional reference in the declare module body.
    verifyHasScopes(
      `
        declare module Foo {
          declare export type T = string;
          declare export opaque type O: string;
          declare export interface I {}

          declare export var V: string;
          declare export class C {}
          declare export function F(T, O, I): void;

          declare export {V, C, F as T};
        }
      `,
      [
        {
          type: ScopeType.Module,
          variables: [],
        },
        {
          type: ScopeType.DeclareModule,
          variables: [
            {
              name: 'T',
              type: DefinitionType.Type,
              referenceCount: 1,
            },
            {
              name: 'O',
              type: DefinitionType.Type,
              referenceCount: 1,
            },
            {
              name: 'I',
              type: DefinitionType.Type,
              referenceCount: 1,
            },
            {
              name: 'V',
              type: DefinitionType.Variable,
              referenceCount: 1,
            },
            {
              name: 'C',
              type: DefinitionType.ClassName,
              referenceCount: 1,
            },
            {
              name: 'F',
              type: DefinitionType.FunctionName,
              referenceCount: 1,
            },
          ],
        },
      ],
    );
  });
});

describe('Flow specific properties visited on non-Flow nodes', () => {
  describe('Function', () => {
    // Return type is visited, but predicate is NOT visited
    verifyHasScopes(
      `
        type T = string;
        function foo(V): T %checks(V) {}
      `,
      [
        {
          type: ScopeType.Module,
          variables: [
            {
              name: 'T',
              type: DefinitionType.Type,
              referenceCount: 1,
            },
            {
              type: DefinitionType.FunctionName,
              name: 'foo',
              referenceCount: 0,
            },
          ],
        },
        {
          type: ScopeType.Function,
          variables: [
            {
              type: null,
              name: 'arguments',
              referenceCount: null,
            },
            {
              name: 'V',
              type: DefinitionType.Parameter,
              // NOT visited
              referenceCount: 0,
            },
          ],
        },
      ],
    );
  });

  describe('Class', () => {
    // Supertype parameters and implements are visited
    verifyHasScopes(
      `
        type T = string;
        class B implements T {}
        class C extends B<T> {}
      `,
      [
        {
          type: ScopeType.Module,
          variables: [
            {
              name: 'T',
              type: DefinitionType.Type,
              referenceCount: 2,
            },
            {
              name: 'B',
              type: DefinitionType.ClassName,
              referenceCount: 1,
            },
            {
              name: 'C',
              type: DefinitionType.ClassName,
              referenceCount: 0,
            },
          ],
        },
        {
          type: ScopeType.Class,
          variables: [
            {
              type: DefinitionType.ClassName,
              name: 'B',
              referenceCount: 0,
            },
          ],
        },
        {
          type: ScopeType.Class,
          variables: [
            {
              type: DefinitionType.ClassName,
              name: 'C',
              referenceCount: 0,
            },
          ],
        },
      ],
    );
  });
});

describe('PropertyDefinition', () => {
  describe('PropertyDefinition', () => {
    verifyHasScopes(
      `
        import Foo from 'Foo';
        import type Bar from 'Bar';
        import Baz from 'Baz';
        class C {
          [Foo]: Bar = Baz;
        }
      `,
      [
        {
          type: ScopeType.Module,
          variables: [
            {
              name: 'Foo',
              type: DefinitionType.ImportBinding,
              referenceCount: 1,
            },
            {
              name: 'Bar',
              type: DefinitionType.ImportBinding,
              referenceCount: 1,
            },
            {
              name: 'Baz',
              type: DefinitionType.ImportBinding,
              referenceCount: 1,
            },
            {
              name: 'C',
              type: DefinitionType.ClassName,
              referenceCount: 0,
            },
          ],
        },
        {
          type: ScopeType.Class,
          variables: [
            {
              name: 'C',
              type: DefinitionType.ClassName,
              referenceCount: 0,
            },
          ],
        },
        {
          type: ScopeType.ClassFieldInitializer,
          variables: [],
        },
      ],
    );
  });
});

describe('FunctionExpression', () => {
  describe('Function name not referenced in return type', () => {
    verifyHasScopes(`(function foo(): foo {});`, [
      {
        type: ScopeType.Module,
        variables: [],
      },
      {
        type: ScopeType.FunctionExpressionName,
        variables: [
          {
            name: 'foo',
            type: DefinitionType.FunctionName,
            referenceCount: 0,
          },
        ],
      },
      {
        type: ScopeType.Function,
        variables: [
          {
            name: 'arguments',
            type: null,
            referenceCount: 0,
          },
        ],
      },
    ]);
  });

  /*
  // TODO - Flow behaves very inconsistently here.
  //        it's not actually possible to write error-less flow
  //        code here, so for now we'll leave this rare (if ever)
  //        edge-case broken unless there's an actual usecase for it.
  type foo = 1;
  //   ^^^ no references - shadowed by the type parameter
  (function foo<foo>(a: foo): foo {
    //                  ^^^   ^^^ refers to the type param
    //                  ^^^ refers to the type param
      return (a: foo);
    //           ^^^ refers to the function name !!!
  })
  */
  test.skip('Function name shadows type parameter', () => {
    verifyHasScopes(
      `
        type foo = 1;
        (function foo<foo>(a: foo): foo {
            return (a: foo);
        })
      `,
      [
        {
          type: ScopeType.Module,
          variables: [
            {
              name: 'foo',
              type: DefinitionType.Type,
              referenceCount: 0,
            },
          ],
        },
        {
          type: ScopeType.FunctionExpressionName,
          variables: [
            {
              name: 'foo',
              type: DefinitionType.FunctionName,
              referenceCount: 1, // flow's weirdness
            },
            {
              name: 'foo',
              type: DefinitionType.TypeParameter,
              referenceCount: 2,
            },
          ],
        },
        {
          type: ScopeType.Function,
          variables: [
            {
              name: 'arguments',
              type: null,
              referenceCount: 0,
            },
          ],
        },
      ],
    );
  });
});

describe('This type annotation', () => {
  describe('Is not treated as a parameter', () => {
    verifyHasScopes(
      `
        function foo(this: string, param: number) {
          return this;
        }
      `,
      [
        {
          type: ScopeType.Module,
          variables: [
            {
              name: 'foo',
              type: DefinitionType.FunctionName,
              referenceCount: 0,
            },
          ],
        },
        {
          type: ScopeType.Function,
          variables: [
            {
              name: 'arguments',
              type: null,
              referenceCount: 0,
            },
            {
              name: 'param',
              type: DefinitionType.Parameter,
              referenceCount: 0,
            },
          ],
        },
      ],
    );
  });

  describe('Type annotation is still visited', () => {
    verifyHasScopes(
      `
        type T = string;
        function foo(this: T) {}
      `,
      [
        {
          type: ScopeType.Module,
          variables: [
            {
              name: 'T',
              type: DefinitionType.Type,
              referenceCount: 1,
            },
            {
              name: 'foo',
              type: DefinitionType.FunctionName,
              referenceCount: 0,
            },
          ],
        },
        {
          type: ScopeType.Function,
          variables: [
            {
              name: 'arguments',
              type: null,
              referenceCount: 0,
            },
          ],
        },
      ],
    );
  });

  describe('this annotation can reference generics', () => {
    describe('function decl', () => {
      verifyHasScopes(
        `
          function foo<This>(this: This) {}
        `,
        [
          {
            type: ScopeType.Module,
            variables: [
              {
                name: 'foo',
                type: DefinitionType.FunctionName,
                referenceCount: 0,
              },
            ],
          },
          {
            type: ScopeType.Function,
            variables: [
              {
                name: 'arguments',
                type: null,
                referenceCount: 0,
              },
              {
                name: 'This',
                type: DefinitionType.TypeParameter,
                referenceCount: 1,
              },
            ],
          },
        ],
      );
    });
    describe('function expr', () => {
      verifyHasScopes(
        `
          const foo = function <This>(this: This) {};
        `,
        [
          {
            type: ScopeType.Module,
            variables: [
              {
                name: 'foo',
                type: DefinitionType.Variable,
                referenceCount: 1,
              },
            ],
          },
          {
            type: ScopeType.Function,
            variables: [
              {
                name: 'arguments',
                type: null,
                referenceCount: 0,
              },
              {
                name: 'This',
                type: DefinitionType.TypeParameter,
                referenceCount: 1,
              },
            ],
          },
        ],
      );
    });
    describe('function type1', () => {
      verifyHasScopes(
        `
          type foo = <This>(this: This) => void;
        `,
        [
          {
            type: ScopeType.Module,
            variables: [
              {
                name: 'foo',
                type: DefinitionType.Type,
                referenceCount: 0,
              },
            ],
          },
          {
            type: ScopeType.Type,
            variables: [
              {
                name: 'This',
                type: DefinitionType.TypeParameter,
                referenceCount: 1,
              },
            ],
          },
        ],
      );
    });
    describe('function type2', () => {
      verifyHasScopes(
        `
          type foo<This> = (this: This) => void;
        `,
        [
          {
            type: ScopeType.Module,
            variables: [
              {
                name: 'foo',
                type: DefinitionType.Type,
                referenceCount: 0,
              },
            ],
          },
          {
            type: ScopeType.Type,
            variables: [
              {
                name: 'This',
                type: DefinitionType.TypeParameter,
                referenceCount: 1,
              },
            ],
          },
        ],
      );
    });
  });
});

describe('Imports', () => {
  describe('default', () => {
    describe('import type', () => {
      verifyHasScopes(
        `
          import type RefValue from 'foo';
          import type RefType from 'foo';
          const foo = RefValue;
          type T = RefType;
        `,
        [
          {
            type: ScopeType.Module,
            variables: [
              {
                name: 'RefValue',
                type: DefinitionType.ImportBinding,
                referenceCount: 0,
              },
              {
                name: 'RefType',
                type: DefinitionType.ImportBinding,
                referenceCount: 1,
              },
              {
                name: 'foo',
                type: DefinitionType.Variable,
                referenceCount: 1,
              },
              {
                name: 'T',
                type: DefinitionType.Type,
                referenceCount: 0,
              },
            ],
          },
        ],
      );
    });

    describe('import typeof', () => {
      verifyHasScopes(
        `
          import typeof RefValue from 'foo';
          import typeof RefType from 'foo';
          const foo = RefValue;
          type T = RefType;
        `,
        [
          {
            type: ScopeType.Module,
            variables: [
              {
                name: 'RefValue',
                type: DefinitionType.ImportBinding,
                referenceCount: 0,
              },
              {
                name: 'RefType',
                type: DefinitionType.ImportBinding,
                referenceCount: 1,
              },
              {
                name: 'foo',
                type: DefinitionType.Variable,
                referenceCount: 1,
              },
              {
                name: 'T',
                type: DefinitionType.Type,
                referenceCount: 0,
              },
            ],
          },
        ],
      );
    });

    describe('import value', () => {
      verifyHasScopes(
        `
          import RefValue from 'foo';
          import RefType from 'foo';
          const foo = RefValue;
          type T = RefType;
        `,
        [
          {
            type: ScopeType.Module,
            variables: [
              {
                name: 'RefValue',
                type: DefinitionType.ImportBinding,
                referenceCount: 1,
              },
              {
                name: 'RefType',
                type: DefinitionType.ImportBinding,
                referenceCount: 1,
              },
              {
                name: 'foo',
                type: DefinitionType.Variable,
                referenceCount: 1,
              },
              {
                name: 'T',
                type: DefinitionType.Type,
                referenceCount: 0,
              },
            ],
          },
        ],
      );
    });
  });

  describe('named', () => {
    describe('top-level', () => {
      describe('import type', () => {
        verifyHasScopes(
          `
            import type {RefValue} from 'foo';
            import type {RefType} from 'foo';
            const foo = RefValue;
            type T = RefType;
          `,
          [
            {
              type: ScopeType.Module,
              variables: [
                {
                  name: 'RefValue',
                  type: DefinitionType.ImportBinding,
                  referenceCount: 0,
                },
                {
                  name: 'RefType',
                  type: DefinitionType.ImportBinding,
                  referenceCount: 1,
                },
                {
                  name: 'foo',
                  type: DefinitionType.Variable,
                  referenceCount: 1,
                },
                {
                  name: 'T',
                  type: DefinitionType.Type,
                  referenceCount: 0,
                },
              ],
            },
          ],
        );
      });

      describe('import typeof', () => {
        verifyHasScopes(
          `
            import typeof {RefValue} from 'foo';
            import typeof {RefType} from 'foo';
            const foo = RefValue;
            type T = RefType;
          `,
          [
            {
              type: ScopeType.Module,
              variables: [
                {
                  name: 'RefValue',
                  type: DefinitionType.ImportBinding,
                  referenceCount: 0,
                },
                {
                  name: 'RefType',
                  type: DefinitionType.ImportBinding,
                  referenceCount: 1,
                },
                {
                  name: 'foo',
                  type: DefinitionType.Variable,
                  referenceCount: 1,
                },
                {
                  name: 'T',
                  type: DefinitionType.Type,
                  referenceCount: 0,
                },
              ],
            },
          ],
        );
      });

      describe('import value', () => {
        verifyHasScopes(
          `
            import {RefValue} from 'foo';
            import {RefType} from 'foo';
            const foo = RefValue;
            type T = RefType;
          `,
          [
            {
              type: ScopeType.Module,
              variables: [
                {
                  name: 'RefValue',
                  type: DefinitionType.ImportBinding,
                  referenceCount: 1,
                },
                {
                  name: 'RefType',
                  type: DefinitionType.ImportBinding,
                  referenceCount: 1,
                },
                {
                  name: 'foo',
                  type: DefinitionType.Variable,
                  referenceCount: 1,
                },
                {
                  name: 'T',
                  type: DefinitionType.Type,
                  referenceCount: 0,
                },
              ],
            },
          ],
        );
      });
    });

    describe('inline', () => {
      describe('import type', () => {
        verifyHasScopes(
          `
            import {type RefValue} from 'foo';
            import {type RefType} from 'foo';
            const foo = RefValue;
            type T = RefType;
          `,
          [
            {
              type: ScopeType.Module,
              variables: [
                {
                  name: 'RefValue',
                  type: DefinitionType.ImportBinding,
                  referenceCount: 0,
                },
                {
                  name: 'RefType',
                  type: DefinitionType.ImportBinding,
                  referenceCount: 1,
                },
                {
                  name: 'foo',
                  type: DefinitionType.Variable,
                  referenceCount: 1,
                },
                {
                  name: 'T',
                  type: DefinitionType.Type,
                  referenceCount: 0,
                },
              ],
            },
          ],
        );
      });

      describe('import typeof', () => {
        verifyHasScopes(
          `
            import {typeof RefValue} from 'foo';
            import {typeof RefType} from 'foo';
            const foo = RefValue;
            type T = RefType;
          `,
          [
            {
              type: ScopeType.Module,
              variables: [
                {
                  name: 'RefValue',
                  type: DefinitionType.ImportBinding,
                  referenceCount: 0,
                },
                {
                  name: 'RefType',
                  type: DefinitionType.ImportBinding,
                  referenceCount: 1,
                },
                {
                  name: 'foo',
                  type: DefinitionType.Variable,
                  referenceCount: 1,
                },
                {
                  name: 'T',
                  type: DefinitionType.Type,
                  referenceCount: 0,
                },
              ],
            },
          ],
        );
      });
    });
  });

  describe('namespace', () => {
    verifyHasScopes(
      `
        import * as RefValue from 'foo';
        import * as RefType from 'foo';
        const foo = RefValue;
        type T = RefType;
      `,
      [
        {
          type: ScopeType.Module,
          variables: [
            {
              name: 'RefValue',
              type: DefinitionType.ImportBinding,
              referenceCount: 1,
            },
            {
              name: 'RefType',
              type: DefinitionType.ImportBinding,
              referenceCount: 1,
            },
            {
              name: 'foo',
              type: DefinitionType.Variable,
              referenceCount: 1,
            },
            {
              name: 'T',
              type: DefinitionType.Type,
              referenceCount: 0,
            },
          ],
        },
      ],
    );
  });
});<|MERGE_RESOLUTION|>--- conflicted
+++ resolved
@@ -356,11 +356,7 @@
     );
   });
 
-<<<<<<< HEAD
-  test('CallExpression', () => {
-=======
   describe('CallExpression', () => {
->>>>>>> b21aafbc
     verifyHasReferences(
       `
         import Foo from 'Foo';
@@ -378,11 +374,7 @@
     );
   });
 
-<<<<<<< HEAD
-  test('OptionalCallExpression', () => {
-=======
   describe('OptionalCallExpression', () => {
->>>>>>> b21aafbc
     verifyHasReferences(
       `
         import Foo from 'Foo';
@@ -400,11 +392,7 @@
     );
   });
 
-<<<<<<< HEAD
-  test('ClassProperty', () => {
-=======
   describe('PropertyDefinition', () => {
->>>>>>> b21aafbc
     verifyHasReferences(
       `
         import Foo from 'Foo';
@@ -1013,11 +1001,7 @@
     );
   });
 
-<<<<<<< HEAD
-  test('DeclareModuleExports', () => {
-=======
   describe('DeclareModuleExports', () => {
->>>>>>> b21aafbc
     verifyHasScopes(
       `
         import type {Foo} from 'foo';
@@ -1038,11 +1022,7 @@
     );
   });
 
-<<<<<<< HEAD
-  test('DeclareModule', () => {
-=======
   describe('DeclareModule', () => {
->>>>>>> b21aafbc
     verifyHasScopes(
       `
         declare module Foo {
@@ -1110,11 +1090,7 @@
     expect(references[1].resolved).toBe(null);
   });
 
-<<<<<<< HEAD
-  test('DeclareModule DeclareModuleExports', () => {
-=======
   describe('DeclareModule DeclareModuleExports', () => {
->>>>>>> b21aafbc
     verifyHasScopes(
       `
         import {module, exports} from 'Foo';
@@ -1153,11 +1129,7 @@
     );
   });
 
-<<<<<<< HEAD
-  test('DeclareModule DeclareExportDeclaration', () => {
-=======
   describe('DeclareModule DeclareExportDeclaration', () => {
->>>>>>> b21aafbc
     // Verify that all declare export nodes introduce a definition, with a single
     // additional reference in the declare module body.
     verifyHasScopes(
