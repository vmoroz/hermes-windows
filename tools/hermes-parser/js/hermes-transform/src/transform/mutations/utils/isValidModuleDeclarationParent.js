/**
 * Copyright (c) Meta Platforms, Inc. and affiliates.
 *
 * This source code is licensed under the MIT license found in the
 * LICENSE file in the root directory of this source tree.
 *
 * @flow strict-local
 * @noformat
 */

import type {
  ESNode,
  // Used in flow comments
  // eslint-disable-next-line no-unused-vars
  ExportAllDeclaration,
  // Used in flow comments
  // eslint-disable-next-line no-unused-vars
  ExportDefaultDeclaration,
  // Used in flow comments
  // eslint-disable-next-line no-unused-vars
  ExportNamedDeclaration,
  // Used in flow comments
  // eslint-disable-next-line no-unused-vars
  ImportDeclaration,
  ModuleDeclaration,
  Statement,
} from 'hermes-estree';
import type {DetachedNode} from '../../../detachedNode';

<<<<<<< HEAD
// $FlowFixMe[deprecated-type]
function isModuleDeclaration(node: ESNode): boolean %checks {
=======
function isModuleDeclaration(node: ESNode) /*: node is (
  | ImportDeclaration
  | ExportNamedDeclaration
  | ExportDefaultDeclaration
  | ExportAllDeclaration
) */ {
>>>>>>> 388376f0
  return (
    node.type === 'ImportDeclaration' ||
    node.type === 'ExportNamedDeclaration' ||
    node.type === 'ExportDefaultDeclaration' ||
    node.type === 'ExportAllDeclaration'
  );
}

export function isValidModuleDeclarationParent(
  target: ESNode,
  nodesToInsertOrReplace: $ReadOnlyArray<
    DetachedNode<ModuleDeclaration | Statement>,
  >,
): boolean {
  if (
    target.type === 'Program' ||
    (target.type === 'BlockStatement' && target.parent.type === 'DeclareModule')
  ) {
    return true;
  }

  for (const node of nodesToInsertOrReplace) {
    if (
      !isModuleDeclaration(
        // $FlowExpectedError[incompatible-cast]
        (node: ESNode),
      )
    ) {
      continue;
    }

    return false;
  }

  return true;
}<|MERGE_RESOLUTION|>--- conflicted
+++ resolved
@@ -27,17 +27,12 @@
 } from 'hermes-estree';
 import type {DetachedNode} from '../../../detachedNode';
 
-<<<<<<< HEAD
-// $FlowFixMe[deprecated-type]
-function isModuleDeclaration(node: ESNode): boolean %checks {
-=======
 function isModuleDeclaration(node: ESNode) /*: node is (
   | ImportDeclaration
   | ExportNamedDeclaration
   | ExportDefaultDeclaration
   | ExportAllDeclaration
 ) */ {
->>>>>>> 388376f0
   return (
     node.type === 'ImportDeclaration' ||
     node.type === 'ExportNamedDeclaration' ||
