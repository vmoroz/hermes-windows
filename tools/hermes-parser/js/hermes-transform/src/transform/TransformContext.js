/**
 * Copyright (c) Meta Platforms, Inc. and affiliates.
 *
 * This source code is licensed under the MIT license found in the
 * LICENSE file in the root directory of this source tree.
 *
 * @flow strict-local
 * @format
 */

import type {
  ClassMember,
  Comment,
  ESNode,
  Expression,
  FunctionParameter,
  ModuleDeclaration,
  Statement,
  TypeAnnotationType,
} from 'hermes-estree';
import type {DetachedNode, MaybeDetachedNode} from '../detachedNode';
import type {TransformCloneSignatures} from '../generated/TransformCloneSignatures';
import type {TransformModifySignatures} from '../generated/TransformModifySignatures';
import type {TransformReplaceSignatures} from '../generated/TransformReplaceSignatures';
import type {TraversalContext} from '../traverse/traverse';
import type {AddCommentsMutation} from './mutations/AddComments';
import type {CloneCommentsToMutation} from './mutations/CloneCommentsTo';
import type {InsertStatementMutation} from './mutations/InsertStatement';
import type {RemoveCommentMutation} from './mutations/RemoveComment';
import type {RemoveNodeMutation} from './mutations/RemoveNode';
import type {RemoveStatementMutation} from './mutations/RemoveStatement';
import type {ReplaceNodeMutation} from './mutations/ReplaceNode';
import type {
  ReplaceStatementWithManyMutation,
  ReplaceStatementWithManyMutationNodes,
} from './mutations/ReplaceStatementWithMany';

<<<<<<< HEAD
import {deepCloneNode, shallowCloneNode} from '../detachedNode';
=======
import {asDetachedNode, deepCloneNode, shallowCloneNode} from '../detachedNode';
>>>>>>> 299cc8f4
import {
  CommentPlacement,
  getCommentsForNode,
  isLeadingComment,
  isTrailingComment,
} from './comments/comments';
import {createAddCommentsMutation} from './mutations/AddComments';
import {createCloneCommentsToMutation} from './mutations/CloneCommentsTo';
import {createInsertStatementMutation} from './mutations/InsertStatement';
import {createRemoveCommentMutation} from './mutations/RemoveComment';
import {createRemoveNodeMutation} from './mutations/RemoveNode';
import {createRemoveStatementMutation} from './mutations/RemoveStatement';
import {createReplaceNodeMutation} from './mutations/ReplaceNode';
import {createReplaceStatementWithManyMutation} from './mutations/ReplaceStatementWithMany';

type Mutation = $ReadOnly<
  | AddCommentsMutation
  | CloneCommentsToMutation
  | InsertStatementMutation
  | RemoveCommentMutation
  | RemoveNodeMutation
  | RemoveStatementMutation
  | ReplaceNodeMutation
  | ReplaceStatementWithManyMutation,
>;

type SingleOrArray<+T> = T | $ReadOnlyArray<T>;

type ReplaceNodeOptions = $ReadOnly<{
  /**
   * Moves the comments from the target node to the nodetoReplaceWith.
   * Note that this does not *clone* comments, it moves them and clears out
   * the target node's comments afterward.
   */
  keepComments?: boolean,
}>;

type TransformCloneAPIs = $ReadOnly<{
  /**
   * Shallowly clones the given node.
   *
   * !!! Be careful about using this !!!
   * This does not clone children nodes. This means that if you keep
   * the original node in the AST then you will have two trees in the
   * AST which refer to the exact same node objects; which will lead
   * to ***undefined*** behaviour.
   *
   * You should only use this if:
   * 1) the node is a simple leaf (eg literals, identifiers, etc)
   * 2) you are 100% removing the original node from the AST
   *
   * If you want to literally duplicate a node to place somewhere else
   * in the AST, then use `deepCloneNode` instead.
   */
  shallowCloneNode: {
    <T: ESNode>(node: T): DetachedNode<T>,
    <T: ESNode>(node: ?T): DetachedNode<T> | null,
  },

  /**
   * Shallowly clones the given node and applies the given overrides.
   * {@see shallowCloneNode}
   */
  shallowCloneNodeWithOverrides: TransformCloneSignatures,

  /**
   * {@see shallowCloneNode}
   */
  shallowCloneArray: {
    <T: ESNode>(node: $ReadOnlyArray<T>): $ReadOnlyArray<DetachedNode<T>>,
    <T: ESNode>(node: ?$ReadOnlyArray<T>): ?$ReadOnlyArray<DetachedNode<T>>,
    <T: ESNode>(node: $ReadOnlyArray<?T>): $ReadOnlyArray<DetachedNode<?T>>,
    <T: ESNode>(node: ?$ReadOnlyArray<?T>): ?$ReadOnlyArray<DetachedNode<?T>>,
  },

  /**
   * Deeply clones the node and all its children.
   *
   * !!! Be careful about using this !!!
   * Because this is a deep clone, using it high up in the AST can
   * result in a lot of work being done.
   */
  deepCloneNode: {
    <T: ESNode>(node: T): DetachedNode<T>,
    <T: ESNode>(node: ?T): DetachedNode<T> | null,
  },

  /**
   * Deeply clones the node and all its children, then applies the
   * given overrides.
   * {@see deepCloneNode}
   */
  deepCloneNodeWithOverrides: TransformCloneSignatures,
}>;

type TransformCommentAPIs = $ReadOnly<{
  /**
   * Gets all of the comments attached to the given node.
   */
  getComments: (node: ESNode) => Array<Comment>,

  /**
   * Gets the leading comments attached to the given node.
   */
  getLeadingComments: (node: ESNode) => Array<Comment>,

  /**
   * Gets the trailing comments attached to the given node.
   */
  getTrailingComments: (node: ESNode) => Array<Comment>,

  /**
   * Clones all of the comments from the target node to the destination node.
   * As its name suggest - this will clone the comments, duplicating them
   * entirely. It will not remove the comments from the target node afterward.
   */
  cloneCommentsTo: (
    target: ESNode,
    destination: MaybeDetachedNode<ESNode>,
  ) => void,

  /**
   * Add comments on the line before a specified node.
   */
  addLeadingComments: (
    node: MaybeDetachedNode<ESNode>,
    comments: SingleOrArray<Comment>,
  ) => void,

  /**
   * Add comments inline before a specified node.
   */
  addLeadingInlineComments: (
    node: MaybeDetachedNode<ESNode>,
    comments: SingleOrArray<Comment>,
  ) => void,

  /**
<<<<<<< HEAD
   * Add comments inline before a specified node.
   */
  addLeadingInlineComments: (
    node: ESNode | DetachedNode<ESNode>,
    comments: SingleOrArray<Comment>,
  ) => void,

  /**
=======
>>>>>>> 299cc8f4
   * Add comments on the line after a specified node.
   */
  addTrailingComments: (
    node: MaybeDetachedNode<ESNode>,
    comments: SingleOrArray<Comment>,
  ) => void,

  /**
   * Add comments inline after a specified node.
   */
  addTrailingInlineComments: (
    node: MaybeDetachedNode<ESNode>,
    comments: SingleOrArray<Comment>,
  ) => void,

  /**
   * Add comments inline after a specified node.
   */
  addTrailingInlineComments: (
    node: ESNode | DetachedNode<ESNode>,
    comments: SingleOrArray<Comment>,
  ) => void,

  /**
   * Removes the specified comments
   */
  removeComments: (comments: SingleOrArray<Comment>) => void,
}>;

type TransformInsertAPIs = $ReadOnly<{
  /**
   * Insert `nodeToInsert` after the `target` statement.
   * The inserted nodes will be kept in the order given.
   */
  insertAfterStatement: (
    target: InsertStatementMutation['target'],
    nodeToInsert: SingleOrArray<
      MaybeDetachedNode<InsertStatementMutation['target']>,
    >,
  ) => void,

  /**
   * Insert `nodeToInsert` before the `target` statement.
   * The inserted nodes will be kept in the order given.
   */
  insertBeforeStatement: (
    target: InsertStatementMutation['target'],
    nodeToInsert: SingleOrArray<
      MaybeDetachedNode<InsertStatementMutation['target']>,
    >,
  ) => void,
}>;

type TransformModifyAPIs = $ReadOnly<{
  /**
   * Modifies a given node in place.
   * This is equivalent to doing a replace with a shallow clone with overrides.
   */
  modifyNodeInPlace: TransformModifySignatures,
}>;

type TransformRemoveAPIs = $ReadOnly<{
  /**
   * Removes a given node from the AST.
   * The set of thigns that can be removed is intentionally restricted by types.
   * This represents the set of "misc nodes" that are known to be safe to remove without outright breaking the AST.
   */
  removeNode: (node: RemoveNodeMutation['node']) => void,

  /**
   * Removes a given statement from the AST.
   */
  removeStatement: (node: RemoveStatementMutation['node']) => void,
}>;

type TransformReplaceAPIs = $ReadOnly<{
  /**
   * Replace the `target` node with the `nodeToReplaceWith` node.
   * This simply does an in-place replacement in the AST.
   */
  replaceNode: {
    // Expressions may be replaced with other expressions
    (
      target: Expression,
      nodeToReplaceWith: MaybeDetachedNode<Expression>,
      options?: ReplaceNodeOptions,
    ): void,
    // Module declarations may be replaced with statements or other module declarations
    (
      target: ModuleDeclaration,
      nodeToReplaceWith: MaybeDetachedNode<ModuleDeclaration | Statement>,
      options?: ReplaceNodeOptions,
    ): void,
    // Statement maybe be replaced with statements or module declarations
    (
      target: Statement,
      nodeToReplaceWith: MaybeDetachedNode<ModuleDeclaration | Statement>,
      options?: ReplaceNodeOptions,
    ): void,
    // Types maybe be replaced with other types
    (
      target: TypeAnnotationType,
      nodeToReplaceWith: MaybeDetachedNode<TypeAnnotationType>,
      options?: ReplaceNodeOptions,
    ): void,
    // Class members may be replaced with other class members
    (
      target: ClassMember,
      nodeToReplaceWith: MaybeDetachedNode<ClassMember>,
      options?: ReplaceNodeOptions,
    ): void,
    // Function params amy be replace with other function params
    (
      target: FunctionParameter,
      nodeToReplaceWith: MaybeDetachedNode<FunctionParameter>,
      options?: ReplaceNodeOptions,
    ): void,
  } & TransformReplaceSignatures, // allow like-for-like replacements as well

  /**
   * Replaces the `target` node with all of the `nodesToReplaceWith` nodes.
   * The nodes will be kept in the order given.
   */
  replaceStatementWithMany: (
    target: ReplaceStatementWithManyMutation['target'],
    nodesToReplaceWith: $ReadOnlyArray<
      MaybeDetachedNode<ReplaceStatementWithManyMutationNodes>,
    >,
    options?: {
      /**
       * Moves the comments from the target node to the first node in the array.
       * Note that this does not *clone* comments, it moves them and clears out
       * the target node's comments afterward.
       */
      keepComments?: boolean,
    },
  ) => void,
}>;

export type TransformContextAdditions = $ReadOnly<{
  mutations: $ReadOnlyArray<Mutation>,
  astWasMutated: boolean,

  ...TransformCommentAPIs,
  ...TransformCloneAPIs,
  ...TransformInsertAPIs,
  ...TransformModifyAPIs,
  ...TransformRemoveAPIs,
  ...TransformReplaceAPIs,
}>;
export type TransformContext = TraversalContext<TransformContextAdditions>;

export function getTransformContext(): TransformContextAdditions {
  /**
   * The mutations in order of collection.
   */
  const mutations: Array<Mutation> = [];
  function pushMutation(mutation: ?Mutation): void {
    if (mutation != null) {
      mutations.push(mutation);
    }
  }

  const cloneAPIs: TransformCloneAPIs = {
    shallowCloneNode: ((
      node: ?ESNode,
    ): // $FlowExpectedError[incompatible-cast]
    ?DetachedNode<ESNode> => {
      if (node == null) {
        return null;
      }

      return shallowCloneNode(node, {});
    }: TransformCloneAPIs['shallowCloneNode']),

    shallowCloneNodeWithOverrides: ((
      node: ?ESNode,
<<<<<<< HEAD
      newProps?: $ReadOnly<{...}>,
    ): ?DetachedNode<ESNode> => {
=======
      newProps?: $ReadOnly<{...}> = {},
    ): // $FlowExpectedError[incompatible-cast]
    // $FlowExpectedError[prop-missing]
    ?DetachedNode<ESNode> => {
>>>>>>> 299cc8f4
      if (node == null) {
        return null;
      }

      return shallowCloneNode(node, newProps);
    }: TransformCloneAPIs['shallowCloneNodeWithOverrides']),

    shallowCloneArray: (<T: ESNode>(
      nodes: ?$ReadOnlyArray<?T>,
    ): // $FlowExpectedError[incompatible-cast]
    ?$ReadOnlyArray<DetachedNode<?ESNode>> => {
      if (nodes == null) {
        return null;
      }

      return nodes.map(node => {
        if (node == null) {
          // $FlowExpectedError[incompatible-call]
          return node;
        }
        return shallowCloneNode<T>(node, {});
      });
    }: TransformCloneAPIs['shallowCloneArray']),

    deepCloneNode: ((
      node: ?ESNode,
    ): // $FlowExpectedError[incompatible-cast]
    ?DetachedNode<ESNode> => {
      if (node == null) {
        return null;
      }

      return deepCloneNode(node, {});
    }: TransformCloneAPIs['deepCloneNode']),

    deepCloneNodeWithOverrides: ((
      node: ?ESNode,
<<<<<<< HEAD
      newProps?: $ReadOnly<{...}>,
    ): ?DetachedNode<ESNode> => {
=======
      newProps?: $ReadOnly<{...}> = {},
    ): // $FlowExpectedError[incompatible-cast]
    // $FlowExpectedError[prop-missing]
    ?DetachedNode<ESNode> => {
>>>>>>> 299cc8f4
      if (node == null) {
        return null;
      }

      return deepCloneNode(node, newProps);
    }: TransformCloneAPIs['deepCloneNodeWithOverrides']),
  };
  const commentAPIs: TransformCommentAPIs = {
    getComments: ((node): Array<Comment> => {
      return [...getCommentsForNode(node)];
    }: TransformCommentAPIs['getComments']),

    getLeadingComments: ((node): Array<Comment> => {
      return getCommentsForNode(node).filter(isLeadingComment);
    }: TransformCommentAPIs['getLeadingComments']),

    getTrailingComments: ((node): Array<Comment> => {
      return getCommentsForNode(node).filter(isTrailingComment);
    }: TransformCommentAPIs['getTrailingComments']),

    cloneCommentsTo: ((target, destination): void => {
      pushMutation(createCloneCommentsToMutation(target, destination));
    }: TransformCommentAPIs['cloneCommentsTo']),

    addLeadingComments: ((node, comments): void => {
      pushMutation(
        createAddCommentsMutation(
          node,
          toArray(comments).map(comment => ({
            comment,
            placement: CommentPlacement.LEADING_OWN_LINE,
          })),
        ),
      );
    }: TransformCommentAPIs['addLeadingComments']),

    addLeadingInlineComments: ((node, comments): void => {
      pushMutation(
        createAddCommentsMutation(
          node,
          toArray(comments).map(comment => ({
            comment,
            placement: CommentPlacement.LEADING_INLINE,
          })),
        ),
      );
    }: TransformCommentAPIs['addLeadingInlineComments']),

    addTrailingComments: ((node, comments): void => {
      pushMutation(
        createAddCommentsMutation(
          node,
          toArray(comments).map(comment => ({
            comment,
            placement: CommentPlacement.TRAILING_OWN_LINE,
          })),
        ),
      );
    }: TransformCommentAPIs['addTrailingComments']),

    addTrailingInlineComments: ((node, comments): void => {
      pushMutation(
        createAddCommentsMutation(
          node,
          toArray(comments).map(comment => ({
            comment,
            placement: CommentPlacement.TRAILING_INLINE,
          })),
        ),
      );
    }: TransformCommentAPIs['addTrailingInlineComments']),

    removeComments: ((comments): void => {
      toArray(comments).forEach(comment => {
        pushMutation(createRemoveCommentMutation(comment));
      });
    }: TransformCommentAPIs['removeComments']),
  };
  const insertAPIs: TransformInsertAPIs = {
    insertAfterStatement: ((target, nodesToInsert): void => {
      pushMutation(
        createInsertStatementMutation(
          'after',
          target,
          toArray(nodesToInsert).map(n =>
            asDetachedNode(n, {useDeepClone: true}),
          ),
        ),
      );
    }: TransformInsertAPIs['insertBeforeStatement']),

    insertBeforeStatement: ((target, nodesToInsert): void => {
      pushMutation(
        createInsertStatementMutation(
          'before',
          target,
          toArray(nodesToInsert).map(n =>
            asDetachedNode(n, {useDeepClone: true}),
          ),
        ),
      );
    }: TransformInsertAPIs['insertBeforeStatement']),
  };
  const removeAPIs: TransformRemoveAPIs = {
    removeNode: ((node): void => {
      pushMutation(createRemoveNodeMutation(node));
    }: TransformRemoveAPIs['removeNode']),

    removeStatement: ((node): void => {
      pushMutation(createRemoveStatementMutation(node));
    }: TransformRemoveAPIs['removeStatement']),
  };
  const replaceAPIs: TransformReplaceAPIs = {
    replaceNode: ((
      target: ESNode,
<<<<<<< HEAD
      nodeToReplaceWith: DetachedNode<ESNode>,
=======
      nodeToReplaceWith: MaybeDetachedNode<ESNode>,
>>>>>>> 299cc8f4
      options?: ReplaceNodeOptions,
    ): void => {
      pushMutation(
        createReplaceNodeMutation(
          target,
          asDetachedNode(nodeToReplaceWith),
          options,
        ),
      );
    }: TransformReplaceAPIs['replaceNode']),

    replaceStatementWithMany: ((
      target,
      nodesToReplaceWith,
      options?: ReplaceNodeOptions,
    ): void => {
      pushMutation(
        createReplaceStatementWithManyMutation(
          target,
          nodesToReplaceWith.map(n => asDetachedNode(n)),
          options,
        ),
      );
    }: TransformReplaceAPIs['replaceStatementWithMany']),
  };
  const modifyAPIs: TransformModifyAPIs = {
    modifyNodeInPlace: ((
      node: ?ESNode,
      newProps?: $ReadOnly<{...}> = {},
      options?: ReplaceNodeOptions,
    ): void => {
      if (node == null) {
        return;
      }

      const cloned = shallowCloneNode(node, newProps, {preserveLocation: true});
      // $FlowExpectedError[incompatible-call]
      replaceAPIs.replaceNode(node, cloned, options);
    }: TransformModifyAPIs['modifyNodeInPlace']),
  };

  return {
    mutations,

    // $FlowExpectedError[unsafe-getters-setters]
    get astWasMutated(): boolean {
      return mutations.length > 0;
    },

    ...cloneAPIs,
    ...commentAPIs,
    ...insertAPIs,
    ...modifyAPIs,
    ...removeAPIs,
    ...replaceAPIs,
  };
}

function toArray<T>(thing: SingleOrArray<T>): $ReadOnlyArray<T> {
  if (Array.isArray(thing)) {
    // $FlowExpectedError[incompatible-return]
    return thing;
  }
  return [thing];
}<|MERGE_RESOLUTION|>--- conflicted
+++ resolved
@@ -35,11 +35,7 @@
   ReplaceStatementWithManyMutationNodes,
 } from './mutations/ReplaceStatementWithMany';
 
-<<<<<<< HEAD
-import {deepCloneNode, shallowCloneNode} from '../detachedNode';
-=======
 import {asDetachedNode, deepCloneNode, shallowCloneNode} from '../detachedNode';
->>>>>>> 299cc8f4
 import {
   CommentPlacement,
   getCommentsForNode,
@@ -178,17 +174,6 @@
   ) => void,
 
   /**
-<<<<<<< HEAD
-   * Add comments inline before a specified node.
-   */
-  addLeadingInlineComments: (
-    node: ESNode | DetachedNode<ESNode>,
-    comments: SingleOrArray<Comment>,
-  ) => void,
-
-  /**
-=======
->>>>>>> 299cc8f4
    * Add comments on the line after a specified node.
    */
   addTrailingComments: (
@@ -201,14 +186,6 @@
    */
   addTrailingInlineComments: (
     node: MaybeDetachedNode<ESNode>,
-    comments: SingleOrArray<Comment>,
-  ) => void,
-
-  /**
-   * Add comments inline after a specified node.
-   */
-  addTrailingInlineComments: (
-    node: ESNode | DetachedNode<ESNode>,
     comments: SingleOrArray<Comment>,
   ) => void,
 
@@ -366,15 +343,10 @@
 
     shallowCloneNodeWithOverrides: ((
       node: ?ESNode,
-<<<<<<< HEAD
-      newProps?: $ReadOnly<{...}>,
-    ): ?DetachedNode<ESNode> => {
-=======
       newProps?: $ReadOnly<{...}> = {},
     ): // $FlowExpectedError[incompatible-cast]
     // $FlowExpectedError[prop-missing]
     ?DetachedNode<ESNode> => {
->>>>>>> 299cc8f4
       if (node == null) {
         return null;
       }
@@ -412,15 +384,10 @@
 
     deepCloneNodeWithOverrides: ((
       node: ?ESNode,
-<<<<<<< HEAD
-      newProps?: $ReadOnly<{...}>,
-    ): ?DetachedNode<ESNode> => {
-=======
       newProps?: $ReadOnly<{...}> = {},
     ): // $FlowExpectedError[incompatible-cast]
     // $FlowExpectedError[prop-missing]
     ?DetachedNode<ESNode> => {
->>>>>>> 299cc8f4
       if (node == null) {
         return null;
       }
@@ -536,11 +503,7 @@
   const replaceAPIs: TransformReplaceAPIs = {
     replaceNode: ((
       target: ESNode,
-<<<<<<< HEAD
-      nodeToReplaceWith: DetachedNode<ESNode>,
-=======
       nodeToReplaceWith: MaybeDetachedNode<ESNode>,
->>>>>>> 299cc8f4
       options?: ReplaceNodeOptions,
     ): void => {
       pushMutation(
