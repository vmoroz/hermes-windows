--- conflicted
+++ resolved
@@ -23,10 +23,7 @@
   // $FlowExpectedError[untyped-import]
   addTrailingComment as untypedAddTrailingComment,
 } from './prettier/common/util';
-<<<<<<< HEAD
-=======
 import {isBlockComment} from 'hermes-estree';
->>>>>>> b21aafbc
 import {EOL} from 'os';
 
 export type Options = $ReadOnly<{}>;
@@ -114,8 +111,6 @@
   return comment.trailing === true;
 }
 
-<<<<<<< HEAD
-=======
 export function getLeadingCommentsForNode(
   node: ESNode | DetachedNode<ESNode>,
 ): $ReadOnlyArray<Comment> {
@@ -128,7 +123,6 @@
   return getCommentsForNode(node).filter(isTrailingComment);
 }
 
->>>>>>> b21aafbc
 export function addComment(
   node: ESNode | DetachedNode<ESNode>,
   comment: Comment,
@@ -173,19 +167,11 @@
 function getFirstNewlineIndex(code: string): number {
   return code.search(/\r\n|\n|\r/);
 }
-<<<<<<< HEAD
 
 function getFirstNonWhitespaceIndex(code: string): number {
   return code.search(/\S/);
 }
 
-=======
-
-function getFirstNonWhitespaceIndex(code: string): number {
-  return code.search(/\S/);
-}
-
->>>>>>> b21aafbc
 export function appendCommentToSource(
   code: string,
   comment: Comment,
@@ -234,7 +220,6 @@
           break;
         }
       }
-<<<<<<< HEAD
       break;
     }
     case 'Line': {
@@ -268,40 +253,5 @@
     }
   }
 
-=======
-      break;
-    }
-    case 'Line': {
-      // For `Line` comments prettier slices comments directly from the source code when printing
-      // https://github.com/prettier/prettier/blob/5f0ee39fa03532c85bd1c35291450fe7ac3667b3/src/language-js/print/comment.js#L15-L20
-      // this means that we need to have any appended comments directly in the
-      // source code or else prettier will slice nothing and bork up the transform
-      const commentText = `//${comment.value}`;
-
-      const lastChar = newCode[newCode.length - 1];
-      if (lastChar !== '\n' && lastChar !== '\r') {
-        newCode += EOL;
-      }
-
-      // Line comments cannot be inline before a node so we only place trailing Line comments inline.
-      if (placement === CommentPlacement.TRAILING_INLINE) {
-        // Prettier determines an "end of line" comment by walking backwards from
-        // the comment start range through the source code to see if it finds a non
-        // newline token. In order to trick prettier for new comments we need to
-        // insert fake source code for it to find.
-        newCode += '$FORCE_END_OF_LINE_COMMENT_TOKEN$;';
-      }
-      const start = newCode.length;
-      newCode += commentText;
-      const end = newCode.length;
-
-      // $FlowExpectedError[cannot-write]
-      comment.range = [start, end];
-
-      break;
-    }
-  }
-
->>>>>>> b21aafbc
   return newCode;
 }