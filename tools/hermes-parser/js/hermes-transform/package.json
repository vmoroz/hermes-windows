--- conflicted
+++ resolved
@@ -1,10 +1,6 @@
 {
   "name": "hermes-transform",
-<<<<<<< HEAD
-  "version": "0.7.0",
-=======
   "version": "0.9.0",
->>>>>>> 299cc8f4
   "description": "Tools built on top of Hermes-ESTree to enable codebase transformation",
   "main": "dist/index.js",
   "license": "MIT",
@@ -16,14 +12,9 @@
     "@babel/code-frame": "^7.16.0",
     "esquery": "^1.4.0",
     "flow-enums-runtime": "^0.0.6",
-<<<<<<< HEAD
-    "hermes-eslint": "0.7.0",
-    "hermes-estree": "0.7.0"
-=======
     "hermes-eslint": "0.9.0",
     "hermes-estree": "0.9.0",
     "hermes-parser": "0.9.0"
->>>>>>> 299cc8f4
   },
   "peerDependencies": {
     "prettier": "^2.7.1"
