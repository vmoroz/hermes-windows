{
  "name": "hermes-transform",
<<<<<<< HEAD
  "version": "0.19.1",
=======
  "version": "0.22.0",
>>>>>>> 1edbe36c
  "description": "Tools built on top of Hermes-ESTree to enable codebase transformation",
  "main": "dist/index.js",
  "license": "MIT",
  "repository": {
    "type": "git",
    "url": "git@github.com:facebook/hermes.git"
  },
  "dependencies": {
    "@babel/code-frame": "^7.16.0",
    "esquery": "^1.4.0",
    "flow-enums-runtime": "^0.0.6",
<<<<<<< HEAD
    "hermes-eslint": "0.19.1",
    "hermes-estree": "0.19.1",
    "hermes-parser": "0.19.1"
  },
  "peerDependencies": {
    "prettier": "^3.0.0 || ^2.7.1",
    "prettier-plugin-hermes-parser": "0.19.1"
=======
    "hermes-eslint": "0.22.0",
    "hermes-estree": "0.22.0",
    "hermes-parser": "0.22.0",
    "string-width": "4.2.3"
  },
  "peerDependencies": {
    "prettier": "^3.0.0 || ^2.7.1",
    "prettier-plugin-hermes-parser": "0.22.0"
>>>>>>> 1edbe36c
  },
  "files": [
    "dist",
    "LICENCE",
    "ESLINT_LICENCE",
    "PRETTIER_LICENCE",
    "README.md"
  ]
}<|MERGE_RESOLUTION|>--- conflicted
+++ resolved
@@ -1,10 +1,6 @@
 {
   "name": "hermes-transform",
-<<<<<<< HEAD
-  "version": "0.19.1",
-=======
   "version": "0.22.0",
->>>>>>> 1edbe36c
   "description": "Tools built on top of Hermes-ESTree to enable codebase transformation",
   "main": "dist/index.js",
   "license": "MIT",
@@ -16,15 +12,6 @@
     "@babel/code-frame": "^7.16.0",
     "esquery": "^1.4.0",
     "flow-enums-runtime": "^0.0.6",
-<<<<<<< HEAD
-    "hermes-eslint": "0.19.1",
-    "hermes-estree": "0.19.1",
-    "hermes-parser": "0.19.1"
-  },
-  "peerDependencies": {
-    "prettier": "^3.0.0 || ^2.7.1",
-    "prettier-plugin-hermes-parser": "0.19.1"
-=======
     "hermes-eslint": "0.22.0",
     "hermes-estree": "0.22.0",
     "hermes-parser": "0.22.0",
@@ -33,7 +20,6 @@
   "peerDependencies": {
     "prettier": "^3.0.0 || ^2.7.1",
     "prettier-plugin-hermes-parser": "0.22.0"
->>>>>>> 1edbe36c
   },
   "files": [
     "dist",
