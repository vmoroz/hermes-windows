/**
 * Copyright (c) Meta Platforms, Inc. and affiliates.
 *
 * This source code is licensed under the MIT license found in the
 * LICENSE file in the root directory of this source tree.
 *
 * @flow strict
 * @format
 */

// @licenselint-loose-mode

'use strict';

import fs from 'fs';
import mkdirp from 'mkdirp';
import path from 'path';
import * as prettier from 'prettier';
import aliasDefs from './aliases';
// $FlowExpectedError[cannot-resolve-module]
import prettierConfig from '../../.prettierrc.json';

export type ESTreeJSON = $ReadOnlyArray<
  $ReadOnly<{
    name: string,
    base: string,
    arguments: $ReadOnlyArray<
      $ReadOnly<{
        type:
          | 'NodeLabel'
          | 'NodeString'
          | 'NodeBoolean'
          | 'NodeNumber'
          | 'NodePtr'
          | 'NodeList',
        name: string,
        optional: boolean,
      }>,
    >,
  }>,
>;

export const HermesESTreeJSONFile: string = path.resolve(
  __dirname,
  '../dist/HermesESTreeJSON.json',
);
// $FlowExpectedError[unsupported-syntax]
export const GetHermesESTreeJSON: () => ESTreeJSON = () =>
  // $FlowExpectedError[unsupported-syntax]
  require(HermesESTreeJSONFile);

type FlowStyle = false | 'loose' | 'strict' | 'strict-local';
function HEADER(flow: FlowStyle, skipFormat: boolean): string {
  let flowDirective = ``;
  if (flow === false) {
    flowDirective += `${'@'}noflow`;
  } else {
    flowDirective += `${'@'}flow`;
    if (flow !== 'loose') {
      flowDirective += ` ${flow}`;
    }
  }
  const formatDirective = skipFormat ? '' : '\n * @format';

  return `\
/**
 * Copyright (c) Meta Platforms, Inc. and affiliates.
 *
 * This source code is licensed under the MIT license found in the
 * LICENSE file in the root directory of this source tree.
 *
 * ${flowDirective}${formatDirective}
 * ${'@'}generated
 */

/*
 * !!! GENERATED FILE !!!
 *
 * Any manual changes to this file will be overwritten. To regenerate run \`yarn build\`.
 */

// lint directives to let us do some basic validation of generated files
/* eslint no-undef: 'error', no-unused-vars: ['error', {vars: "local"}], no-redeclare: 'error' */
/* global $NonMaybeType, Partial, $ReadOnly, $ReadOnlyArray, $FlowFixMe */

'use strict';

`;
}

type Package =
  | 'hermes-eslint'
  | 'hermes-estree'
  | 'hermes-parser'
  | 'hermes-transform'
  | 'flow-api-translator'
  | 'prettier-plugin-hermes-parser'
  | 'babel-plugin-syntax-hermes-parser';

type ArtifactOptions = $ReadOnly<{
  code: string,
  flow?: FlowStyle,
  // will write to ../<package>/<file>
  package: Package,
  file: string,
  skipFormat?: boolean,
}>;

export async function formatAndWriteDistArtifact(
  opts: ArtifactOptions,
): Promise<void> {
  await formatAndWriteArtifact({
    ...opts,
    file: path.join('dist', opts.file),
  });
}
export async function formatAndWriteSrcArtifact(
  opts: ArtifactOptions,
): Promise<void> {
  await formatAndWriteArtifact({
    ...opts,
    file: path.join('src', opts.file),
  });
}

async function formatAndWriteArtifact({
  code: code_,
  flow = 'loose',
  package: pkg,
  file,
  skipFormat = false,
}: ArtifactOptions): Promise<void> {
  // make sure the code has a header
  const code =
    code_.slice(0, 3) === '/**' ? code_ : HEADER(flow, skipFormat) + code_;

  // Format the file
  const formattedContents = skipFormat
    ? code
    : await prettier.format(code, {
        ...prettierConfig,
        parser: 'flow',
      });

  // make sure the folder exists first
  const folder = path.resolve(__dirname, '..', '..', pkg, path.dirname(file));
  mkdirp.sync(folder);
  // write to disk
  const artifactPath = path.resolve(folder, path.basename(file));
  fs.writeFileSync(artifactPath, formattedContents);
}

export const LITERAL_TYPES: $ReadOnlySet<string> = new Set([
  'BigIntLiteral',
  'BooleanLiteral',
  'NullLiteral',
  'NumericLiteral',
  'RegExpLiteral',
  'StringLiteral',
]);

export const FLIPPED_ALIAS_KEYS: $ReadOnly<{
  [string]: $ReadOnlySet<string>,
}> = (() => {
  // $FlowExpectedError[incompatible-type]
  const flippedAliasKeys: {[string]: Set<string>} = Object.create(null);

  for (let typeName of Object.keys(aliasDefs)) {
    for (let aliasName of aliasDefs[typeName]) {
      if (flippedAliasKeys[aliasName]) {
        flippedAliasKeys[aliasName].add(typeName);
      } else {
        flippedAliasKeys[aliasName] = new Set([typeName]);
      }
    }
  }

  return flippedAliasKeys;
})();

<<<<<<< HEAD
export const NODES_WITHOUT_TRANSFORM_NODE_TYPES: $ReadOnlySet<string> = new Set(
  [
    // a lot of additional properties are set on this, but nobody should ever "create" one so
    // we purposely don't define a creation function
    'Program',
  ],
);

=======
>>>>>>> 388376f0
export const EXCLUDE_PROPERTIES_FROM_NODE: $ReadOnlyMap<
  string,
  $ReadOnlySet<string>,
> = new Map([
  // This property is only needed for TS
  ['PropertyDefinition', new Set(['tsModifiers'])],
]);<|MERGE_RESOLUTION|>--- conflicted
+++ resolved
@@ -178,17 +178,6 @@
   return flippedAliasKeys;
 })();
 
-<<<<<<< HEAD
-export const NODES_WITHOUT_TRANSFORM_NODE_TYPES: $ReadOnlySet<string> = new Set(
-  [
-    // a lot of additional properties are set on this, but nobody should ever "create" one so
-    // we purposely don't define a creation function
-    'Program',
-  ],
-);
-
-=======
->>>>>>> 388376f0
 export const EXCLUDE_PROPERTIES_FROM_NODE: $ReadOnlyMap<
   string,
   $ReadOnlySet<string>,
