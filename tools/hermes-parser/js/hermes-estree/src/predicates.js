/**
 * Copyright (c) Meta Platforms, Inc. and affiliates.
 *
 * This source code is licensed under the MIT license found in the
 * LICENSE file in the root directory of this source tree.
 *
 * @flow strict-local
 */

'use strict';

<<<<<<< HEAD
import type {ESNode, Token} from './types';

import {
  isArrayExpression,
  isArrowFunctionExpression,
  isAsExpression,
  isAssignmentExpression,
  isAwaitExpression,
  isBinaryExpression,
  isBlockComment,
  isBlockStatement,
  isBreakStatement,
  isCallExpression,
  isChainExpression,
  isClassDeclaration,
  isClassExpression,
  isConditionalExpression,
  isContinueStatement,
  isDebuggerStatement,
  isDeclareClass,
  isDeclareFunction,
  isDeclareInterface,
  isDeclareModule,
  isDeclareOpaqueType,
  isDeclareTypeAlias,
  isDeclareVariable,
  isDoWhileStatement,
  isEmptyStatement,
  isEnumDeclaration,
  isExpressionStatement,
  isForInStatement,
  isForOfStatement,
  isForStatement,
  isFunctionDeclaration,
  isFunctionExpression,
  isIdentifier,
  isIfStatement,
  isImportExpression,
  isInterfaceDeclaration,
  isJSXElement,
  isJSXFragment,
  isLabeledStatement,
  isLineComment,
  isLiteral,
  isLogicalExpression,
  isMemberExpression,
  isMetaProperty,
  isMethodDefinition,
  isNewExpression,
  isObjectExpression,
  isOpaqueType,
  isProperty,
  isPropertyDefinition,
  isReturnStatement,
  isSequenceExpression,
  isSwitchStatement,
  isTaggedTemplateExpression,
  isTemplateLiteral,
  isThisExpression,
  isThrowStatement,
  isTryStatement,
  isTypeAlias,
  isTypeCastExpression,
  isUnaryExpression,
  isUpdateExpression,
  isVariableDeclaration,
  isWhileStatement,
  isWithStatement,
  isYieldExpression,
} from './generated/predicates';

export * from './generated/predicates';

// $FlowFixMe[deprecated-type]
export function isClass(node: ESNode): boolean %checks {
  return isClassDeclaration(node) || isClassExpression(node);
}

export function isPropertyDefinitionWithNonComputedName(
  node: ESNode,
  // $FlowFixMe[deprecated-type]
): boolean %checks {
  return isPropertyDefinition(node) && node.computed === false;
}

// $FlowFixMe[deprecated-type]
export function isClassMember(node: ESNode): boolean %checks {
  return isPropertyDefinition(node) || isMethodDefinition(node);
}

export function isClassMemberWithNonComputedName(
  node: ESNode,
  // $FlowFixMe[deprecated-type]
): boolean %checks {
  return isClassMember(node) && node.computed === false;
}

// $FlowFixMe[deprecated-type]
export function isComment(node: ESNode | Token): boolean %checks {
  return isBlockComment(node) || isLineComment(node);
}

// $FlowFixMe[deprecated-type]
export function isFunction(node: ESNode): boolean %checks {
=======
/*::
import type {
  ESNode,
  Token,
  MostTokens,
  BlockComment,
  LineComment,
  AFunction,
  PropertyDefinition,
  PropertyDefinitionWithNonComputedName,
  MethodDefinition,
  MethodDefinitionConstructor,
  MethodDefinitionWithNonComputedName,
  MemberExpression,
  MemberExpressionWithNonComputedName,
  ObjectPropertyWithShorthandStaticName,
  ObjectPropertyWithNonShorthandStaticName,
  DestructuringObjectPropertyWithShorthandStaticName,
  DestructuringObjectPropertyWithNonShorthandStaticName,
  ClassMember,
  ClassDeclaration,
  ClassExpression,
  Literal,
  BigIntLiteral,
  BooleanLiteral,
  NullLiteral,
  NumericLiteral,
  RegExpLiteral,
  StringLiteral,
  Identifier,
  EnumDefaultedMember,
  Expression,
  Statement,
} from './types';
*/

export * from './generated/predicates';

export function isClass(node /*: ESNode */) /*: implies node is (ClassDeclaration | ClassExpression) */ {
  return node.type === 'ClassDeclaration' || node.type === 'ClassExpression';
}

export function isPropertyDefinitionWithNonComputedName(
  node /*: ESNode */,
) /*: implies node is PropertyDefinitionWithNonComputedName */ {
  return node.type === 'PropertyDefinition' && node.computed === false;
}

export function isClassMember(node /*: ESNode */) /*: implies node is ClassMember */ {
  return node.type === 'PropertyDefinition' || node.type === 'MethodDefinition';
}

export function isClassMemberWithNonComputedName(
  node /*: ESNode */,
) /*: implies node is (PropertyDefinitionWithNonComputedName | MethodDefinitionConstructor | MethodDefinitionWithNonComputedName) */ {
  return (node.type === 'PropertyDefinition' || node.type === 'MethodDefinition') && node.computed === false;
}

export function isComment(node /*: ESNode | Token */) /*: implies node is (MostTokens | BlockComment | LineComment) */ {
  return node.type === 'Block' || node.type === 'Line';
}

export function isFunction(node /*: ESNode */) /*: implies node is AFunction */ {
>>>>>>> 388376f0
  return (
    node.type === 'ArrowFunctionExpression' ||
    node.type === 'FunctionDeclaration' ||
    node.type === 'FunctionExpression'
  );
}

export function isMethodDefinitionWithNonComputedName(
<<<<<<< HEAD
  node: ESNode,
  // $FlowFixMe[deprecated-type]
): boolean %checks {
  return isMethodDefinition(node) && node.computed === false;
}

export function isMemberExpressionWithNonComputedProperty(
  node: ESNode,
  // $FlowFixMe[deprecated-type]
): boolean %checks {
  return isMemberExpression(node) && node.computed === false;
}

export function isOptionalMemberExpressionWithNonComputedProperty(
  node: ESNode,
  // $FlowFixMe[deprecated-type]
): boolean %checks {
  return isMemberExpression(node) && node.computed === false;
}

// $FlowFixMe[deprecated-type]
export function isObjectPropertyWithShorthand(node: ESNode): boolean %checks {
  return isProperty(node) && node.shorthand === true;
}

export function isObjectPropertyWithNonComputedName(
  node: ESNode,
  // $FlowFixMe[deprecated-type]
): boolean %checks {
  return isProperty(node) && node.computed === false;
}

// $FlowFixMe[deprecated-type]
export function isBigIntLiteral(node: ESNode): boolean %checks {
  return isLiteral(node) && node.literalType === 'bigint';
}

// $FlowFixMe[deprecated-type]
export function isBooleanLiteral(node: ESNode): boolean %checks {
  return isLiteral(node) && node.literalType === 'boolean';
}

// $FlowFixMe[deprecated-type]
export function isNullLiteral(node: ESNode): boolean %checks {
  return isLiteral(node) && node.literalType === 'null';
}

// $FlowFixMe[deprecated-type]
export function isNumericLiteral(node: ESNode): boolean %checks {
  return isLiteral(node) && node.literalType === 'numeric';
}

// $FlowFixMe[deprecated-type]
export function isRegExpLiteral(node: ESNode): boolean %checks {
  return isLiteral(node) && node.literalType === 'regexp';
}

// $FlowFixMe[deprecated-type]
export function isStringLiteral(node: ESNode): boolean %checks {
  return isLiteral(node) && node.literalType === 'string';
}

// $FlowFixMe[deprecated-type]
export function isExpression(node: ESNode): boolean %checks {
  return (
    isThisExpression(node) ||
    isArrayExpression(node) ||
    isObjectExpression(node) ||
    isFunctionExpression(node) ||
    isArrowFunctionExpression(node) ||
    isYieldExpression(node) ||
    isLiteral(node) ||
    isUnaryExpression(node) ||
    isUpdateExpression(node) ||
    isBinaryExpression(node) ||
    isAssignmentExpression(node) ||
    isLogicalExpression(node) ||
    isMemberExpression(node) ||
    isConditionalExpression(node) ||
    isCallExpression(node) ||
    isNewExpression(node) ||
    isSequenceExpression(node) ||
    isTemplateLiteral(node) ||
    isTaggedTemplateExpression(node) ||
    isClassExpression(node) ||
    isMetaProperty(node) ||
    isIdentifier(node) ||
    isAwaitExpression(node) ||
    isImportExpression(node) ||
    isChainExpression(node) ||
    isTypeCastExpression(node) ||
    isAsExpression(node) ||
    isJSXFragment(node) ||
    isJSXElement(node)
  );
}

// $FlowFixMe[deprecated-type]
export function isStatement(node: ESNode): boolean %checks {
=======
  node /*: ESNode */,
) /*: implies node is (MethodDefinitionConstructor | MethodDefinitionWithNonComputedName) */ {
  return node.type === 'MethodDefinition' && node.computed === false;
}

export function isMemberExpressionWithNonComputedProperty(
  node /*: ESNode */,
) /*: implies node is MemberExpressionWithNonComputedName */ {
  return node.type === 'MemberExpression' && node.computed === false;
}

export function isOptionalMemberExpressionWithNonComputedProperty(
  node /*: ESNode */,
) /*: implies node is MemberExpressionWithNonComputedName */ {
  return node.type === 'MemberExpression' && node.computed === false;
}

export function isObjectPropertyWithShorthand(node /*: ESNode */) /*: implies node is (ObjectPropertyWithShorthandStaticName | DestructuringObjectPropertyWithShorthandStaticName) */ {
  return node.type === 'Property' && node.shorthand === true;
}

export function isObjectPropertyWithNonComputedName(node /*: ESNode */) /*: implies node is (ObjectPropertyWithNonShorthandStaticName | ObjectPropertyWithShorthandStaticName | DestructuringObjectPropertyWithNonShorthandStaticName | DestructuringObjectPropertyWithShorthandStaticName) */ {
  return node.type === 'Property' && node.computed === false;
}

export function isBigIntLiteral(node /*: ESNode */) /*: implies node is BigIntLiteral */ {
  return node.type === 'Literal' && node.literalType === 'bigint';
}

export function isBooleanLiteral(node /*: ESNode */) /*: implies node is BooleanLiteral */ {
  return node.type === 'Literal' && node.literalType === 'boolean';
}

export function isNullLiteral(node /*: ESNode */) /*: implies node is NullLiteral */ {
  return node.type === 'Literal' && node.literalType === 'null';
}

export function isNumericLiteral(node /*: ESNode */) /*: implies node is NumericLiteral */ {
  return node.type === 'Literal' && node.literalType === 'numeric';
}

export function isRegExpLiteral(node /*: ESNode */) /*: implies node is RegExpLiteral */ {
  return node.type === 'Literal' &&  node.literalType === 'regexp';
}

export function isStringLiteral(node /*: ESNode */) /*: implies node is StringLiteral */ {
  return node.type === 'Literal' && node.literalType === 'string';
}

export function isExpression(node /*: ESNode */) /*: implies node is Expression */ {
  return (
    node.type === 'ThisExpression' ||
    node.type === 'ArrayExpression' ||
    node.type === 'ObjectExpression' ||
    // $FlowFixMe[incompatible-type]
    node.type === 'ObjectExpression' ||
    node.type === 'FunctionExpression' ||
    node.type === 'ArrowFunctionExpression' ||
    node.type === 'YieldExpression' ||
    node.type === 'Literal' ||
    node.type === 'UnaryExpression' ||
    node.type === 'UpdateExpression' ||
    node.type === 'BinaryExpression' ||
    node.type === 'AssignmentExpression' ||
    node.type === 'LogicalExpression' ||
    node.type === 'MemberExpression' ||
    node.type === 'ConditionalExpression' ||
    node.type === 'CallExpression' ||
    node.type === 'NewExpression' ||
    node.type === 'SequenceExpression' ||
    node.type === 'TemplateLiteral' ||
    node.type === 'TaggedTemplateExpression' ||
    node.type === 'ClassExpression' ||
    node.type === 'MetaProperty' ||
    node.type === 'Identifier' ||
    node.type === 'AwaitExpression' ||
    node.type === 'ImportExpression' ||
    node.type === 'ChainExpression' ||
    node.type === 'TypeCastExpression' ||
    node.type === 'AsExpression' ||
    node.type === 'AsConstExpression' ||
    node.type === 'JSXFragment' ||
    node.type === 'JSXElement'
  );
}

export function isStatement(node /*: ESNode */) /*: implies node is Statement */ {
>>>>>>> 388376f0
  return (
    node.type === 'BlockStatement' ||
    node.type === 'BreakStatement' ||
    node.type === 'ClassDeclaration' ||
    node.type === 'ContinueStatement' ||
    node.type === 'DebuggerStatement' ||
    node.type === 'DeclareClass' ||
    node.type === 'DeclareVariable' ||
    node.type === 'DeclareFunction' ||
    node.type === 'DeclareInterface' ||
    node.type === 'DeclareModule' ||
    node.type === 'DeclareOpaqueType' ||
    node.type === 'DeclareTypeAlias' ||
    node.type === 'DoWhileStatement' ||
    node.type === 'EmptyStatement' ||
    node.type === 'EnumDeclaration' ||
    node.type === 'ExpressionStatement' ||
    node.type === 'ForInStatement' ||
    node.type === 'ForOfStatement' ||
    node.type === 'ForStatement' ||
    node.type === 'FunctionDeclaration' ||
    node.type === 'IfStatement' ||
    node.type === 'InterfaceDeclaration' ||
    node.type === 'LabeledStatement' ||
    node.type === 'OpaqueType' ||
    node.type === 'ReturnStatement' ||
    node.type === 'SwitchStatement' ||
    node.type === 'ThrowStatement' ||
    node.type === 'TryStatement' ||
    node.type === 'TypeAlias' ||
    node.type === 'VariableDeclaration' ||
    node.type === 'WhileStatement' ||
    node.type === 'WithStatement'
  );
}<|MERGE_RESOLUTION|>--- conflicted
+++ resolved
@@ -9,112 +9,6 @@
 
 'use strict';
 
-<<<<<<< HEAD
-import type {ESNode, Token} from './types';
-
-import {
-  isArrayExpression,
-  isArrowFunctionExpression,
-  isAsExpression,
-  isAssignmentExpression,
-  isAwaitExpression,
-  isBinaryExpression,
-  isBlockComment,
-  isBlockStatement,
-  isBreakStatement,
-  isCallExpression,
-  isChainExpression,
-  isClassDeclaration,
-  isClassExpression,
-  isConditionalExpression,
-  isContinueStatement,
-  isDebuggerStatement,
-  isDeclareClass,
-  isDeclareFunction,
-  isDeclareInterface,
-  isDeclareModule,
-  isDeclareOpaqueType,
-  isDeclareTypeAlias,
-  isDeclareVariable,
-  isDoWhileStatement,
-  isEmptyStatement,
-  isEnumDeclaration,
-  isExpressionStatement,
-  isForInStatement,
-  isForOfStatement,
-  isForStatement,
-  isFunctionDeclaration,
-  isFunctionExpression,
-  isIdentifier,
-  isIfStatement,
-  isImportExpression,
-  isInterfaceDeclaration,
-  isJSXElement,
-  isJSXFragment,
-  isLabeledStatement,
-  isLineComment,
-  isLiteral,
-  isLogicalExpression,
-  isMemberExpression,
-  isMetaProperty,
-  isMethodDefinition,
-  isNewExpression,
-  isObjectExpression,
-  isOpaqueType,
-  isProperty,
-  isPropertyDefinition,
-  isReturnStatement,
-  isSequenceExpression,
-  isSwitchStatement,
-  isTaggedTemplateExpression,
-  isTemplateLiteral,
-  isThisExpression,
-  isThrowStatement,
-  isTryStatement,
-  isTypeAlias,
-  isTypeCastExpression,
-  isUnaryExpression,
-  isUpdateExpression,
-  isVariableDeclaration,
-  isWhileStatement,
-  isWithStatement,
-  isYieldExpression,
-} from './generated/predicates';
-
-export * from './generated/predicates';
-
-// $FlowFixMe[deprecated-type]
-export function isClass(node: ESNode): boolean %checks {
-  return isClassDeclaration(node) || isClassExpression(node);
-}
-
-export function isPropertyDefinitionWithNonComputedName(
-  node: ESNode,
-  // $FlowFixMe[deprecated-type]
-): boolean %checks {
-  return isPropertyDefinition(node) && node.computed === false;
-}
-
-// $FlowFixMe[deprecated-type]
-export function isClassMember(node: ESNode): boolean %checks {
-  return isPropertyDefinition(node) || isMethodDefinition(node);
-}
-
-export function isClassMemberWithNonComputedName(
-  node: ESNode,
-  // $FlowFixMe[deprecated-type]
-): boolean %checks {
-  return isClassMember(node) && node.computed === false;
-}
-
-// $FlowFixMe[deprecated-type]
-export function isComment(node: ESNode | Token): boolean %checks {
-  return isBlockComment(node) || isLineComment(node);
-}
-
-// $FlowFixMe[deprecated-type]
-export function isFunction(node: ESNode): boolean %checks {
-=======
 /*::
 import type {
   ESNode,
@@ -178,7 +72,6 @@
 }
 
 export function isFunction(node /*: ESNode */) /*: implies node is AFunction */ {
->>>>>>> 388376f0
   return (
     node.type === 'ArrowFunctionExpression' ||
     node.type === 'FunctionDeclaration' ||
@@ -187,107 +80,6 @@
 }
 
 export function isMethodDefinitionWithNonComputedName(
-<<<<<<< HEAD
-  node: ESNode,
-  // $FlowFixMe[deprecated-type]
-): boolean %checks {
-  return isMethodDefinition(node) && node.computed === false;
-}
-
-export function isMemberExpressionWithNonComputedProperty(
-  node: ESNode,
-  // $FlowFixMe[deprecated-type]
-): boolean %checks {
-  return isMemberExpression(node) && node.computed === false;
-}
-
-export function isOptionalMemberExpressionWithNonComputedProperty(
-  node: ESNode,
-  // $FlowFixMe[deprecated-type]
-): boolean %checks {
-  return isMemberExpression(node) && node.computed === false;
-}
-
-// $FlowFixMe[deprecated-type]
-export function isObjectPropertyWithShorthand(node: ESNode): boolean %checks {
-  return isProperty(node) && node.shorthand === true;
-}
-
-export function isObjectPropertyWithNonComputedName(
-  node: ESNode,
-  // $FlowFixMe[deprecated-type]
-): boolean %checks {
-  return isProperty(node) && node.computed === false;
-}
-
-// $FlowFixMe[deprecated-type]
-export function isBigIntLiteral(node: ESNode): boolean %checks {
-  return isLiteral(node) && node.literalType === 'bigint';
-}
-
-// $FlowFixMe[deprecated-type]
-export function isBooleanLiteral(node: ESNode): boolean %checks {
-  return isLiteral(node) && node.literalType === 'boolean';
-}
-
-// $FlowFixMe[deprecated-type]
-export function isNullLiteral(node: ESNode): boolean %checks {
-  return isLiteral(node) && node.literalType === 'null';
-}
-
-// $FlowFixMe[deprecated-type]
-export function isNumericLiteral(node: ESNode): boolean %checks {
-  return isLiteral(node) && node.literalType === 'numeric';
-}
-
-// $FlowFixMe[deprecated-type]
-export function isRegExpLiteral(node: ESNode): boolean %checks {
-  return isLiteral(node) && node.literalType === 'regexp';
-}
-
-// $FlowFixMe[deprecated-type]
-export function isStringLiteral(node: ESNode): boolean %checks {
-  return isLiteral(node) && node.literalType === 'string';
-}
-
-// $FlowFixMe[deprecated-type]
-export function isExpression(node: ESNode): boolean %checks {
-  return (
-    isThisExpression(node) ||
-    isArrayExpression(node) ||
-    isObjectExpression(node) ||
-    isFunctionExpression(node) ||
-    isArrowFunctionExpression(node) ||
-    isYieldExpression(node) ||
-    isLiteral(node) ||
-    isUnaryExpression(node) ||
-    isUpdateExpression(node) ||
-    isBinaryExpression(node) ||
-    isAssignmentExpression(node) ||
-    isLogicalExpression(node) ||
-    isMemberExpression(node) ||
-    isConditionalExpression(node) ||
-    isCallExpression(node) ||
-    isNewExpression(node) ||
-    isSequenceExpression(node) ||
-    isTemplateLiteral(node) ||
-    isTaggedTemplateExpression(node) ||
-    isClassExpression(node) ||
-    isMetaProperty(node) ||
-    isIdentifier(node) ||
-    isAwaitExpression(node) ||
-    isImportExpression(node) ||
-    isChainExpression(node) ||
-    isTypeCastExpression(node) ||
-    isAsExpression(node) ||
-    isJSXFragment(node) ||
-    isJSXElement(node)
-  );
-}
-
-// $FlowFixMe[deprecated-type]
-export function isStatement(node: ESNode): boolean %checks {
-=======
   node /*: ESNode */,
 ) /*: implies node is (MethodDefinitionConstructor | MethodDefinitionWithNonComputedName) */ {
   return node.type === 'MethodDefinition' && node.computed === false;
@@ -375,7 +167,6 @@
 }
 
 export function isStatement(node /*: ESNode */) /*: implies node is Statement */ {
->>>>>>> 388376f0
   return (
     node.type === 'BlockStatement' ||
     node.type === 'BreakStatement' ||
