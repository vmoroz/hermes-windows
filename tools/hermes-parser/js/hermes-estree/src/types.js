--- conflicted
+++ resolved
@@ -484,11 +484,8 @@
   | ChainExpression
   | TypeCastExpression
   | AsExpression
-<<<<<<< HEAD
-=======
   | AsConstExpression
   | MatchExpression
->>>>>>> 388376f0
   | JSXFragment
   | JSXElement;
 
@@ -1329,23 +1326,6 @@
   +type: 'InferTypeAnnotation';
   +typeParameter: TypeParameter;
 }
-export interface TupleTypeSpreadElement extends BaseNode {
-  +type: 'TupleTypeSpreadElement';
-  +label?: Identifier | null;
-  +typeAnnotation: TypeAnnotationType;
-}
-export interface TupleTypeLabeledElement extends BaseNode {
-  +type: 'TupleTypeLabeledElement';
-  +label: Identifier;
-  +elementType: TypeAnnotationType;
-  +optional: boolean;
-  +variance: Variance | null;
-}
-
-export interface InferTypeAnnotation extends BaseNode {
-  +type: 'InferTypeAnnotation';
-  +typeParameter: TypeParameter;
-}
 
 // type T = { [[foo]]: number };
 export interface ObjectTypeInternalSlot extends BaseNode {
@@ -1411,11 +1391,7 @@
   +type: 'TypePredicate';
   +parameterName: Identifier;
   +typeAnnotation: TypeAnnotationType | null;
-<<<<<<< HEAD
-  +asserts: boolean;
-=======
   +kind: null | 'asserts' | 'implies';
->>>>>>> 388376f0
 }
 
 export interface FunctionTypeAnnotation extends BaseNode {
@@ -1582,13 +1558,10 @@
   +expression: Expression;
   +typeAnnotation: TypeAnnotationType;
 }
-<<<<<<< HEAD
-=======
 export interface AsConstExpression extends BaseNode {
   +type: 'AsConstExpression';
   +expression: Expression;
 }
->>>>>>> 388376f0
 
 interface BaseInterfaceNode extends BaseNode {
   +body: ObjectTypeAnnotation;
