/**
 * Copyright (c) Meta Platforms, Inc. and affiliates.
 *
 * This source code is licensed under the MIT license found in the
 * LICENSE file in the root directory of this source tree.
 *
 * @flow strict
 * @format
 */

'use strict';

/**
 *
 * IMPORTANT NOTE
 *
 * This file intentionally uses interfaces and `+` for readonly.
 *
 * - `$ReadOnly` is an "evaluated" utility type in flow; meaning that flow does
 *    not actually calculate the resulting type until it is used. This creates
 *    a copy of the type at each usage site - ballooning memory and processing
 *    times.
 *    Usually this isn't a problem as a type might only be used one or two times
 *    - but in this giant circular-referencing graph that is the AST types, this
 *    causes check times for consumers to be awful.
 *
 *    Thus instead we manually annotate properties with `+` to avoid the `$ReadOnly` type.
 *
 * - `...Type` spreads do not preserve the readonly-ness of the properties. If
 *   we used object literal types then we would have to `$ReadOnly` all spreads
 *   (see point 1). On the other hand extending an interface does preserve
 *   readonlyness of properties.
 *
 *   Thus instead of object literals, we use interfaces.
 *
 *** Please ensure all properties are marked as readonly! ***
 */

export type Range = [number, number];

export interface ObjectWithLoc {
  +loc: SourceLocation;
}
export interface BaseToken extends ObjectWithLoc {
  +loc: SourceLocation;
  +range: Range;
}
export interface BaseNode extends BaseToken {
  // this is added by ESLint and is not part of the ESTree spec
  +parent: ESNode;
}

/*
 * Token and Comment are pseudo-nodes to represent pieces of source code
 *
 * NOTE:
 * They are not included in the `ESNode` union below on purpose because they
 * are not ever included as part of the standard AST tree.
 */

export interface MostTokens extends BaseToken {
  +type:
    | 'Boolean'
    | 'Identifier'
    | 'JSXIdentifier'
    | 'JSXText'
    | 'Keyword'
    | 'Null'
    | 'Numeric'
    | 'BigInt'
    | 'Punctuator'
    | 'RegularExpression'
    | 'String'
    | 'Template'
    // comment types
    | 'Block'
    | 'Line';
  +value: string;
}
export interface RegexToken extends BaseToken {
  +type: 'RegularExpression';
  +value: string;
  +regex: {
    +pattern: string,
    +flags: string,
  };
}
export interface LineComment extends BaseToken {
  +type: 'Line';
  +value: string;
}
export interface BlockComment extends BaseToken {
  +type: 'Block';
  +value: string;
}
export type Comment = LineComment | BlockComment;
export type Token = MostTokens | RegexToken | Comment;

export interface SourceLocation {
  +start: Position;
  +end: Position;
}

export interface Position {
  /** >= 1 */
  +line: number;
  /** >= 0 */
  +column: number;
}

// note: this is only ever present on Program.interpreter, never in the body
export interface InterpreterDirective extends BaseNode {
  type: 'InterpreterDirective';
  value: string;
}

export type DocblockDirectives = $ReadOnly<{
  // some well-known tags
  flow?: $ReadOnlyArray<string> | void,
  format?: $ReadOnlyArray<string> | void,
  noflow?: $ReadOnlyArray<string> | void,
  noformat?: $ReadOnlyArray<string> | void,
  [string]: $ReadOnlyArray<string> | void,
}>;

export type DocblockMetadata = $ReadOnly<{
  directives: DocblockDirectives,
  comment: BlockComment,
}>;

export interface Program extends BaseNode {
  +type: 'Program';
  +sourceType: 'script' | 'module';
  +body: $ReadOnlyArray<Statement | ModuleDeclaration>;
  +tokens: $ReadOnlyArray<Token>;
  +comments: $ReadOnlyArray<Comment>;
  +loc: SourceLocation;
  +interpreter: null | InterpreterDirective;
  +docblock: null | DocblockMetadata;
  // program is the only node without a parent - but typing it as such is _super_ annoying and difficult
  +parent: ESNode;
}

// Flow declares a "Node" type as part of its HTML typedefs.
// Because this file declares global types - we can't clash with it
export type ESNode =
  | Identifier
  | PrivateIdentifier
  | Literal
  | Program
  | AFunction
  | SwitchCase
  | CatchClause
  | VariableDeclarator
  | Statement
  | Expression
  | Property
  | Super
  | TemplateElement
  | SpreadElement
  | BindingName
  | RestElement
  | AssignmentPattern
  | MemberExpression
  | ClassBody
  | AClass
  | MethodDefinition
  | PropertyDefinition
  | ModuleDeclaration
  | ModuleSpecifier
  | ImportAttribute
  // flow nodes
  | TypeAnnotation
  | TypeAnnotationType
  | Variance
  | FunctionTypeParam
  | ComponentTypeParameter
  | InferredPredicate
  | ObjectTypeProperty
  | ObjectTypeCallProperty
  | ObjectTypeIndexer
  | ObjectTypeSpreadProperty
  | ObjectTypeMappedTypeProperty
  | InterfaceExtends
  | ClassImplements
  | Decorator
  | TypeParameterDeclaration
  | TypeParameter
  | TypeParameterInstantiation
  | ComponentDeclaration
  | ComponentParameter
  | HookDeclaration
  | EnumDeclaration
  | EnumNumberBody
  | EnumBigIntBody
  | EnumStringBody
  | EnumStringMember
  | EnumDefaultedMember
  | EnumNumberMember
  | EnumBigIntMember
  | EnumBooleanBody
  | EnumBooleanMember
  | EnumSymbolBody
  | DeclaredNode
  | ObjectTypeInternalSlot
  // JSX
  | JSXNode;

export type BindingName = Identifier | BindingPattern;
export type BindingPattern = ArrayPattern | ObjectPattern;
export type RestElementPattern = AssignmentPattern | BindingName | RestElement;
export type FunctionParameter = AssignmentPattern | BindingName | RestElement;
export type DestructuringPattern =
  | BindingName
  | AssignmentPattern
  | MemberExpression
  | RestElement;

interface BaseFunction extends BaseNode {
  +params: $ReadOnlyArray<FunctionParameter>;
  +async: boolean;

  +predicate: null | InferredPredicate;
  +returnType: null | TypeAnnotation;
  +typeParameters: null | TypeParameterDeclaration;
}

export type AFunction =
  | FunctionDeclaration
  | FunctionExpression
  | ArrowFunctionExpression;

export type Statement =
  | BlockStatement
  | BreakStatement
  | ClassDeclaration
  | ComponentDeclaration
  | ContinueStatement
  | DebuggerStatement
  | DeclareClass
  | DeclareComponent
  | DeclareHook
  | DeclareVariable
  | DeclareEnum
  | DeclareFunction
  | DeclareInterface
  | DeclareModule
  | DeclareNamespace
  | DeclareOpaqueType
  | DeclareTypeAlias
  | DoWhileStatement
  | EmptyStatement
  | EnumDeclaration
  | ExpressionStatement
  | ForInStatement
  | ForOfStatement
  | ForStatement
  | FunctionDeclaration
  | HookDeclaration
  | IfStatement
  | InterfaceDeclaration
  | LabeledStatement
  | OpaqueType
  | ReturnStatement
  | SwitchStatement
  | ThrowStatement
  | TryStatement
  | TypeAlias
  | VariableDeclaration
  | WhileStatement
  | WithStatement;

// nodes that can be the direct parent of a statement
export type StatementParentSingle =
  | IfStatement
  | LabeledStatement
  | WithStatement
  | WhileStatement
  | DoWhileStatement
  | ForStatement
  | ForInStatement
  | ForOfStatement;
// nodes that can be the parent of a statement that store the statements in an array
export type StatementParentArray = SwitchCase | Program | BlockStatement;
export type StatementParent = StatementParentSingle | StatementParentArray;

export interface EmptyStatement extends BaseNode {
  +type: 'EmptyStatement';
}

export interface BlockStatement extends BaseNode {
  +type: 'BlockStatement';
  +body: $ReadOnlyArray<Statement>;
}

export interface ExpressionStatement extends BaseNode {
  +type: 'ExpressionStatement';
  +expression: Expression;
  +directive: string | null;
}

export interface IfStatement extends BaseNode {
  +type: 'IfStatement';
  +test: Expression;
  +consequent: Statement;
  +alternate?: Statement | null;
}

export interface LabeledStatement extends BaseNode {
  +type: 'LabeledStatement';
  +label: Identifier;
  +body: Statement;
}

export interface BreakStatement extends BaseNode {
  +type: 'BreakStatement';
  +label?: Identifier | null;
}

export interface ContinueStatement extends BaseNode {
  +type: 'ContinueStatement';
  +label?: Identifier | null;
}

export interface WithStatement extends BaseNode {
  +type: 'WithStatement';
  +object: Expression;
  +body: Statement;
}

export interface SwitchStatement extends BaseNode {
  +type: 'SwitchStatement';
  +discriminant: Expression;
  +cases: $ReadOnlyArray<SwitchCase>;
}

export interface ReturnStatement extends BaseNode {
  +type: 'ReturnStatement';
  +argument?: Expression | null;
}

export interface ThrowStatement extends BaseNode {
  +type: 'ThrowStatement';
  +argument: Expression;
}

export interface TryStatement extends BaseNode {
  +type: 'TryStatement';
  +block: BlockStatement;
  +handler?: CatchClause | null;
  +finalizer?: BlockStatement | null;
}

export interface WhileStatement extends BaseNode {
  +type: 'WhileStatement';
  +test: Expression;
  +body: Statement;
}

export interface DoWhileStatement extends BaseNode {
  +type: 'DoWhileStatement';
  +body: Statement;
  +test: Expression;
}

export interface ForStatement extends BaseNode {
  +type: 'ForStatement';
  +init?: VariableDeclaration | Expression | null;
  +test?: Expression | null;
  +update?: Expression | null;
  +body: Statement;
}

interface BaseForXStatement extends BaseNode {
  +left: VariableDeclaration | BindingName | MemberExpression;
  +right: Expression;
  +body: Statement;
}

export interface ForInStatement extends BaseForXStatement {
  +type: 'ForInStatement';
}

export interface ForOfStatement extends BaseForXStatement {
  +type: 'ForOfStatement';
  +await: boolean;
}

export interface DebuggerStatement extends BaseNode {
  +type: 'DebuggerStatement';
}

type ComponentParameterAndRestElement = ComponentParameter | RestElement;

export interface ComponentParameter extends BaseNode {
  +type: 'ComponentParameter';
  +name: Identifier | StringLiteral;
  +local: BindingName | AssignmentPattern;
  +shorthand: boolean;
}

export interface ComponentDeclaration extends BaseNode {
  +type: 'ComponentDeclaration';
  +body: BlockStatement;
  +id: Identifier;
  +params: $ReadOnlyArray<ComponentParameterAndRestElement>;
  +rendersType: null | RendersType;
  +typeParameters: null | TypeParameterDeclaration;
}

export interface HookDeclaration extends BaseNode {
  +type: 'HookDeclaration';
  +id: Identifier;
  +body: BlockStatement;
  +params: $ReadOnlyArray<FunctionParameter>;
  +returnType: null | TypeAnnotation;
  +typeParameters: null | TypeParameterDeclaration;
}

export interface FunctionDeclaration extends BaseFunction {
  +type: 'FunctionDeclaration';
  /** It is null when a function declaration is a part of the `export default function` statement */
  +id: Identifier | null;
  +body: BlockStatement;
  +generator: boolean;
}

export interface VariableDeclaration extends BaseNode {
  +type: 'VariableDeclaration';
  +declarations: $ReadOnlyArray<VariableDeclarator>;
  +kind: 'var' | 'let' | 'const';
}

export interface VariableDeclarator extends BaseNode {
  +type: 'VariableDeclarator';
  +id: BindingName;
  +init?: Expression | null;

  +parent: VariableDeclaration;
}

export type Expression =
  | ThisExpression
  | ArrayExpression
  | ObjectExpression
  | FunctionExpression
  | ArrowFunctionExpression
  | YieldExpression
  | Literal
  | UnaryExpression
  | UpdateExpression
  | BinaryExpression
  | AssignmentExpression
  | LogicalExpression
  | MemberExpression
  | ConditionalExpression
  | CallExpression
  | NewExpression
  | SequenceExpression
  | TemplateLiteral
  | TaggedTemplateExpression
  | ClassExpression
  | MetaProperty
  | Identifier
  | AwaitExpression
  | ImportExpression
  | ChainExpression
  | TypeCastExpression
  | AsExpression
<<<<<<< HEAD
=======
  | AsConstExpression
>>>>>>> 1edbe36c
  | JSXFragment
  | JSXElement;

export interface ThisExpression extends BaseNode {
  +type: 'ThisExpression';
}

export interface ArrayExpression extends BaseNode {
  +type: 'ArrayExpression';
  +elements: $ReadOnlyArray<Expression | SpreadElement>;
  // this is not part of the ESTree spec, but hermes emits it
  +trailingComma: boolean;
}

export interface ObjectExpression extends BaseNode {
  +type: 'ObjectExpression';
  +properties: $ReadOnlyArray<ObjectProperty | SpreadElement>;
}

// This is the complete type of a "Property"
// This same node (unfortunately) covers both object literal properties
// and object desturcturing properties.
export type Property = ObjectProperty | DestructuringObjectProperty;

export type ObjectProperty =
  | ObjectPropertyWithNonShorthandStaticName
  | ObjectPropertyWithShorthandStaticName
  | ObjectPropertyWithComputedName;
interface ObjectPropertyBase extends BaseNode {
  +parent: ObjectExpression | ObjectPattern;
}
export interface ObjectPropertyWithNonShorthandStaticName
  extends ObjectPropertyBase {
  +type: 'Property';
  +computed: false;
  // non-computed, non-shorthand names are constrained significantly
  +key: Identifier | StringLiteral | NumericLiteral;
  +value: Expression;
  +kind: 'init' | 'get' | 'set';
  +method: boolean;
  +shorthand: false;
}
export interface ObjectPropertyWithShorthandStaticName
  extends ObjectPropertyBase {
  +type: 'Property';
  +computed: false;
  // shorthand keys *must* be identifiers
  +key: Identifier;
  // shorthand values *must* be identifiers (that look the same as the key)
  +value: Identifier;
  +kind: 'init';
  +method: false;
  +shorthand: true;
}
export interface ObjectPropertyWithComputedName extends ObjectPropertyBase {
  +type: 'Property';
  +computed: true;
  // computed names can be any expression
  +key: Expression;
  +value: Expression;
  +kind: 'init' | 'get' | 'set';
  +method: boolean;
  // cannot have a shorthand computed name
  +shorthand: false;
}

export type DestructuringObjectProperty =
  | DestructuringObjectPropertyWithNonShorthandStaticName
  | DestructuringObjectPropertyWithShorthandStaticName
  | DestructuringObjectPropertyWithComputedName;
interface DestructuringObjectPropertyBase extends BaseNode {
  // destructuring properties cannot be methods
  +kind: 'init';
  +method: false;

  +parent: ObjectExpression | ObjectPattern;
}
export interface DestructuringObjectPropertyWithNonShorthandStaticName
  extends DestructuringObjectPropertyBase {
  +type: 'Property';
  +computed: false;
  // non-computed, non-shorthand names are constrained significantly
  +key: Identifier | StringLiteral | NumericLiteral;
  // destructuring properties cannot have any value
  +value: DestructuringPattern;
  +shorthand: false;
}
export interface DestructuringObjectPropertyWithShorthandStaticName
  extends DestructuringObjectPropertyBase {
  +type: 'Property';
  +computed: false;
  // shorthand keys *must* be identifiers
  +key: Identifier;
  // shorthand values *must* be identifiers or assignments (that look the same as the key)
  +value: Identifier | AssignmentPattern;
  +shorthand: true;
}
export interface DestructuringObjectPropertyWithComputedName
  extends DestructuringObjectPropertyBase {
  +type: 'Property';
  +computed: true;
  // computed names can be any expression
  +key: Expression;
  // destructuring properties cannot have any value
  +value: DestructuringPattern;
  // cannot have a shorthand computed name
  +shorthand: false;
}

export interface FunctionExpression extends BaseFunction {
  +id?: Identifier | null;
  +type: 'FunctionExpression';
  +body: BlockStatement;
  +generator: boolean;
}

export interface SequenceExpression extends BaseNode {
  +type: 'SequenceExpression';
  +expressions: $ReadOnlyArray<Expression>;
}

export interface UnaryExpression extends BaseNode {
  +type: 'UnaryExpression';
  +operator: UnaryOperator;
  +prefix: true;
  +argument: Expression;
}

export interface BinaryExpressionWithoutIn extends BaseNode {
  +type: 'BinaryExpression';
  +operator: BinaryOperatorWithoutIn;
  +left: Expression;
  +right: Expression;
}

// Private brand checks (#foo in bar) are a special case
// other binary expressions do not allow PrivateIdentifier in the left
export interface BinaryExpressionIn extends BaseNode {
  +type: 'BinaryExpression';
  +operator: 'in';
  +left: Expression | PrivateIdentifier;
  +right: Expression;
}

export type BinaryExpression = BinaryExpressionWithoutIn | BinaryExpressionIn;

export interface AssignmentExpression extends BaseNode {
  +type: 'AssignmentExpression';
  +operator: AssignmentOperator;
  +left: BindingName | MemberExpression;
  +right: Expression;
}

export interface UpdateExpression extends BaseNode {
  +type: 'UpdateExpression';
  +operator: UpdateOperator;
  +argument: Expression;
  +prefix: boolean;
}

export interface LogicalExpression extends BaseNode {
  +type: 'LogicalExpression';
  +operator: LogicalOperator;
  +left: Expression;
  +right: Expression;
}

export interface ConditionalExpression extends BaseNode {
  +type: 'ConditionalExpression';
  +test: Expression;
  +alternate: Expression;
  +consequent: Expression;
}

interface BaseCallExpression extends BaseNode {
  +callee: Expression | Super;
  +arguments: $ReadOnlyArray<Expression | SpreadElement>;
  +typeArguments: null | TypeParameterInstantiation;
}
export interface CallExpression extends BaseCallExpression {
  +type: 'CallExpression';
  +optional: boolean;
}

export interface NewExpression extends BaseCallExpression {
  +type: 'NewExpression';
}

export type MemberExpression =
  | MemberExpressionWithComputedName
  | MemberExpressionWithNonComputedName;
export interface MemberExpressionWithComputedName extends BaseNode {
  +type: 'MemberExpression';
  +object: Expression | Super;
  +property: Expression;
  +computed: true;
  +optional: boolean;
}
export interface MemberExpressionWithNonComputedName extends BaseNode {
  +type: 'MemberExpression';
  +object: Expression | Super;
  +property: Identifier | PrivateIdentifier;
  +computed: false;
  +optional: boolean;
}

export type ChainElement = CallExpression | MemberExpression;

export interface ChainExpression extends BaseNode {
  +type: 'ChainExpression';
  +expression: ChainElement;
}

export interface SwitchCase extends BaseNode {
  +type: 'SwitchCase';
  +test?: Expression | null;
  +consequent: $ReadOnlyArray<Statement>;
}

export interface CatchClause extends BaseNode {
  +type: 'CatchClause';
  +param: BindingName | null;
  +body: BlockStatement;
}

export interface Identifier extends BaseNode {
  +type: 'Identifier';
  +name: string;

  +typeAnnotation: TypeAnnotation | null;
  // only applies to function arguments
  +optional: boolean;
}

export interface PrivateIdentifier extends BaseNode {
  +type: 'PrivateIdentifier';
  +name: string;
}

export type Literal =
  | BigIntLiteral
  | BooleanLiteral
  | NullLiteral
  | NumericLiteral
  | RegExpLiteral
  | StringLiteral;

export interface BigIntLiteral extends BaseNode {
  +type: 'Literal';
  +value: bigint;
  +bigint: string;
  +raw: string;
  +literalType: 'bigint';
}

export interface BooleanLiteral extends BaseNode {
  +type: 'Literal';
  +value: boolean;
  +raw: 'true' | 'false';
  +literalType: 'boolean';
}

export interface NullLiteral extends BaseNode {
  +type: 'Literal';
  +value: null;
  +raw: 'null';
  +literalType: 'null';
}

export interface NumericLiteral extends BaseNode {
  +type: 'Literal';
  +value: number;
  +raw: string;
  +literalType: 'numeric';
}

export interface RegExpLiteral extends BaseNode {
  +type: 'Literal';
  +value: RegExp | null;
  +regex: interface {
    +pattern: string,
    +flags: string,
  };
  +raw: string;
  +literalType: 'regexp';
}

export interface StringLiteral extends BaseNode {
  +type: 'Literal';
  +value: string;
  +raw: string;
  +literalType: 'string';
}

export type UnaryOperator =
  | '-'
  | '+'
  | '!'
  | '~'
  | 'typeof'
  | 'void'
  | 'delete';

export type BinaryOperatorWithoutIn =
  | '=='
  | '!='
  | '==='
  | '!=='
  | '<'
  | '<='
  | '>'
  | '>='
  | '<<'
  | '>>'
  | '>>>'
  | '+'
  | '-'
  | '*'
  | '/'
  | '%'
  | '**'
  | '|'
  | '^'
  | '&'
  | 'instanceof';

export type BinaryOperator = BinaryOperatorWithoutIn | 'in';

export type LogicalOperator = '||' | '&&' | '??';

export type AssignmentOperator =
  | '='
  | '+='
  | '-='
  | '*='
  | '/='
  | '%='
  | '**='
  | '<<='
  | '>>='
  | '>>>='
  | '|='
  | '^='
  | '&='
  // not yet supported, but future proofing
  | '||='
  | '&&='
  | '??=';

export type UpdateOperator = '++' | '--';

export interface Super extends BaseNode {
  +type: 'Super';
}

export interface SpreadElement extends BaseNode {
  +type: 'SpreadElement';
  +argument: Expression;
}

export interface ArrowFunctionExpression extends BaseFunction {
  +type: 'ArrowFunctionExpression';
  +expression: boolean;
  +body: BlockStatement | Expression;
  // hermes emits this - but it's always null
  +id: null;
  // note - arrow functions cannot be generators
}

export interface YieldExpression extends BaseNode {
  +type: 'YieldExpression';
  +argument?: Expression | null;
  +delegate: boolean;
}

export interface TemplateLiteral extends BaseNode {
  +type: 'TemplateLiteral';
  +quasis: $ReadOnlyArray<TemplateElement>;
  +expressions: $ReadOnlyArray<Expression>;
}

export interface TaggedTemplateExpression extends BaseNode {
  +type: 'TaggedTemplateExpression';
  +tag: Expression;
  +quasi: TemplateLiteral;
}

export interface TemplateElement extends BaseNode {
  +type: 'TemplateElement';
  +tail: boolean;
  +value: interface {
    +cooked: string,
    +raw: string,
  };
}

export interface ObjectPattern extends BaseNode {
  +type: 'ObjectPattern';
  +properties: $ReadOnlyArray<DestructuringObjectProperty | RestElement>;
  // if used as a VariableDeclarator.id
  +typeAnnotation: TypeAnnotation | null;
}

export interface ArrayPattern extends BaseNode {
  +type: 'ArrayPattern';
  // an element will be null if the pattern contains a hole: `[a,,b]`
  +elements: $ReadOnlyArray<?DestructuringPattern>;
  +typeAnnotation: TypeAnnotation | null;
}

export interface RestElement extends BaseNode {
  +type: 'RestElement';
  +argument: RestElementPattern;
  // the Pattern owns the typeAnnotation
}

export interface AssignmentPattern extends BaseNode {
  +type: 'AssignmentPattern';
  +left: BindingName;
  +right: Expression;
}

export type AClass = ClassDeclaration | ClassExpression;
interface BaseClass extends BaseNode {
  +superClass?: Expression | null;
  +body: ClassBody;

  +typeParameters: null | TypeParameterDeclaration;
  +superTypeParameters: null | TypeParameterInstantiation;
  +implements: $ReadOnlyArray<ClassImplements>;
  +decorators: $ReadOnlyArray<Decorator>;
}

export type PropertyName =
  | ClassPropertyNameComputed
  | ClassPropertyNameNonComputed;
export type ClassPropertyNameComputed = Expression;
export type ClassPropertyNameNonComputed =
  | PrivateIdentifier
  | Identifier
  | StringLiteral;

export type ClassMember = PropertyDefinition | MethodDefinition;
export type ClassMemberWithNonComputedName =
  | PropertyDefinitionWithNonComputedName
  | MethodDefinitionConstructor
  | MethodDefinitionWithNonComputedName;
export interface ClassBody extends BaseNode {
  +type: 'ClassBody';
  +body: $ReadOnlyArray<ClassMember>;

  +parent: AClass;
}

export type MethodDefinition =
  | MethodDefinitionConstructor
  | MethodDefinitionWithComputedName
  | MethodDefinitionWithNonComputedName;
interface MethodDefinitionBase extends BaseNode {
  +value: FunctionExpression;

  +parent: ClassBody;
}
export interface MethodDefinitionConstructor extends MethodDefinitionBase {
  +type: 'MethodDefinition';
  +key: Identifier | StringLiteral;
  +kind: 'constructor';
  +computed: false;
  +static: false;
}
export interface MethodDefinitionWithComputedName extends MethodDefinitionBase {
  +type: 'MethodDefinition';
  +key: ClassPropertyNameComputed;
  +kind: 'method' | 'get' | 'set';
  +computed: true;
  +static: boolean;
}
export interface MethodDefinitionWithNonComputedName
  extends MethodDefinitionBase {
  +type: 'MethodDefinition';
  +key: ClassPropertyNameNonComputed;
  +kind: 'method' | 'get' | 'set';
  +computed: false;
  +static: boolean;
}

// `PropertyDefinition` is the new standard for all class properties
export type PropertyDefinition =
  | PropertyDefinitionWithComputedName
  | PropertyDefinitionWithNonComputedName;
interface PropertyDefinitionBase extends BaseNode {
  +value: null | Expression;
  +typeAnnotation: null | TypeAnnotation;
  +static: boolean;
  +variance: null | Variance;
  +declare: boolean;
  // hermes always emit this as false
  +optional: false;

  +parent: ClassBody;
}
export interface PropertyDefinitionWithComputedName
  extends PropertyDefinitionBase {
  +type: 'PropertyDefinition';
  +key: ClassPropertyNameComputed;
  +computed: true;
}
export interface PropertyDefinitionWithNonComputedName
  extends PropertyDefinitionBase {
  +type: 'PropertyDefinition';
  +key: ClassPropertyNameNonComputed;
  +computed: false;
}

export interface ClassDeclaration extends BaseClass {
  +type: 'ClassDeclaration';
  /** It is null when a class declaration is a part of the `export default class` statement */
  +id: Identifier | null;
}

export interface ClassExpression extends BaseClass {
  +type: 'ClassExpression';
  +id?: Identifier | null;
}

export interface MetaProperty extends BaseNode {
  +type: 'MetaProperty';
  +meta: Identifier;
  +property: Identifier;
}

export type ModuleDeclaration =
  | ImportDeclaration
  | ExportNamedDeclaration
  | ExportDefaultDeclaration
  | ExportAllDeclaration
  | DeclareExportDeclaration
  | DeclareExportAllDeclaration
  | DeclareModuleExports;

export type ModuleSpecifier =
  | ImportSpecifier
  | ImportDefaultSpecifier
  | ImportNamespaceSpecifier
  | ExportSpecifier;

export interface ImportDeclaration extends BaseNode {
  +type: 'ImportDeclaration';
  +specifiers: $ReadOnlyArray<
    ImportSpecifier | ImportDefaultSpecifier | ImportNamespaceSpecifier,
  >;
  +source: StringLiteral;
  +assertions: $ReadOnlyArray<ImportAttribute>;

  +importKind: 'value' | 'type' | 'typeof';
}
export interface ImportAttribute extends BaseNode {
  +type: 'ImportAttribute';
  +key: Identifier;
  +value: StringLiteral;

  +parent: ImportDeclaration | ImportExpression;
}

export interface ImportSpecifier extends BaseNode {
  +type: 'ImportSpecifier';
  +imported: Identifier;
  +local: Identifier;
  +importKind: null | 'type' | 'typeof';

  +parent: ImportDeclaration;
}

export interface ImportExpression extends BaseNode {
  +type: 'ImportExpression';
  +source: Expression;
  +attributes: $ReadOnlyArray<ImportAttribute> | null;
}

export interface ImportDefaultSpecifier extends BaseNode {
  +type: 'ImportDefaultSpecifier';
  +local: Identifier;

  +parent: ImportDeclaration;
}

export interface ImportNamespaceSpecifier extends BaseNode {
  +type: 'ImportNamespaceSpecifier';
  +local: Identifier;

  +parent: ImportDeclaration;
}

export type DefaultDeclaration =
  | FunctionDeclaration
  | ClassDeclaration
  | ComponentDeclaration
  | HookDeclaration;
export type NamedDeclaration =
  | DefaultDeclaration
  | VariableDeclaration
  | TypeAlias
  | OpaqueType
  | InterfaceDeclaration
  | EnumDeclaration;

interface ExportNamedDeclarationBase extends BaseNode {
  +type: 'ExportNamedDeclaration';
  +declaration?: NamedDeclaration | null;
  +specifiers: $ReadOnlyArray<ExportSpecifier>;
  +source?: StringLiteral | null;
  +exportKind: 'value' | 'type';
}
export interface ExportNamedDeclarationWithSpecifiers
  extends ExportNamedDeclarationBase {
  +type: 'ExportNamedDeclaration';
  +declaration: null;
  +source?: StringLiteral | null;
  +specifiers: $ReadOnlyArray<ExportSpecifier>;
}
export interface ExportNamedDeclarationWithDeclaration
  extends ExportNamedDeclarationBase {
  +type: 'ExportNamedDeclaration';
  +declaration: NamedDeclaration;
  +source: null;
  +specifiers: [];
}
export type ExportNamedDeclaration =
  | ExportNamedDeclarationWithSpecifiers
  | ExportNamedDeclarationWithDeclaration;

export interface ExportSpecifier extends BaseNode {
  +type: 'ExportSpecifier';
  +exported: Identifier;
  +local: Identifier;
}

export interface ExportDefaultDeclaration extends BaseNode {
  +type: 'ExportDefaultDeclaration';
  +declaration: DefaultDeclaration | Expression;
}

export interface ExportAllDeclaration extends BaseNode {
  +type: 'ExportAllDeclaration';
  +source: StringLiteral;
  +exportKind: 'value' | 'type';
  +exported?: Identifier | null;
}

export interface AwaitExpression extends BaseNode {
  +type: 'AwaitExpression';
  +argument: Expression;
}

/***********************
 * Flow specific nodes *
 ***********************/

export type TypeAnnotationType =
  | NumberTypeAnnotation
  | StringTypeAnnotation
  | BigIntTypeAnnotation
  | BooleanTypeAnnotation
  | NullLiteralTypeAnnotation
  | AnyTypeAnnotation
  | EmptyTypeAnnotation
  | SymbolTypeAnnotation
  | ThisTypeAnnotation
  | MixedTypeAnnotation
  | VoidTypeAnnotation
  | StringLiteralTypeAnnotation
  | NumberLiteralTypeAnnotation
  | BigIntLiteralTypeAnnotation
  | BooleanLiteralTypeAnnotation
  | ArrayTypeAnnotation
  | NullableTypeAnnotation
  | ExistsTypeAnnotation
  | GenericTypeAnnotation
  | QualifiedTypeIdentifier
  | QualifiedTypeofIdentifier
  | TypeofTypeAnnotation
  | KeyofTypeAnnotation
  | TupleTypeAnnotation
  | TupleTypeSpreadElement
  | TupleTypeLabeledElement
  | InferTypeAnnotation
  | InterfaceTypeAnnotation
  | UnionTypeAnnotation
  | IntersectionTypeAnnotation
  | ConditionalTypeAnnotation
  | TypeOperator
  | TypePredicate
  | FunctionTypeAnnotation
  | HookTypeAnnotation
  | ComponentTypeAnnotation
  | ObjectTypeAnnotation
  | IndexedAccessType
  | OptionalIndexedAccessType;

export interface Variance extends BaseNode {
  +type: 'Variance';
  +kind: 'plus' | 'minus';
}

interface BaseTypeAlias extends BaseNode {
  +id: Identifier;
  +typeParameters: null | TypeParameterDeclaration;
  +right: TypeAnnotationType;
}

export interface TypeAnnotation extends BaseNode {
  +type: 'TypeAnnotation';
  +typeAnnotation: TypeAnnotationType;
}

export interface TypeAlias extends BaseTypeAlias {
  +type: 'TypeAlias';
}

interface BaseOpaqueType extends BaseNode {
  +id: Identifier;
  +supertype: TypeAnnotationType | null;
  +typeParameters: TypeParameterDeclaration | null;
}
export interface OpaqueType extends BaseOpaqueType {
  +type: 'OpaqueType';
  +impltype: TypeAnnotationType;
}

export interface NumberTypeAnnotation extends BaseNode {
  +type: 'NumberTypeAnnotation';
}
export interface StringTypeAnnotation extends BaseNode {
  +type: 'StringTypeAnnotation';
}
export interface BigIntTypeAnnotation extends BaseNode {
  +type: 'BigIntTypeAnnotation';
}
export interface BooleanTypeAnnotation extends BaseNode {
  +type: 'BooleanTypeAnnotation';
}
export interface NullLiteralTypeAnnotation extends BaseNode {
  +type: 'NullLiteralTypeAnnotation';
}
export interface AnyTypeAnnotation extends BaseNode {
  +type: 'AnyTypeAnnotation';
}
export interface EmptyTypeAnnotation extends BaseNode {
  +type: 'EmptyTypeAnnotation';
}
export interface SymbolTypeAnnotation extends BaseNode {
  +type: 'SymbolTypeAnnotation';
}
export interface ThisTypeAnnotation extends BaseNode {
  +type: 'ThisTypeAnnotation';
}
export interface MixedTypeAnnotation extends BaseNode {
  +type: 'MixedTypeAnnotation';
}
export interface VoidTypeAnnotation extends BaseNode {
  +type: 'VoidTypeAnnotation';
}
export interface StringLiteralTypeAnnotation extends BaseNode {
  +type: 'StringLiteralTypeAnnotation';
  +value: string;
  +raw: string;
}
export interface NumberLiteralTypeAnnotation extends BaseNode {
  +type: 'NumberLiteralTypeAnnotation';
  +value: number;
  +raw: string;
}
export interface BigIntLiteralTypeAnnotation extends BaseNode {
  +type: 'BigIntLiteralTypeAnnotation';
  +bigint: string;
  +value: bigint;
  +raw: string;
}
export interface BooleanLiteralTypeAnnotation extends BaseNode {
  +type: 'BooleanLiteralTypeAnnotation';
  +value: boolean;
  +raw: 'true' | 'false';
}
export interface ArrayTypeAnnotation extends BaseNode {
  +type: 'ArrayTypeAnnotation';
  +elementType: TypeAnnotationType;
}
export interface NullableTypeAnnotation extends BaseNode {
  +type: 'NullableTypeAnnotation';
  +typeAnnotation: TypeAnnotationType;
}
export interface ExistsTypeAnnotation extends BaseNode {
  +type: 'ExistsTypeAnnotation';
}
export interface GenericTypeAnnotation extends BaseNode {
  +type: 'GenericTypeAnnotation';
  +id: Identifier | QualifiedTypeIdentifier;
  +typeParameters: null | TypeParameterInstantiation;
}
export interface QualifiedTypeIdentifier extends BaseNode {
  +type: 'QualifiedTypeIdentifier';
  +id: Identifier;
  +qualification: QualifiedTypeIdentifier | Identifier;
}
export interface QualifiedTypeofIdentifier extends BaseNode {
  +type: 'QualifiedTypeofIdentifier';
  +id: Identifier;
  +qualification: QualifiedTypeofIdentifier | Identifier;
}
export interface TypeofTypeAnnotation extends BaseNode {
  +type: 'TypeofTypeAnnotation';
  +argument: QualifiedTypeofIdentifier | Identifier;
  +typeArguments?: TypeParameterInstantiation;
}
export interface KeyofTypeAnnotation extends BaseNode {
  +type: 'KeyofTypeAnnotation';
  +argument: TypeAnnotationType;
}
export interface TupleTypeAnnotation extends BaseNode {
  +type: 'TupleTypeAnnotation';
  +types: $ReadOnlyArray<TypeAnnotationType>;
  +inexact: boolean;
}
export interface TupleTypeSpreadElement extends BaseNode {
  +type: 'TupleTypeSpreadElement';
  +label?: Identifier | null;
  +typeAnnotation: TypeAnnotationType;
}
export interface TupleTypeLabeledElement extends BaseNode {
  +type: 'TupleTypeLabeledElement';
  +label: Identifier;
  +elementType: TypeAnnotationType;
  +optional: boolean;
  +variance: Variance | null;
}

export interface InferTypeAnnotation extends BaseNode {
  +type: 'InferTypeAnnotation';
  +typeParameter: TypeParameter;
}
export interface TupleTypeSpreadElement extends BaseNode {
  +type: 'TupleTypeSpreadElement';
  +label?: Identifier | null;
  +typeAnnotation: TypeAnnotationType;
}
export interface TupleTypeLabeledElement extends BaseNode {
  +type: 'TupleTypeLabeledElement';
  +label: Identifier;
  +elementType: TypeAnnotationType;
  +optional: boolean;
  +variance: Variance | null;
}

export interface InferTypeAnnotation extends BaseNode {
  +type: 'InferTypeAnnotation';
  +typeParameter: TypeParameter;
}

// type T = { [[foo]]: number };
export interface ObjectTypeInternalSlot extends BaseNode {
  +type: 'ObjectTypeInternalSlot';
  +id: Identifier;
  +optional: boolean;
  +static: boolean;
  +method: boolean;
  +value: TypeAnnotation;

  +parent: ObjectTypeAnnotation;
}

export interface InterfaceTypeAnnotation extends BaseInterfaceNode {
  +type: 'InterfaceTypeAnnotation';
}

export interface UnionTypeAnnotation extends BaseNode {
  +type: 'UnionTypeAnnotation';
  +types: $ReadOnlyArray<TypeAnnotationType>;
}
export interface IntersectionTypeAnnotation extends BaseNode {
  +type: 'IntersectionTypeAnnotation';
  +types: $ReadOnlyArray<TypeAnnotationType>;
}

export interface ConditionalTypeAnnotation extends BaseNode {
  +type: 'ConditionalTypeAnnotation';
  +checkType: TypeAnnotationType;
  +extendsType: TypeAnnotationType;
  +trueType: TypeAnnotationType;
  +falseType: TypeAnnotationType;
}

export type TypeOperator =
  | RendersTypeOperator
  | RendersStarTypeOperator
  | RendersQuestionTypeOperator;

export type RendersType =
  | RendersTypeOperator
  | RendersStarTypeOperator
  | RendersQuestionTypeOperator;

interface TypeOperatorBase extends BaseNode {
  +type: 'TypeOperator';
  +typeAnnotation: TypeAnnotationType;
}
export interface RendersTypeOperator extends TypeOperatorBase {
  +type: 'TypeOperator';
  +operator: 'renders';
}
export interface RendersStarTypeOperator extends TypeOperatorBase {
  +type: 'TypeOperator';
  +operator: 'renders*';
}
export interface RendersQuestionTypeOperator extends TypeOperatorBase {
  +type: 'TypeOperator';
  +operator: 'renders?';
}

export interface TypePredicate extends BaseNode {
  +type: 'TypePredicate';
  +parameterName: Identifier;
  +typeAnnotation: TypeAnnotationType | null;
<<<<<<< HEAD
  +asserts: boolean;
=======
  +kind: null | 'asserts' | 'implies';
>>>>>>> 1edbe36c
}

export interface FunctionTypeAnnotation extends BaseNode {
  +type: 'FunctionTypeAnnotation';
  +params: $ReadOnlyArray<FunctionTypeParam>;
  +returnType: TypeAnnotationType;
  +rest: null | FunctionTypeParam;
  +typeParameters: null | TypeParameterDeclaration;
  +this: FunctionTypeParam | null;
}
export interface FunctionTypeParam extends BaseNode {
  +type: 'FunctionTypeParam';
  +name: Identifier | null;
  +typeAnnotation: TypeAnnotationType;
  +optional: boolean;

  +parent: FunctionTypeAnnotation;
}
export interface HookTypeAnnotation extends BaseNode {
  +type: 'HookTypeAnnotation';
  +params: $ReadOnlyArray<FunctionTypeParam>;
  +returnType: TypeAnnotationType;
  +rest: null | FunctionTypeParam;
  +typeParameters: null | TypeParameterDeclaration;
}

export interface ComponentTypeAnnotation extends BaseNode {
  +type: 'ComponentTypeAnnotation';
  +params: $ReadOnlyArray<ComponentTypeParameter>;
  +rest: null | ComponentTypeParameter;
  +typeParameters: null | TypeParameterDeclaration;
  +rendersType: null | RendersType;
}
export interface ComponentTypeParameter extends BaseNode {
  +type: 'ComponentTypeParameter';
  +name: Identifier | StringLiteral | null;
  +typeAnnotation: TypeAnnotationType;
  +optional: boolean;

  +parent: ComponentTypeAnnotation | DeclareComponent;
}

export interface InferredPredicate extends BaseNode {
  +type: 'InferredPredicate';

  +parent: AFunction | DeclareFunction;
}

export interface ObjectTypeAnnotation extends BaseNode {
  +type: 'ObjectTypeAnnotation';
  +inexact: boolean;
  +exact: boolean;
  +properties: $ReadOnlyArray<
    | ObjectTypeProperty
    | ObjectTypeSpreadProperty
    | ObjectTypeMappedTypeProperty,
  >;
  +indexers: $ReadOnlyArray<ObjectTypeIndexer>;
  +callProperties: $ReadOnlyArray<ObjectTypeCallProperty>;
  +internalSlots: $ReadOnlyArray<ObjectTypeInternalSlot>;
}
interface ObjectTypePropertyBase extends BaseNode {
  +type: 'ObjectTypeProperty';
  +key: Identifier | StringLiteral;
  +value: TypeAnnotationType;
  +method: boolean;
  +optional: boolean;
  +static: boolean; // only applies to the "declare class" case
  +proto: boolean; // only applies to the "declare class" case
  +variance: Variance | null;
  +kind: 'init' | 'get' | 'set';

  +parent: ObjectTypeAnnotation;
}
export interface ObjectTypeMethodSignature extends ObjectTypePropertyBase {
  +type: 'ObjectTypeProperty';
  +value: FunctionTypeAnnotation;
  +method: true;
  +optional: false;
  +variance: null;
  +kind: 'init';

  +parent: ObjectTypeAnnotation;
}
export interface ObjectTypePropertySignature extends ObjectTypePropertyBase {
  +type: 'ObjectTypeProperty';
  +value: TypeAnnotationType;
  +method: false;
  +optional: boolean;
  +variance: Variance | null;
  +kind: 'init';

  +parent: ObjectTypeAnnotation;
}
export interface ObjectTypeAccessorSignature extends ObjectTypePropertyBase {
  +type: 'ObjectTypeProperty';
  +value: FunctionTypeAnnotation;
  +method: false;
  +optional: false;
  +variance: null;
  +kind: 'get' | 'set';

  +parent: ObjectTypeAnnotation;
}
export type ObjectTypeProperty =
  | ObjectTypeMethodSignature
  | ObjectTypePropertySignature
  | ObjectTypeAccessorSignature;

export interface ObjectTypeCallProperty extends BaseNode {
  +type: 'ObjectTypeCallProperty';
  +value: FunctionTypeAnnotation;
  +static: boolean; // can only be static when defined on a declare class

  +parent: ObjectTypeAnnotation;
}
export interface ObjectTypeIndexer extends BaseNode {
  +type: 'ObjectTypeIndexer';
  +id: null | Identifier;
  +key: TypeAnnotationType;
  +value: TypeAnnotationType;
  +static: boolean; // can only be static when defined on a declare class
  +variance: null | Variance;

  +parent: ObjectTypeAnnotation;
}
export interface ObjectTypeMappedTypeProperty extends BaseNode {
  +type: 'ObjectTypeMappedTypeProperty';
  +keyTparam: TypeParameter;
  +propType: TypeAnnotationType;
  +sourceType: TypeAnnotationType;
  +variance: null | Variance;
  +optional: null | 'PlusOptional' | 'MinusOptional' | 'Optional';

  +parent: ObjectTypeAnnotation;
}

export interface ObjectTypeSpreadProperty extends BaseNode {
  +type: 'ObjectTypeSpreadProperty';
  +argument: TypeAnnotationType;

  +parent: ObjectTypeAnnotation;
}

export interface IndexedAccessType extends BaseNode {
  +type: 'IndexedAccessType';
  +objectType: TypeAnnotationType;
  +indexType: TypeAnnotationType;
}
export interface OptionalIndexedAccessType extends BaseNode {
  +type: 'OptionalIndexedAccessType';
  +objectType: TypeAnnotationType;
  +indexType: TypeAnnotationType;
  +optional: boolean;
}

export interface TypeCastExpression extends BaseNode {
  +type: 'TypeCastExpression';
  +expression: Expression;
  +typeAnnotation: TypeAnnotation;
}
export interface AsExpression extends BaseNode {
  +type: 'AsExpression';
  +expression: Expression;
  +typeAnnotation: TypeAnnotationType;
}
<<<<<<< HEAD
=======
export interface AsConstExpression extends BaseNode {
  +type: 'AsConstExpression';
  +expression: Expression;
}
>>>>>>> 1edbe36c

interface BaseInterfaceNode extends BaseNode {
  +body: ObjectTypeAnnotation;
  +extends: $ReadOnlyArray<InterfaceExtends>;
}
interface BaseInterfaceDeclaration extends BaseInterfaceNode {
  +id: Identifier;
  +typeParameters: null | TypeParameterDeclaration;
}

export interface InterfaceDeclaration extends BaseInterfaceDeclaration {
  +type: 'InterfaceDeclaration';
}

export interface InterfaceExtends extends BaseNode {
  +type: 'InterfaceExtends';
  +id: Identifier | QualifiedTypeIdentifier;
  +typeParameters: null | TypeParameterInstantiation;

  +parent: InterfaceDeclaration | DeclareInterface;
}

export interface ClassImplements extends BaseNode {
  +type: 'ClassImplements';
  +id: Identifier;
  +typeParameters: null | TypeParameterInstantiation;

  +parent: AClass | DeclareClass;
}

export interface Decorator extends BaseNode {
  +type: 'Decorator';
  +expression: Expression;

  +parent: AClass;
}

export interface TypeParameterDeclaration extends BaseNode {
  +type: 'TypeParameterDeclaration';
  +params: $ReadOnlyArray<TypeParameter>;
}
export interface TypeParameter extends BaseNode {
  +type: 'TypeParameter';
  +name: string;
  +bound: null | TypeAnnotation;
  +variance: null | Variance;
  +default: null | TypeAnnotationType;
  +usesExtendsBound: boolean;
  +parent: TypeParameterDeclaration;
}
export interface TypeParameterInstantiation extends BaseNode {
  +type: 'TypeParameterInstantiation';
  +params: $ReadOnlyArray<TypeAnnotationType>;

  +parent: GenericTypeAnnotation | CallExpression | NewExpression;
}

export interface EnumDeclaration extends BaseNode {
  +type: 'EnumDeclaration';
  +id: Identifier;
  +body:
    | EnumNumberBody
    | EnumBigIntBody
    | EnumStringBody
    | EnumBooleanBody
    | EnumSymbolBody;
}

interface BaseEnumBody extends BaseNode {
  +hasUnknownMembers: boolean;
}
interface BaseInferrableEnumBody extends BaseEnumBody {
  +explicitType: boolean;
}

export interface EnumNumberBody extends BaseInferrableEnumBody {
  +type: 'EnumNumberBody';
  // enum number members cannot be defaulted
  +members: $ReadOnlyArray<EnumNumberMember>;
  +explicitType: boolean;

  +parent: EnumDeclaration;
}

export interface EnumNumberMember extends BaseNode {
  +type: 'EnumNumberMember';
  +id: Identifier;
  +init: NumericLiteral;

  +parent: EnumNumberBody;
}

export interface EnumBigIntBody extends BaseInferrableEnumBody {
  +type: 'EnumBigIntBody';
  // enum bigint members cannot be defaulted
  +members: $ReadOnlyArray<EnumBigIntMember>;
  +explicitType: boolean;

  +parent: EnumDeclaration;
}

export interface EnumBigIntMember extends BaseNode {
  +type: 'EnumBigIntMember';
  +id: Identifier;
  +init: BigIntLiteral;

  +parent: EnumBigIntBody;
}

export interface EnumStringBody extends BaseInferrableEnumBody {
  +type: 'EnumStringBody';
  +members: $ReadOnlyArray<EnumStringMember | EnumDefaultedMember>;

  +parent: EnumDeclaration;
}

export interface EnumStringMember extends BaseNode {
  +type: 'EnumStringMember';
  +id: Identifier;
  +init: StringLiteral;

  +parent: EnumStringBody;
}

export interface EnumBooleanBody extends BaseInferrableEnumBody {
  +type: 'EnumBooleanBody';
  // enum boolean members cannot be defaulted
  +members: $ReadOnlyArray<EnumBooleanMember>;

  +parent: EnumDeclaration;
}

export interface EnumBooleanMember extends BaseNode {
  +type: 'EnumBooleanMember';
  +id: Identifier;
  +init: BooleanLiteral;

  +parent: EnumBooleanBody;
}

export interface EnumSymbolBody extends BaseEnumBody {
  +type: 'EnumSymbolBody';
  // enum symbol members can only be defaulted
  +members: $ReadOnlyArray<EnumDefaultedMember>;

  +parent: EnumDeclaration;
}

export interface EnumDefaultedMember extends BaseNode {
  +type: 'EnumDefaultedMember';
  +id: Identifier;

  +parent: EnumStringBody | EnumSymbolBody;
}

/*****************
 * Declare nodes *
 *****************/

export type DeclaredNode =
  | DeclareClass
  | DeclareComponent
  | DeclareHook
  | DeclareVariable
  | DeclareEnum
  | DeclareFunction
  | DeclareModule
  | DeclareInterface
  | DeclareTypeAlias
  | DeclareOpaqueType
  | DeclareExportAllDeclaration
  | DeclareExportDeclaration
  | DeclareModuleExports
  | DeclaredPredicate;

export interface DeclareClass extends BaseNode {
  +type: 'DeclareClass';
  +id: Identifier;
  +typeParameters: null | TypeParameterDeclaration;
  +extends: $ReadOnlyArray<InterfaceExtends>;
  +implements: $ReadOnlyArray<ClassImplements>;
  +body: ObjectTypeAnnotation;
  +mixins: $ReadOnlyArray<InterfaceExtends>;
}

export interface DeclareComponent extends BaseNode {
  +type: 'DeclareComponent';
  +id: Identifier;
  +params: Array<ComponentTypeParameter>;
  +rest: null | ComponentTypeParameter;
  +typeParameters: null | TypeParameterDeclaration;
  +rendersType: null | RendersType;
}

export interface DeclareHook extends BaseNode {
  +type: 'DeclareHook';
  // the hook signature is stored as a type annotation on the ID
  +id: interface extends Identifier {
    +typeAnnotation: interface extends TypeAnnotation {
      +typeAnnotation: HookTypeAnnotation,
    },
  };
}

export interface DeclareVariable extends BaseNode {
  +type: 'DeclareVariable';
  +id: Identifier;
  +kind: 'var' | 'let' | 'const';
}

export interface DeclareEnum extends BaseNode {
  +type: 'DeclareEnum';
  +id: Identifier;
  +body: EnumNumberBody | EnumStringBody | EnumBooleanBody | EnumSymbolBody;
}

export interface DeclareFunction extends BaseNode {
  +type: 'DeclareFunction';
  // the function signature is stored as a type annotation on the ID
  +id: interface extends Identifier {
    +typeAnnotation: interface extends TypeAnnotation {
      +typeAnnotation: FunctionTypeAnnotation,
    },
  };
  +predicate: InferredPredicate | DeclaredPredicate | null;
}

export interface DeclareModule extends BaseNode {
  +type: 'DeclareModule';
  +id: StringLiteral | Identifier;
  +body: BlockStatement;
}

export interface DeclareNamespace extends BaseNode {
  +type: 'DeclareNamespace';
  +id: Identifier;
  +body: BlockStatement;
}

export interface DeclareInterface extends BaseInterfaceDeclaration {
  +type: 'DeclareInterface';
}

export interface DeclareTypeAlias extends BaseTypeAlias {
  +type: 'DeclareTypeAlias';
}

export interface DeclareOpaqueType extends BaseOpaqueType {
  +type: 'DeclareOpaqueType';
  +impltype: null;
}

export interface DeclareExportAllDeclaration extends BaseNode {
  +type: 'DeclareExportAllDeclaration';
  +source: StringLiteral;
}

interface DeclareExportDeclarationBase extends BaseNode {
  +type: 'DeclareExportDeclaration';
  +specifiers: $ReadOnlyArray<ExportSpecifier>;
  +source: StringLiteral | null;
  +default: boolean;
}
export interface DeclareExportDefaultDeclaration
  extends DeclareExportDeclarationBase {
  +type: 'DeclareExportDeclaration';
  +declaration:
    | DeclareClass
    | DeclareFunction
    | DeclareComponent
    | DeclareHook
    | TypeAnnotationType;
  +default: true;
  // default cannot have a source
  +source: null;
  // default cannot have specifiers
  +specifiers: [];
}
export interface DeclareExportDeclarationNamedWithDeclaration
  extends DeclareExportDeclarationBase {
  +type: 'DeclareExportDeclaration';
  +declaration:
    | DeclareClass
    | DeclareFunction
    | DeclareComponent
    | DeclareHook
    | DeclareInterface
    | DeclareOpaqueType
    | DeclareVariable
    | DeclareEnum;
  +default: false;
  +source: null;
  // default cannot have specifiers and a declaration
  +specifiers: [];
}
export interface DeclareExportDeclarationNamedWithSpecifiers
  extends DeclareExportDeclarationBase {
  +type: 'DeclareExportDeclaration';
  // with a source you can't have a declaration
  +declaration: null;
  +default: false;
  +source: StringLiteral;
  +specifiers: $ReadOnlyArray<ExportSpecifier>;
}
export type DeclareExportDeclaration =
  | DeclareExportDefaultDeclaration
  | DeclareExportDeclarationNamedWithDeclaration
  | DeclareExportDeclarationNamedWithSpecifiers;

export interface DeclareModuleExports extends BaseNode {
  +type: 'DeclareModuleExports';
  +typeAnnotation: TypeAnnotation;
}

export interface DeclaredPredicate extends BaseNode {
  +type: 'DeclaredPredicate';
  +value: Expression;
}

/**********************
 * JSX specific nodes *
 **********************/

export type JSXChild =
  | JSXElement
  | JSXExpression
  | JSXFragment
  | JSXText
  | JSXSpreadChild;
export type JSXExpression = JSXEmptyExpression | JSXExpressionContainer;
export type JSXTagNameExpression =
  | JSXIdentifier
  | JSXMemberExpression
  | JSXNamespacedName;

export type JSXNode =
  | JSXAttribute
  | JSXClosingElement
  | JSXClosingFragment
  | JSXElement
  | JSXEmptyExpression
  | JSXExpressionContainer
  | JSXFragment
  | JSXIdentifier
  | JSXMemberExpression
  | JSXNamespacedName
  | JSXOpeningElement
  | JSXOpeningFragment
  | JSXSpreadAttribute
  | JSXText
  | JSXSpreadChild;

export interface JSXAttribute extends BaseNode {
  +type: 'JSXAttribute';
  +name: JSXIdentifier;
  +value: Literal | JSXExpression | null;

  +parent: JSXOpeningElement;
}

export interface JSXClosingElement extends BaseNode {
  +type: 'JSXClosingElement';
  +name: JSXTagNameExpression;

  +parent: JSXElement;
}

export interface JSXClosingFragment extends BaseNode {
  +type: 'JSXClosingFragment';

  +parent: JSXFragment;
}

export interface JSXElement extends BaseNode {
  +type: 'JSXElement';
  +openingElement: JSXOpeningElement;
  +closingElement: JSXClosingElement | null;
  +children: $ReadOnlyArray<JSXChild>;
}

export interface JSXEmptyExpression extends BaseNode {
  +type: 'JSXEmptyExpression';
}

export interface JSXExpressionContainer extends BaseNode {
  +type: 'JSXExpressionContainer';
  +expression: Expression | JSXEmptyExpression;
}

export interface JSXFragment extends BaseNode {
  +type: 'JSXFragment';
  +openingFragment: JSXOpeningFragment;
  +closingFragment: JSXClosingFragment;
  +children: $ReadOnlyArray<JSXChild>;
}

export interface JSXIdentifier extends BaseNode {
  +type: 'JSXIdentifier';
  +name: string;
}

export interface JSXMemberExpression extends BaseNode {
  +type: 'JSXMemberExpression';
  +object: JSXTagNameExpression;
  +property: JSXIdentifier;
}

export interface JSXNamespacedName extends BaseNode {
  +type: 'JSXNamespacedName';
  +namespace: JSXIdentifier;
  +name: JSXIdentifier;
}

export interface JSXOpeningElement extends BaseNode {
  +type: 'JSXOpeningElement';
  +selfClosing: boolean;
  +name: JSXTagNameExpression;
  +attributes: $ReadOnlyArray<JSXAttribute | JSXSpreadAttribute>;
  +typeArguments?: TypeParameterInstantiation | null;

  +parent: JSXElement;
}

export interface JSXOpeningFragment extends BaseNode {
  +type: 'JSXOpeningFragment';

  +parent: JSXFragment;
}

export interface JSXSpreadAttribute extends BaseNode {
  +type: 'JSXSpreadAttribute';
  +argument: Expression;

  +parent: JSXOpeningElement;
}

export interface JSXText extends BaseNode {
  +type: 'JSXText';
  +value: string;
  +raw: string;
}

export interface JSXSpreadChild extends BaseNode {
  +type: 'JSXSpreadChild';
  +expression: Expression;
}

/******************************************************
 * Deprecated spec nodes awaiting migration by Hermes *
 ******************************************************/

export {};<|MERGE_RESOLUTION|>--- conflicted
+++ resolved
@@ -467,10 +467,7 @@
   | ChainExpression
   | TypeCastExpression
   | AsExpression
-<<<<<<< HEAD
-=======
   | AsConstExpression
->>>>>>> 1edbe36c
   | JSXFragment
   | JSXElement;
 
@@ -1311,23 +1308,6 @@
   +type: 'InferTypeAnnotation';
   +typeParameter: TypeParameter;
 }
-export interface TupleTypeSpreadElement extends BaseNode {
-  +type: 'TupleTypeSpreadElement';
-  +label?: Identifier | null;
-  +typeAnnotation: TypeAnnotationType;
-}
-export interface TupleTypeLabeledElement extends BaseNode {
-  +type: 'TupleTypeLabeledElement';
-  +label: Identifier;
-  +elementType: TypeAnnotationType;
-  +optional: boolean;
-  +variance: Variance | null;
-}
-
-export interface InferTypeAnnotation extends BaseNode {
-  +type: 'InferTypeAnnotation';
-  +typeParameter: TypeParameter;
-}
 
 // type T = { [[foo]]: number };
 export interface ObjectTypeInternalSlot extends BaseNode {
@@ -1393,11 +1373,7 @@
   +type: 'TypePredicate';
   +parameterName: Identifier;
   +typeAnnotation: TypeAnnotationType | null;
-<<<<<<< HEAD
-  +asserts: boolean;
-=======
   +kind: null | 'asserts' | 'implies';
->>>>>>> 1edbe36c
 }
 
 export interface FunctionTypeAnnotation extends BaseNode {
@@ -1564,13 +1540,10 @@
   +expression: Expression;
   +typeAnnotation: TypeAnnotationType;
 }
-<<<<<<< HEAD
-=======
 export interface AsConstExpression extends BaseNode {
   +type: 'AsConstExpression';
   +expression: Expression;
 }
->>>>>>> 1edbe36c
 
 interface BaseInterfaceNode extends BaseNode {
   +body: ObjectTypeAnnotation;
