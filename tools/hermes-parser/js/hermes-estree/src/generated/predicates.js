--- conflicted
+++ resolved
@@ -24,8 +24,6 @@
 import type {
   ESNode,
   Token,
-<<<<<<< HEAD
-=======
   AFunction,
   ClassMember,
   BigIntLiteral,
@@ -34,7 +32,6 @@
   NumericLiteral,
   RegExpLiteral,
   StringLiteral,
->>>>>>> 388376f0
   Identifier,
   JSXIdentifier,
   JSXText,
@@ -43,10 +40,7 @@
   ArrayPattern,
   ArrayTypeAnnotation,
   ArrowFunctionExpression,
-<<<<<<< HEAD
-=======
   AsConstExpression,
->>>>>>> 388376f0
   AsExpression,
   AssignmentExpression,
   AssignmentPattern,
@@ -91,11 +85,8 @@
   DoWhileStatement,
   EmptyStatement,
   EmptyTypeAnnotation,
-<<<<<<< HEAD
-=======
   EnumBigIntBody,
   EnumBigIntMember,
->>>>>>> 388376f0
   EnumBooleanBody,
   EnumBooleanMember,
   EnumDeclaration,
@@ -151,8 +142,6 @@
   KeyofTypeAnnotation,
   LabeledStatement,
   LogicalExpression,
-<<<<<<< HEAD
-=======
   MatchArrayPattern,
   MatchAsPattern,
   MatchBindingPattern,
@@ -169,7 +158,6 @@
   MatchStatementCase,
   MatchUnaryPattern,
   MatchWildcardPattern,
->>>>>>> 388376f0
   MemberExpression,
   MetaProperty,
   MethodDefinition,
@@ -191,10 +179,7 @@
   OpaqueType,
   OptionalIndexedAccessType,
   PrivateIdentifier,
-<<<<<<< HEAD
-=======
   Program,
->>>>>>> 388376f0
   Property,
   PropertyDefinition,
   QualifiedTypeIdentifier,
@@ -203,10 +188,7 @@
   ReturnStatement,
   SequenceExpression,
   SpreadElement,
-<<<<<<< HEAD
-=======
   StaticBlock,
->>>>>>> 388376f0
   StringLiteralTypeAnnotation,
   StringTypeAnnotation,
   Super,
@@ -246,28 +228,6 @@
   LineComment,
   BlockComment,
   MostTokens,
-<<<<<<< HEAD
-} from 'hermes-estree';
-*/
-
-
-export function isIdentifier(node /*: ESNode | Token */) /*: node is (Identifier | MostTokens) */ {
-  return node.type === 'Identifier';
-}
-  
-
-export function isJSXIdentifier(node /*: ESNode | Token */) /*: node is (JSXIdentifier | MostTokens) */ {
-  return node.type === 'JSXIdentifier';
-}
-  
-
-export function isJSXText(node /*: ESNode | Token */) /*: node is (JSXText | MostTokens) */ {
-  return node.type === 'JSXText';
-}
-  
-
-export function isAnyTypeAnnotation(node /*: ESNode | Token */) /*: node is AnyTypeAnnotation */ {
-=======
 } from '../types';
 */
 
@@ -288,263 +248,145 @@
   
 
 export function isAnyTypeAnnotation(node /*: ESNode | Token */) /*: implies node is AnyTypeAnnotation */ {
->>>>>>> 388376f0
   return node.type === 'AnyTypeAnnotation';
 }
     
 
-<<<<<<< HEAD
-export function isArrayExpression(node /*: ESNode | Token */) /*: node is ArrayExpression */ {
-=======
 export function isArrayExpression(node /*: ESNode | Token */) /*: implies node is ArrayExpression */ {
->>>>>>> 388376f0
   return node.type === 'ArrayExpression';
 }
     
 
-<<<<<<< HEAD
-export function isArrayPattern(node /*: ESNode | Token */) /*: node is ArrayPattern */ {
-=======
 export function isArrayPattern(node /*: ESNode | Token */) /*: implies node is ArrayPattern */ {
->>>>>>> 388376f0
   return node.type === 'ArrayPattern';
 }
     
 
-<<<<<<< HEAD
-export function isArrayTypeAnnotation(node /*: ESNode | Token */) /*: node is ArrayTypeAnnotation */ {
-=======
 export function isArrayTypeAnnotation(node /*: ESNode | Token */) /*: implies node is ArrayTypeAnnotation */ {
->>>>>>> 388376f0
   return node.type === 'ArrayTypeAnnotation';
 }
     
 
-<<<<<<< HEAD
-export function isArrowFunctionExpression(node /*: ESNode | Token */) /*: node is ArrowFunctionExpression */ {
-=======
 export function isArrowFunctionExpression(node /*: ESNode | Token */) /*: implies node is ArrowFunctionExpression */ {
->>>>>>> 388376f0
   return node.type === 'ArrowFunctionExpression';
 }
     
 
-<<<<<<< HEAD
-export function isAsExpression(node /*: ESNode | Token */) /*: node is AsExpression */ {
-=======
 export function isAsConstExpression(node /*: ESNode | Token */) /*: implies node is AsConstExpression */ {
   return node.type === 'AsConstExpression';
 }
     
 
 export function isAsExpression(node /*: ESNode | Token */) /*: implies node is AsExpression */ {
->>>>>>> 388376f0
   return node.type === 'AsExpression';
 }
     
 
-<<<<<<< HEAD
-export function isAssignmentExpression(node /*: ESNode | Token */) /*: node is AssignmentExpression */ {
-=======
 export function isAssignmentExpression(node /*: ESNode | Token */) /*: implies node is AssignmentExpression */ {
->>>>>>> 388376f0
   return node.type === 'AssignmentExpression';
 }
     
 
-<<<<<<< HEAD
-export function isAssignmentPattern(node /*: ESNode | Token */) /*: node is AssignmentPattern */ {
-=======
 export function isAssignmentPattern(node /*: ESNode | Token */) /*: implies node is AssignmentPattern */ {
->>>>>>> 388376f0
   return node.type === 'AssignmentPattern';
 }
     
 
-<<<<<<< HEAD
-export function isAwaitExpression(node /*: ESNode | Token */) /*: node is AwaitExpression */ {
-=======
 export function isAwaitExpression(node /*: ESNode | Token */) /*: implies node is AwaitExpression */ {
->>>>>>> 388376f0
   return node.type === 'AwaitExpression';
 }
     
 
-<<<<<<< HEAD
-export function isBigIntLiteralTypeAnnotation(node /*: ESNode | Token */) /*: node is BigIntLiteralTypeAnnotation */ {
-=======
 export function isBigIntLiteralTypeAnnotation(node /*: ESNode | Token */) /*: implies node is BigIntLiteralTypeAnnotation */ {
->>>>>>> 388376f0
   return node.type === 'BigIntLiteralTypeAnnotation';
 }
     
 
-<<<<<<< HEAD
-export function isBigIntTypeAnnotation(node /*: ESNode | Token */) /*: node is BigIntTypeAnnotation */ {
-=======
 export function isBigIntTypeAnnotation(node /*: ESNode | Token */) /*: implies node is BigIntTypeAnnotation */ {
->>>>>>> 388376f0
   return node.type === 'BigIntTypeAnnotation';
 }
     
 
-<<<<<<< HEAD
-export function isBinaryExpression(node /*: ESNode | Token */) /*: node is BinaryExpression */ {
-=======
 export function isBinaryExpression(node /*: ESNode | Token */) /*: implies node is BinaryExpression */ {
->>>>>>> 388376f0
   return node.type === 'BinaryExpression';
 }
     
 
-<<<<<<< HEAD
-export function isBlockStatement(node /*: ESNode | Token */) /*: node is BlockStatement */ {
-=======
 export function isBlockStatement(node /*: ESNode | Token */) /*: implies node is BlockStatement */ {
->>>>>>> 388376f0
   return node.type === 'BlockStatement';
 }
     
 
-<<<<<<< HEAD
-export function isBooleanLiteralTypeAnnotation(node /*: ESNode | Token */) /*: node is BooleanLiteralTypeAnnotation */ {
-=======
 export function isBooleanLiteralTypeAnnotation(node /*: ESNode | Token */) /*: implies node is BooleanLiteralTypeAnnotation */ {
->>>>>>> 388376f0
   return node.type === 'BooleanLiteralTypeAnnotation';
 }
     
 
-<<<<<<< HEAD
-export function isBooleanTypeAnnotation(node /*: ESNode | Token */) /*: node is BooleanTypeAnnotation */ {
-=======
 export function isBooleanTypeAnnotation(node /*: ESNode | Token */) /*: implies node is BooleanTypeAnnotation */ {
->>>>>>> 388376f0
   return node.type === 'BooleanTypeAnnotation';
 }
     
 
-<<<<<<< HEAD
-export function isBreakStatement(node /*: ESNode | Token */) /*: node is BreakStatement */ {
-=======
 export function isBreakStatement(node /*: ESNode | Token */) /*: implies node is BreakStatement */ {
->>>>>>> 388376f0
   return node.type === 'BreakStatement';
 }
     
 
-<<<<<<< HEAD
-export function isCallExpression(node /*: ESNode | Token */) /*: node is CallExpression */ {
-=======
 export function isCallExpression(node /*: ESNode | Token */) /*: implies node is CallExpression */ {
->>>>>>> 388376f0
   return node.type === 'CallExpression';
 }
     
 
-<<<<<<< HEAD
-export function isCatchClause(node /*: ESNode | Token */) /*: node is CatchClause */ {
-=======
 export function isCatchClause(node /*: ESNode | Token */) /*: implies node is CatchClause */ {
->>>>>>> 388376f0
   return node.type === 'CatchClause';
 }
     
 
-<<<<<<< HEAD
-export function isChainExpression(node /*: ESNode | Token */) /*: node is ChainExpression */ {
-=======
 export function isChainExpression(node /*: ESNode | Token */) /*: implies node is ChainExpression */ {
->>>>>>> 388376f0
   return node.type === 'ChainExpression';
 }
     
 
-<<<<<<< HEAD
-export function isClassBody(node /*: ESNode | Token */) /*: node is ClassBody */ {
-=======
 export function isClassBody(node /*: ESNode | Token */) /*: implies node is ClassBody */ {
->>>>>>> 388376f0
   return node.type === 'ClassBody';
 }
     
 
-<<<<<<< HEAD
-export function isClassDeclaration(node /*: ESNode | Token */) /*: node is ClassDeclaration */ {
-=======
 export function isClassDeclaration(node /*: ESNode | Token */) /*: implies node is ClassDeclaration */ {
->>>>>>> 388376f0
   return node.type === 'ClassDeclaration';
 }
     
 
-<<<<<<< HEAD
-export function isClassExpression(node /*: ESNode | Token */) /*: node is ClassExpression */ {
-=======
 export function isClassExpression(node /*: ESNode | Token */) /*: implies node is ClassExpression */ {
->>>>>>> 388376f0
   return node.type === 'ClassExpression';
 }
     
 
-<<<<<<< HEAD
-export function isClassImplements(node /*: ESNode | Token */) /*: node is ClassImplements */ {
-=======
 export function isClassImplements(node /*: ESNode | Token */) /*: implies node is ClassImplements */ {
->>>>>>> 388376f0
   return node.type === 'ClassImplements';
 }
     
 
-<<<<<<< HEAD
-export function isComponentDeclaration(node /*: ESNode | Token */) /*: node is ComponentDeclaration */ {
-=======
 export function isComponentDeclaration(node /*: ESNode | Token */) /*: implies node is ComponentDeclaration */ {
->>>>>>> 388376f0
   return node.type === 'ComponentDeclaration';
 }
     
 
-<<<<<<< HEAD
-export function isComponentParameter(node /*: ESNode | Token */) /*: node is ComponentParameter */ {
-=======
 export function isComponentParameter(node /*: ESNode | Token */) /*: implies node is ComponentParameter */ {
->>>>>>> 388376f0
   return node.type === 'ComponentParameter';
 }
     
 
-<<<<<<< HEAD
-export function isComponentTypeAnnotation(node /*: ESNode | Token */) /*: node is ComponentTypeAnnotation */ {
-=======
 export function isComponentTypeAnnotation(node /*: ESNode | Token */) /*: implies node is ComponentTypeAnnotation */ {
->>>>>>> 388376f0
   return node.type === 'ComponentTypeAnnotation';
 }
     
 
-<<<<<<< HEAD
-export function isComponentTypeParameter(node /*: ESNode | Token */) /*: node is ComponentTypeParameter */ {
-=======
 export function isComponentTypeParameter(node /*: ESNode | Token */) /*: implies node is ComponentTypeParameter */ {
->>>>>>> 388376f0
   return node.type === 'ComponentTypeParameter';
 }
     
 
-<<<<<<< HEAD
-export function isConditionalExpression(node /*: ESNode | Token */) /*: node is ConditionalExpression */ {
-  return node.type === 'ConditionalExpression';
-}
-    
-
-export function isConditionalTypeAnnotation(node /*: ESNode | Token */) /*: node is ConditionalTypeAnnotation */ {
-  return node.type === 'ConditionalTypeAnnotation';
-}
-    
-
-export function isContinueStatement(node /*: ESNode | Token */) /*: node is ContinueStatement */ {
-=======
 export function isConditionalExpression(node /*: ESNode | Token */) /*: implies node is ConditionalExpression */ {
   return node.type === 'ConditionalExpression';
 }
@@ -556,51 +398,25 @@
     
 
 export function isContinueStatement(node /*: ESNode | Token */) /*: implies node is ContinueStatement */ {
->>>>>>> 388376f0
   return node.type === 'ContinueStatement';
 }
     
 
-<<<<<<< HEAD
-export function isDebuggerStatement(node /*: ESNode | Token */) /*: node is DebuggerStatement */ {
-=======
 export function isDebuggerStatement(node /*: ESNode | Token */) /*: implies node is DebuggerStatement */ {
->>>>>>> 388376f0
   return node.type === 'DebuggerStatement';
 }
     
 
-<<<<<<< HEAD
-export function isDeclareClass(node /*: ESNode | Token */) /*: node is DeclareClass */ {
-=======
 export function isDeclareClass(node /*: ESNode | Token */) /*: implies node is DeclareClass */ {
->>>>>>> 388376f0
   return node.type === 'DeclareClass';
 }
     
 
-<<<<<<< HEAD
-export function isDeclareComponent(node /*: ESNode | Token */) /*: node is DeclareComponent */ {
-=======
 export function isDeclareComponent(node /*: ESNode | Token */) /*: implies node is DeclareComponent */ {
->>>>>>> 388376f0
   return node.type === 'DeclareComponent';
 }
     
 
-<<<<<<< HEAD
-export function isDeclaredPredicate(node /*: ESNode | Token */) /*: node is DeclaredPredicate */ {
-  return node.type === 'DeclaredPredicate';
-}
-    
-
-export function isDeclareEnum(node /*: ESNode | Token */) /*: node is DeclareEnum */ {
-  return node.type === 'DeclareEnum';
-}
-    
-
-export function isDeclareExportAllDeclaration(node /*: ESNode | Token */) /*: node is DeclareExportAllDeclaration */ {
-=======
 export function isDeclaredPredicate(node /*: ESNode | Token */) /*: implies node is DeclaredPredicate */ {
   return node.type === 'DeclaredPredicate';
 }
@@ -612,33 +428,15 @@
     
 
 export function isDeclareExportAllDeclaration(node /*: ESNode | Token */) /*: implies node is DeclareExportAllDeclaration */ {
->>>>>>> 388376f0
   return node.type === 'DeclareExportAllDeclaration';
 }
     
 
-<<<<<<< HEAD
-export function isDeclareExportDeclaration(node /*: ESNode | Token */) /*: node is DeclareExportDeclaration */ {
-=======
 export function isDeclareExportDeclaration(node /*: ESNode | Token */) /*: implies node is DeclareExportDeclaration */ {
->>>>>>> 388376f0
   return node.type === 'DeclareExportDeclaration';
 }
     
 
-<<<<<<< HEAD
-export function isDeclareFunction(node /*: ESNode | Token */) /*: node is DeclareFunction */ {
-  return node.type === 'DeclareFunction';
-}
-    
-
-export function isDeclareHook(node /*: ESNode | Token */) /*: node is DeclareHook */ {
-  return node.type === 'DeclareHook';
-}
-    
-
-export function isDeclareInterface(node /*: ESNode | Token */) /*: node is DeclareInterface */ {
-=======
 export function isDeclareFunction(node /*: ESNode | Token */) /*: implies node is DeclareFunction */ {
   return node.type === 'DeclareFunction';
 }
@@ -650,91 +448,50 @@
     
 
 export function isDeclareInterface(node /*: ESNode | Token */) /*: implies node is DeclareInterface */ {
->>>>>>> 388376f0
   return node.type === 'DeclareInterface';
 }
     
 
-<<<<<<< HEAD
-export function isDeclareModule(node /*: ESNode | Token */) /*: node is DeclareModule */ {
-=======
 export function isDeclareModule(node /*: ESNode | Token */) /*: implies node is DeclareModule */ {
->>>>>>> 388376f0
   return node.type === 'DeclareModule';
 }
     
 
-<<<<<<< HEAD
-export function isDeclareModuleExports(node /*: ESNode | Token */) /*: node is DeclareModuleExports */ {
-=======
 export function isDeclareModuleExports(node /*: ESNode | Token */) /*: implies node is DeclareModuleExports */ {
->>>>>>> 388376f0
   return node.type === 'DeclareModuleExports';
 }
     
 
-<<<<<<< HEAD
-export function isDeclareNamespace(node /*: ESNode | Token */) /*: node is DeclareNamespace */ {
-=======
 export function isDeclareNamespace(node /*: ESNode | Token */) /*: implies node is DeclareNamespace */ {
->>>>>>> 388376f0
   return node.type === 'DeclareNamespace';
 }
     
 
-<<<<<<< HEAD
-export function isDeclareOpaqueType(node /*: ESNode | Token */) /*: node is DeclareOpaqueType */ {
-=======
 export function isDeclareOpaqueType(node /*: ESNode | Token */) /*: implies node is DeclareOpaqueType */ {
->>>>>>> 388376f0
   return node.type === 'DeclareOpaqueType';
 }
     
 
-<<<<<<< HEAD
-export function isDeclareTypeAlias(node /*: ESNode | Token */) /*: node is DeclareTypeAlias */ {
-=======
 export function isDeclareTypeAlias(node /*: ESNode | Token */) /*: implies node is DeclareTypeAlias */ {
->>>>>>> 388376f0
   return node.type === 'DeclareTypeAlias';
 }
     
 
-<<<<<<< HEAD
-export function isDeclareVariable(node /*: ESNode | Token */) /*: node is DeclareVariable */ {
-=======
 export function isDeclareVariable(node /*: ESNode | Token */) /*: implies node is DeclareVariable */ {
->>>>>>> 388376f0
   return node.type === 'DeclareVariable';
 }
     
 
-<<<<<<< HEAD
-export function isDoWhileStatement(node /*: ESNode | Token */) /*: node is DoWhileStatement */ {
-=======
 export function isDoWhileStatement(node /*: ESNode | Token */) /*: implies node is DoWhileStatement */ {
->>>>>>> 388376f0
   return node.type === 'DoWhileStatement';
 }
     
 
-<<<<<<< HEAD
-export function isEmptyStatement(node /*: ESNode | Token */) /*: node is EmptyStatement */ {
-=======
 export function isEmptyStatement(node /*: ESNode | Token */) /*: implies node is EmptyStatement */ {
->>>>>>> 388376f0
   return node.type === 'EmptyStatement';
 }
     
 
-<<<<<<< HEAD
-export function isEmptyTypeAnnotation(node /*: ESNode | Token */) /*: node is EmptyTypeAnnotation */ {
-  return node.type === 'EmptyTypeAnnotation';
-}
-    
-
-export function isEnumBooleanBody(node /*: ESNode | Token */) /*: node is EnumBooleanBody */ {
-=======
 export function isEmptyTypeAnnotation(node /*: ESNode | Token */) /*: implies node is EmptyTypeAnnotation */ {
   return node.type === 'EmptyTypeAnnotation';
 }
@@ -751,312 +508,170 @@
     
 
 export function isEnumBooleanBody(node /*: ESNode | Token */) /*: implies node is EnumBooleanBody */ {
->>>>>>> 388376f0
   return node.type === 'EnumBooleanBody';
 }
     
 
-<<<<<<< HEAD
-export function isEnumBooleanMember(node /*: ESNode | Token */) /*: node is EnumBooleanMember */ {
-=======
 export function isEnumBooleanMember(node /*: ESNode | Token */) /*: implies node is EnumBooleanMember */ {
->>>>>>> 388376f0
   return node.type === 'EnumBooleanMember';
 }
     
 
-<<<<<<< HEAD
-export function isEnumDeclaration(node /*: ESNode | Token */) /*: node is EnumDeclaration */ {
-=======
 export function isEnumDeclaration(node /*: ESNode | Token */) /*: implies node is EnumDeclaration */ {
->>>>>>> 388376f0
   return node.type === 'EnumDeclaration';
 }
     
 
-<<<<<<< HEAD
-export function isEnumDefaultedMember(node /*: ESNode | Token */) /*: node is EnumDefaultedMember */ {
-=======
 export function isEnumDefaultedMember(node /*: ESNode | Token */) /*: implies node is EnumDefaultedMember */ {
->>>>>>> 388376f0
   return node.type === 'EnumDefaultedMember';
 }
     
 
-<<<<<<< HEAD
-export function isEnumNumberBody(node /*: ESNode | Token */) /*: node is EnumNumberBody */ {
-=======
 export function isEnumNumberBody(node /*: ESNode | Token */) /*: implies node is EnumNumberBody */ {
->>>>>>> 388376f0
   return node.type === 'EnumNumberBody';
 }
     
 
-<<<<<<< HEAD
-export function isEnumNumberMember(node /*: ESNode | Token */) /*: node is EnumNumberMember */ {
-=======
 export function isEnumNumberMember(node /*: ESNode | Token */) /*: implies node is EnumNumberMember */ {
->>>>>>> 388376f0
   return node.type === 'EnumNumberMember';
 }
     
 
-<<<<<<< HEAD
-export function isEnumStringBody(node /*: ESNode | Token */) /*: node is EnumStringBody */ {
-=======
 export function isEnumStringBody(node /*: ESNode | Token */) /*: implies node is EnumStringBody */ {
->>>>>>> 388376f0
   return node.type === 'EnumStringBody';
 }
     
 
-<<<<<<< HEAD
-export function isEnumStringMember(node /*: ESNode | Token */) /*: node is EnumStringMember */ {
-=======
 export function isEnumStringMember(node /*: ESNode | Token */) /*: implies node is EnumStringMember */ {
->>>>>>> 388376f0
   return node.type === 'EnumStringMember';
 }
     
 
-<<<<<<< HEAD
-export function isEnumSymbolBody(node /*: ESNode | Token */) /*: node is EnumSymbolBody */ {
-=======
 export function isEnumSymbolBody(node /*: ESNode | Token */) /*: implies node is EnumSymbolBody */ {
->>>>>>> 388376f0
   return node.type === 'EnumSymbolBody';
 }
     
 
-<<<<<<< HEAD
-export function isExistsTypeAnnotation(node /*: ESNode | Token */) /*: node is ExistsTypeAnnotation */ {
-=======
 export function isExistsTypeAnnotation(node /*: ESNode | Token */) /*: implies node is ExistsTypeAnnotation */ {
->>>>>>> 388376f0
   return node.type === 'ExistsTypeAnnotation';
 }
     
 
-<<<<<<< HEAD
-export function isExportAllDeclaration(node /*: ESNode | Token */) /*: node is ExportAllDeclaration */ {
-=======
 export function isExportAllDeclaration(node /*: ESNode | Token */) /*: implies node is ExportAllDeclaration */ {
->>>>>>> 388376f0
   return node.type === 'ExportAllDeclaration';
 }
     
 
-<<<<<<< HEAD
-export function isExportDefaultDeclaration(node /*: ESNode | Token */) /*: node is ExportDefaultDeclaration */ {
-=======
 export function isExportDefaultDeclaration(node /*: ESNode | Token */) /*: implies node is ExportDefaultDeclaration */ {
->>>>>>> 388376f0
   return node.type === 'ExportDefaultDeclaration';
 }
     
 
-<<<<<<< HEAD
-export function isExportNamedDeclaration(node /*: ESNode | Token */) /*: node is ExportNamedDeclaration */ {
-=======
 export function isExportNamedDeclaration(node /*: ESNode | Token */) /*: implies node is ExportNamedDeclaration */ {
->>>>>>> 388376f0
   return node.type === 'ExportNamedDeclaration';
 }
     
 
-<<<<<<< HEAD
-export function isExportSpecifier(node /*: ESNode | Token */) /*: node is ExportSpecifier */ {
-=======
 export function isExportSpecifier(node /*: ESNode | Token */) /*: implies node is ExportSpecifier */ {
->>>>>>> 388376f0
   return node.type === 'ExportSpecifier';
 }
     
 
-<<<<<<< HEAD
-export function isExpressionStatement(node /*: ESNode | Token */) /*: node is ExpressionStatement */ {
-=======
 export function isExpressionStatement(node /*: ESNode | Token */) /*: implies node is ExpressionStatement */ {
->>>>>>> 388376f0
   return node.type === 'ExpressionStatement';
 }
     
 
-<<<<<<< HEAD
-export function isForInStatement(node /*: ESNode | Token */) /*: node is ForInStatement */ {
-=======
 export function isForInStatement(node /*: ESNode | Token */) /*: implies node is ForInStatement */ {
->>>>>>> 388376f0
   return node.type === 'ForInStatement';
 }
     
 
-<<<<<<< HEAD
-export function isForOfStatement(node /*: ESNode | Token */) /*: node is ForOfStatement */ {
-=======
 export function isForOfStatement(node /*: ESNode | Token */) /*: implies node is ForOfStatement */ {
->>>>>>> 388376f0
   return node.type === 'ForOfStatement';
 }
     
 
-<<<<<<< HEAD
-export function isForStatement(node /*: ESNode | Token */) /*: node is ForStatement */ {
-=======
 export function isForStatement(node /*: ESNode | Token */) /*: implies node is ForStatement */ {
->>>>>>> 388376f0
   return node.type === 'ForStatement';
 }
     
 
-<<<<<<< HEAD
-export function isFunctionDeclaration(node /*: ESNode | Token */) /*: node is FunctionDeclaration */ {
-=======
 export function isFunctionDeclaration(node /*: ESNode | Token */) /*: implies node is FunctionDeclaration */ {
->>>>>>> 388376f0
   return node.type === 'FunctionDeclaration';
 }
     
 
-<<<<<<< HEAD
-export function isFunctionExpression(node /*: ESNode | Token */) /*: node is FunctionExpression */ {
-=======
 export function isFunctionExpression(node /*: ESNode | Token */) /*: implies node is FunctionExpression */ {
->>>>>>> 388376f0
   return node.type === 'FunctionExpression';
 }
     
 
-<<<<<<< HEAD
-export function isFunctionTypeAnnotation(node /*: ESNode | Token */) /*: node is FunctionTypeAnnotation */ {
-=======
 export function isFunctionTypeAnnotation(node /*: ESNode | Token */) /*: implies node is FunctionTypeAnnotation */ {
->>>>>>> 388376f0
   return node.type === 'FunctionTypeAnnotation';
 }
     
 
-<<<<<<< HEAD
-export function isFunctionTypeParam(node /*: ESNode | Token */) /*: node is FunctionTypeParam */ {
-=======
 export function isFunctionTypeParam(node /*: ESNode | Token */) /*: implies node is FunctionTypeParam */ {
->>>>>>> 388376f0
   return node.type === 'FunctionTypeParam';
 }
     
 
-<<<<<<< HEAD
-export function isGenericTypeAnnotation(node /*: ESNode | Token */) /*: node is GenericTypeAnnotation */ {
-=======
 export function isGenericTypeAnnotation(node /*: ESNode | Token */) /*: implies node is GenericTypeAnnotation */ {
->>>>>>> 388376f0
   return node.type === 'GenericTypeAnnotation';
 }
     
 
-<<<<<<< HEAD
-export function isHookDeclaration(node /*: ESNode | Token */) /*: node is HookDeclaration */ {
-=======
 export function isHookDeclaration(node /*: ESNode | Token */) /*: implies node is HookDeclaration */ {
->>>>>>> 388376f0
   return node.type === 'HookDeclaration';
 }
     
 
-<<<<<<< HEAD
-export function isHookTypeAnnotation(node /*: ESNode | Token */) /*: node is HookTypeAnnotation */ {
-=======
 export function isHookTypeAnnotation(node /*: ESNode | Token */) /*: implies node is HookTypeAnnotation */ {
->>>>>>> 388376f0
   return node.type === 'HookTypeAnnotation';
 }
     
 
-<<<<<<< HEAD
-export function isIfStatement(node /*: ESNode | Token */) /*: node is IfStatement */ {
-=======
 export function isIfStatement(node /*: ESNode | Token */) /*: implies node is IfStatement */ {
->>>>>>> 388376f0
   return node.type === 'IfStatement';
 }
     
 
-<<<<<<< HEAD
-export function isImportAttribute(node /*: ESNode | Token */) /*: node is ImportAttribute */ {
-=======
 export function isImportAttribute(node /*: ESNode | Token */) /*: implies node is ImportAttribute */ {
->>>>>>> 388376f0
   return node.type === 'ImportAttribute';
 }
     
 
-<<<<<<< HEAD
-export function isImportDeclaration(node /*: ESNode | Token */) /*: node is ImportDeclaration */ {
-=======
 export function isImportDeclaration(node /*: ESNode | Token */) /*: implies node is ImportDeclaration */ {
->>>>>>> 388376f0
   return node.type === 'ImportDeclaration';
 }
     
 
-<<<<<<< HEAD
-export function isImportDefaultSpecifier(node /*: ESNode | Token */) /*: node is ImportDefaultSpecifier */ {
-=======
 export function isImportDefaultSpecifier(node /*: ESNode | Token */) /*: implies node is ImportDefaultSpecifier */ {
->>>>>>> 388376f0
   return node.type === 'ImportDefaultSpecifier';
 }
     
 
-<<<<<<< HEAD
-export function isImportExpression(node /*: ESNode | Token */) /*: node is ImportExpression */ {
-=======
 export function isImportExpression(node /*: ESNode | Token */) /*: implies node is ImportExpression */ {
->>>>>>> 388376f0
   return node.type === 'ImportExpression';
 }
     
 
-<<<<<<< HEAD
-export function isImportNamespaceSpecifier(node /*: ESNode | Token */) /*: node is ImportNamespaceSpecifier */ {
-=======
 export function isImportNamespaceSpecifier(node /*: ESNode | Token */) /*: implies node is ImportNamespaceSpecifier */ {
->>>>>>> 388376f0
   return node.type === 'ImportNamespaceSpecifier';
 }
     
 
-<<<<<<< HEAD
-export function isImportSpecifier(node /*: ESNode | Token */) /*: node is ImportSpecifier */ {
-=======
 export function isImportSpecifier(node /*: ESNode | Token */) /*: implies node is ImportSpecifier */ {
->>>>>>> 388376f0
   return node.type === 'ImportSpecifier';
 }
     
 
-<<<<<<< HEAD
-export function isIndexedAccessType(node /*: ESNode | Token */) /*: node is IndexedAccessType */ {
-=======
 export function isIndexedAccessType(node /*: ESNode | Token */) /*: implies node is IndexedAccessType */ {
->>>>>>> 388376f0
   return node.type === 'IndexedAccessType';
 }
     
 
-<<<<<<< HEAD
-export function isInferredPredicate(node /*: ESNode | Token */) /*: node is InferredPredicate */ {
-  return node.type === 'InferredPredicate';
-}
-    
-
-export function isInferTypeAnnotation(node /*: ESNode | Token */) /*: node is InferTypeAnnotation */ {
-  return node.type === 'InferTypeAnnotation';
-}
-    
-
-export function isInterfaceDeclaration(node /*: ESNode | Token */) /*: node is InterfaceDeclaration */ {
-=======
 export function isInferredPredicate(node /*: ESNode | Token */) /*: implies node is InferredPredicate */ {
   return node.type === 'InferredPredicate';
 }
@@ -1068,181 +683,100 @@
     
 
 export function isInterfaceDeclaration(node /*: ESNode | Token */) /*: implies node is InterfaceDeclaration */ {
->>>>>>> 388376f0
   return node.type === 'InterfaceDeclaration';
 }
     
 
-<<<<<<< HEAD
-export function isInterfaceExtends(node /*: ESNode | Token */) /*: node is InterfaceExtends */ {
-=======
 export function isInterfaceExtends(node /*: ESNode | Token */) /*: implies node is InterfaceExtends */ {
->>>>>>> 388376f0
   return node.type === 'InterfaceExtends';
 }
     
 
-<<<<<<< HEAD
-export function isInterfaceTypeAnnotation(node /*: ESNode | Token */) /*: node is InterfaceTypeAnnotation */ {
-=======
 export function isInterfaceTypeAnnotation(node /*: ESNode | Token */) /*: implies node is InterfaceTypeAnnotation */ {
->>>>>>> 388376f0
   return node.type === 'InterfaceTypeAnnotation';
 }
     
 
-<<<<<<< HEAD
-export function isIntersectionTypeAnnotation(node /*: ESNode | Token */) /*: node is IntersectionTypeAnnotation */ {
-=======
 export function isIntersectionTypeAnnotation(node /*: ESNode | Token */) /*: implies node is IntersectionTypeAnnotation */ {
->>>>>>> 388376f0
   return node.type === 'IntersectionTypeAnnotation';
 }
     
 
-<<<<<<< HEAD
-export function isJSXAttribute(node /*: ESNode | Token */) /*: node is JSXAttribute */ {
-=======
 export function isJSXAttribute(node /*: ESNode | Token */) /*: implies node is JSXAttribute */ {
->>>>>>> 388376f0
   return node.type === 'JSXAttribute';
 }
     
 
-<<<<<<< HEAD
-export function isJSXClosingElement(node /*: ESNode | Token */) /*: node is JSXClosingElement */ {
-=======
 export function isJSXClosingElement(node /*: ESNode | Token */) /*: implies node is JSXClosingElement */ {
->>>>>>> 388376f0
   return node.type === 'JSXClosingElement';
 }
     
 
-<<<<<<< HEAD
-export function isJSXClosingFragment(node /*: ESNode | Token */) /*: node is JSXClosingFragment */ {
-=======
 export function isJSXClosingFragment(node /*: ESNode | Token */) /*: implies node is JSXClosingFragment */ {
->>>>>>> 388376f0
   return node.type === 'JSXClosingFragment';
 }
     
 
-<<<<<<< HEAD
-export function isJSXElement(node /*: ESNode | Token */) /*: node is JSXElement */ {
-=======
 export function isJSXElement(node /*: ESNode | Token */) /*: implies node is JSXElement */ {
->>>>>>> 388376f0
   return node.type === 'JSXElement';
 }
     
 
-<<<<<<< HEAD
-export function isJSXEmptyExpression(node /*: ESNode | Token */) /*: node is JSXEmptyExpression */ {
-=======
 export function isJSXEmptyExpression(node /*: ESNode | Token */) /*: implies node is JSXEmptyExpression */ {
->>>>>>> 388376f0
   return node.type === 'JSXEmptyExpression';
 }
     
 
-<<<<<<< HEAD
-export function isJSXExpressionContainer(node /*: ESNode | Token */) /*: node is JSXExpressionContainer */ {
-=======
 export function isJSXExpressionContainer(node /*: ESNode | Token */) /*: implies node is JSXExpressionContainer */ {
->>>>>>> 388376f0
   return node.type === 'JSXExpressionContainer';
 }
     
 
-<<<<<<< HEAD
-export function isJSXFragment(node /*: ESNode | Token */) /*: node is JSXFragment */ {
-=======
 export function isJSXFragment(node /*: ESNode | Token */) /*: implies node is JSXFragment */ {
->>>>>>> 388376f0
   return node.type === 'JSXFragment';
 }
     
 
-<<<<<<< HEAD
-export function isJSXMemberExpression(node /*: ESNode | Token */) /*: node is JSXMemberExpression */ {
-=======
 export function isJSXMemberExpression(node /*: ESNode | Token */) /*: implies node is JSXMemberExpression */ {
->>>>>>> 388376f0
   return node.type === 'JSXMemberExpression';
 }
     
 
-<<<<<<< HEAD
-export function isJSXNamespacedName(node /*: ESNode | Token */) /*: node is JSXNamespacedName */ {
-=======
 export function isJSXNamespacedName(node /*: ESNode | Token */) /*: implies node is JSXNamespacedName */ {
->>>>>>> 388376f0
   return node.type === 'JSXNamespacedName';
 }
     
 
-<<<<<<< HEAD
-export function isJSXOpeningElement(node /*: ESNode | Token */) /*: node is JSXOpeningElement */ {
-=======
 export function isJSXOpeningElement(node /*: ESNode | Token */) /*: implies node is JSXOpeningElement */ {
->>>>>>> 388376f0
   return node.type === 'JSXOpeningElement';
 }
     
 
-<<<<<<< HEAD
-export function isJSXOpeningFragment(node /*: ESNode | Token */) /*: node is JSXOpeningFragment */ {
-=======
 export function isJSXOpeningFragment(node /*: ESNode | Token */) /*: implies node is JSXOpeningFragment */ {
->>>>>>> 388376f0
   return node.type === 'JSXOpeningFragment';
 }
     
 
-<<<<<<< HEAD
-export function isJSXSpreadAttribute(node /*: ESNode | Token */) /*: node is JSXSpreadAttribute */ {
-=======
 export function isJSXSpreadAttribute(node /*: ESNode | Token */) /*: implies node is JSXSpreadAttribute */ {
->>>>>>> 388376f0
   return node.type === 'JSXSpreadAttribute';
 }
     
 
-<<<<<<< HEAD
-export function isJSXSpreadChild(node /*: ESNode | Token */) /*: node is JSXSpreadChild */ {
-=======
 export function isJSXSpreadChild(node /*: ESNode | Token */) /*: implies node is JSXSpreadChild */ {
->>>>>>> 388376f0
   return node.type === 'JSXSpreadChild';
 }
     
 
-<<<<<<< HEAD
-export function isKeyofTypeAnnotation(node /*: ESNode | Token */) /*: node is KeyofTypeAnnotation */ {
-=======
 export function isKeyofTypeAnnotation(node /*: ESNode | Token */) /*: implies node is KeyofTypeAnnotation */ {
->>>>>>> 388376f0
   return node.type === 'KeyofTypeAnnotation';
 }
     
 
-<<<<<<< HEAD
-export function isLabeledStatement(node /*: ESNode | Token */) /*: node is LabeledStatement */ {
-=======
 export function isLabeledStatement(node /*: ESNode | Token */) /*: implies node is LabeledStatement */ {
->>>>>>> 388376f0
   return node.type === 'LabeledStatement';
 }
     
 
-<<<<<<< HEAD
-export function isLogicalExpression(node /*: ESNode | Token */) /*: node is LogicalExpression */ {
-  return node.type === 'LogicalExpression';
-}
-    
-
-export function isMemberExpression(node /*: ESNode | Token */) /*: node is MemberExpression */ {
-=======
 export function isLogicalExpression(node /*: ESNode | Token */) /*: implies node is LogicalExpression */ {
   return node.type === 'LogicalExpression';
 }
@@ -1329,190 +863,105 @@
     
 
 export function isMemberExpression(node /*: ESNode | Token */) /*: implies node is MemberExpression */ {
->>>>>>> 388376f0
   return node.type === 'MemberExpression';
 }
     
 
-<<<<<<< HEAD
-export function isMetaProperty(node /*: ESNode | Token */) /*: node is MetaProperty */ {
-=======
 export function isMetaProperty(node /*: ESNode | Token */) /*: implies node is MetaProperty */ {
->>>>>>> 388376f0
   return node.type === 'MetaProperty';
 }
     
 
-<<<<<<< HEAD
-export function isMethodDefinition(node /*: ESNode | Token */) /*: node is MethodDefinition */ {
-=======
 export function isMethodDefinition(node /*: ESNode | Token */) /*: implies node is MethodDefinition */ {
->>>>>>> 388376f0
   return node.type === 'MethodDefinition';
 }
     
 
-<<<<<<< HEAD
-export function isMixedTypeAnnotation(node /*: ESNode | Token */) /*: node is MixedTypeAnnotation */ {
-=======
 export function isMixedTypeAnnotation(node /*: ESNode | Token */) /*: implies node is MixedTypeAnnotation */ {
->>>>>>> 388376f0
   return node.type === 'MixedTypeAnnotation';
 }
     
 
-<<<<<<< HEAD
-export function isNewExpression(node /*: ESNode | Token */) /*: node is NewExpression */ {
-=======
 export function isNewExpression(node /*: ESNode | Token */) /*: implies node is NewExpression */ {
->>>>>>> 388376f0
   return node.type === 'NewExpression';
 }
     
 
-<<<<<<< HEAD
-export function isNullableTypeAnnotation(node /*: ESNode | Token */) /*: node is NullableTypeAnnotation */ {
-=======
 export function isNullableTypeAnnotation(node /*: ESNode | Token */) /*: implies node is NullableTypeAnnotation */ {
->>>>>>> 388376f0
   return node.type === 'NullableTypeAnnotation';
 }
     
 
-<<<<<<< HEAD
-export function isNullLiteralTypeAnnotation(node /*: ESNode | Token */) /*: node is NullLiteralTypeAnnotation */ {
-=======
 export function isNullLiteralTypeAnnotation(node /*: ESNode | Token */) /*: implies node is NullLiteralTypeAnnotation */ {
->>>>>>> 388376f0
   return node.type === 'NullLiteralTypeAnnotation';
 }
     
 
-<<<<<<< HEAD
-export function isNumberLiteralTypeAnnotation(node /*: ESNode | Token */) /*: node is NumberLiteralTypeAnnotation */ {
-=======
 export function isNumberLiteralTypeAnnotation(node /*: ESNode | Token */) /*: implies node is NumberLiteralTypeAnnotation */ {
->>>>>>> 388376f0
   return node.type === 'NumberLiteralTypeAnnotation';
 }
     
 
-<<<<<<< HEAD
-export function isNumberTypeAnnotation(node /*: ESNode | Token */) /*: node is NumberTypeAnnotation */ {
-=======
 export function isNumberTypeAnnotation(node /*: ESNode | Token */) /*: implies node is NumberTypeAnnotation */ {
->>>>>>> 388376f0
   return node.type === 'NumberTypeAnnotation';
 }
     
 
-<<<<<<< HEAD
-export function isObjectExpression(node /*: ESNode | Token */) /*: node is ObjectExpression */ {
-=======
 export function isObjectExpression(node /*: ESNode | Token */) /*: implies node is ObjectExpression */ {
->>>>>>> 388376f0
   return node.type === 'ObjectExpression';
 }
     
 
-<<<<<<< HEAD
-export function isObjectPattern(node /*: ESNode | Token */) /*: node is ObjectPattern */ {
-=======
 export function isObjectPattern(node /*: ESNode | Token */) /*: implies node is ObjectPattern */ {
->>>>>>> 388376f0
   return node.type === 'ObjectPattern';
 }
     
 
-<<<<<<< HEAD
-export function isObjectTypeAnnotation(node /*: ESNode | Token */) /*: node is ObjectTypeAnnotation */ {
-=======
 export function isObjectTypeAnnotation(node /*: ESNode | Token */) /*: implies node is ObjectTypeAnnotation */ {
->>>>>>> 388376f0
   return node.type === 'ObjectTypeAnnotation';
 }
     
 
-<<<<<<< HEAD
-export function isObjectTypeCallProperty(node /*: ESNode | Token */) /*: node is ObjectTypeCallProperty */ {
-=======
 export function isObjectTypeCallProperty(node /*: ESNode | Token */) /*: implies node is ObjectTypeCallProperty */ {
->>>>>>> 388376f0
   return node.type === 'ObjectTypeCallProperty';
 }
     
 
-<<<<<<< HEAD
-export function isObjectTypeIndexer(node /*: ESNode | Token */) /*: node is ObjectTypeIndexer */ {
-=======
 export function isObjectTypeIndexer(node /*: ESNode | Token */) /*: implies node is ObjectTypeIndexer */ {
->>>>>>> 388376f0
   return node.type === 'ObjectTypeIndexer';
 }
     
 
-<<<<<<< HEAD
-export function isObjectTypeInternalSlot(node /*: ESNode | Token */) /*: node is ObjectTypeInternalSlot */ {
-=======
 export function isObjectTypeInternalSlot(node /*: ESNode | Token */) /*: implies node is ObjectTypeInternalSlot */ {
->>>>>>> 388376f0
   return node.type === 'ObjectTypeInternalSlot';
 }
     
 
-<<<<<<< HEAD
-export function isObjectTypeMappedTypeProperty(node /*: ESNode | Token */) /*: node is ObjectTypeMappedTypeProperty */ {
-=======
 export function isObjectTypeMappedTypeProperty(node /*: ESNode | Token */) /*: implies node is ObjectTypeMappedTypeProperty */ {
->>>>>>> 388376f0
   return node.type === 'ObjectTypeMappedTypeProperty';
 }
     
 
-<<<<<<< HEAD
-export function isObjectTypeProperty(node /*: ESNode | Token */) /*: node is ObjectTypeProperty */ {
-=======
 export function isObjectTypeProperty(node /*: ESNode | Token */) /*: implies node is ObjectTypeProperty */ {
->>>>>>> 388376f0
   return node.type === 'ObjectTypeProperty';
 }
     
 
-<<<<<<< HEAD
-export function isObjectTypeSpreadProperty(node /*: ESNode | Token */) /*: node is ObjectTypeSpreadProperty */ {
-=======
 export function isObjectTypeSpreadProperty(node /*: ESNode | Token */) /*: implies node is ObjectTypeSpreadProperty */ {
->>>>>>> 388376f0
   return node.type === 'ObjectTypeSpreadProperty';
 }
     
 
-<<<<<<< HEAD
-export function isOpaqueType(node /*: ESNode | Token */) /*: node is OpaqueType */ {
-=======
 export function isOpaqueType(node /*: ESNode | Token */) /*: implies node is OpaqueType */ {
->>>>>>> 388376f0
   return node.type === 'OpaqueType';
 }
     
 
-<<<<<<< HEAD
-export function isOptionalIndexedAccessType(node /*: ESNode | Token */) /*: node is OptionalIndexedAccessType */ {
-=======
 export function isOptionalIndexedAccessType(node /*: ESNode | Token */) /*: implies node is OptionalIndexedAccessType */ {
->>>>>>> 388376f0
   return node.type === 'OptionalIndexedAccessType';
 }
     
 
-<<<<<<< HEAD
-export function isPrivateIdentifier(node /*: ESNode | Token */) /*: node is PrivateIdentifier */ {
-  return node.type === 'PrivateIdentifier';
-}
-    
-
-export function isProperty(node /*: ESNode | Token */) /*: node is Property */ {
-=======
 export function isPrivateIdentifier(node /*: ESNode | Token */) /*: implies node is PrivateIdentifier */ {
   return node.type === 'PrivateIdentifier';
 }
@@ -1524,263 +973,145 @@
     
 
 export function isProperty(node /*: ESNode | Token */) /*: implies node is Property */ {
->>>>>>> 388376f0
   return node.type === 'Property';
 }
     
 
-<<<<<<< HEAD
-export function isPropertyDefinition(node /*: ESNode | Token */) /*: node is PropertyDefinition */ {
-=======
 export function isPropertyDefinition(node /*: ESNode | Token */) /*: implies node is PropertyDefinition */ {
->>>>>>> 388376f0
   return node.type === 'PropertyDefinition';
 }
     
 
-<<<<<<< HEAD
-export function isQualifiedTypeIdentifier(node /*: ESNode | Token */) /*: node is QualifiedTypeIdentifier */ {
-=======
 export function isQualifiedTypeIdentifier(node /*: ESNode | Token */) /*: implies node is QualifiedTypeIdentifier */ {
->>>>>>> 388376f0
   return node.type === 'QualifiedTypeIdentifier';
 }
     
 
-<<<<<<< HEAD
-export function isQualifiedTypeofIdentifier(node /*: ESNode | Token */) /*: node is QualifiedTypeofIdentifier */ {
-=======
 export function isQualifiedTypeofIdentifier(node /*: ESNode | Token */) /*: implies node is QualifiedTypeofIdentifier */ {
->>>>>>> 388376f0
   return node.type === 'QualifiedTypeofIdentifier';
 }
     
 
-<<<<<<< HEAD
-export function isRestElement(node /*: ESNode | Token */) /*: node is RestElement */ {
-=======
 export function isRestElement(node /*: ESNode | Token */) /*: implies node is RestElement */ {
->>>>>>> 388376f0
   return node.type === 'RestElement';
 }
     
 
-<<<<<<< HEAD
-export function isReturnStatement(node /*: ESNode | Token */) /*: node is ReturnStatement */ {
-=======
 export function isReturnStatement(node /*: ESNode | Token */) /*: implies node is ReturnStatement */ {
->>>>>>> 388376f0
   return node.type === 'ReturnStatement';
 }
     
 
-<<<<<<< HEAD
-export function isSequenceExpression(node /*: ESNode | Token */) /*: node is SequenceExpression */ {
-=======
 export function isSequenceExpression(node /*: ESNode | Token */) /*: implies node is SequenceExpression */ {
->>>>>>> 388376f0
   return node.type === 'SequenceExpression';
 }
     
 
-<<<<<<< HEAD
-export function isSpreadElement(node /*: ESNode | Token */) /*: node is SpreadElement */ {
-=======
 export function isSpreadElement(node /*: ESNode | Token */) /*: implies node is SpreadElement */ {
->>>>>>> 388376f0
   return node.type === 'SpreadElement';
 }
     
 
-<<<<<<< HEAD
-export function isStringLiteralTypeAnnotation(node /*: ESNode | Token */) /*: node is StringLiteralTypeAnnotation */ {
-=======
 export function isStaticBlock(node /*: ESNode | Token */) /*: implies node is StaticBlock */ {
   return node.type === 'StaticBlock';
 }
     
 
 export function isStringLiteralTypeAnnotation(node /*: ESNode | Token */) /*: implies node is StringLiteralTypeAnnotation */ {
->>>>>>> 388376f0
   return node.type === 'StringLiteralTypeAnnotation';
 }
     
 
-<<<<<<< HEAD
-export function isStringTypeAnnotation(node /*: ESNode | Token */) /*: node is StringTypeAnnotation */ {
-=======
 export function isStringTypeAnnotation(node /*: ESNode | Token */) /*: implies node is StringTypeAnnotation */ {
->>>>>>> 388376f0
   return node.type === 'StringTypeAnnotation';
 }
     
 
-<<<<<<< HEAD
-export function isSuper(node /*: ESNode | Token */) /*: node is Super */ {
-=======
 export function isSuper(node /*: ESNode | Token */) /*: implies node is Super */ {
->>>>>>> 388376f0
   return node.type === 'Super';
 }
     
 
-<<<<<<< HEAD
-export function isSwitchCase(node /*: ESNode | Token */) /*: node is SwitchCase */ {
-=======
 export function isSwitchCase(node /*: ESNode | Token */) /*: implies node is SwitchCase */ {
->>>>>>> 388376f0
   return node.type === 'SwitchCase';
 }
     
 
-<<<<<<< HEAD
-export function isSwitchStatement(node /*: ESNode | Token */) /*: node is SwitchStatement */ {
-=======
 export function isSwitchStatement(node /*: ESNode | Token */) /*: implies node is SwitchStatement */ {
->>>>>>> 388376f0
   return node.type === 'SwitchStatement';
 }
     
 
-<<<<<<< HEAD
-export function isSymbolTypeAnnotation(node /*: ESNode | Token */) /*: node is SymbolTypeAnnotation */ {
-=======
 export function isSymbolTypeAnnotation(node /*: ESNode | Token */) /*: implies node is SymbolTypeAnnotation */ {
->>>>>>> 388376f0
   return node.type === 'SymbolTypeAnnotation';
 }
     
 
-<<<<<<< HEAD
-export function isTaggedTemplateExpression(node /*: ESNode | Token */) /*: node is TaggedTemplateExpression */ {
-=======
 export function isTaggedTemplateExpression(node /*: ESNode | Token */) /*: implies node is TaggedTemplateExpression */ {
->>>>>>> 388376f0
   return node.type === 'TaggedTemplateExpression';
 }
     
 
-<<<<<<< HEAD
-export function isTemplateElement(node /*: ESNode | Token */) /*: node is TemplateElement */ {
-=======
 export function isTemplateElement(node /*: ESNode | Token */) /*: implies node is TemplateElement */ {
->>>>>>> 388376f0
   return node.type === 'TemplateElement';
 }
     
 
-<<<<<<< HEAD
-export function isTemplateLiteral(node /*: ESNode | Token */) /*: node is TemplateLiteral */ {
-=======
 export function isTemplateLiteral(node /*: ESNode | Token */) /*: implies node is TemplateLiteral */ {
->>>>>>> 388376f0
   return node.type === 'TemplateLiteral';
 }
     
 
-<<<<<<< HEAD
-export function isThisExpression(node /*: ESNode | Token */) /*: node is ThisExpression */ {
-=======
 export function isThisExpression(node /*: ESNode | Token */) /*: implies node is ThisExpression */ {
->>>>>>> 388376f0
   return node.type === 'ThisExpression';
 }
     
 
-<<<<<<< HEAD
-export function isThisTypeAnnotation(node /*: ESNode | Token */) /*: node is ThisTypeAnnotation */ {
-=======
 export function isThisTypeAnnotation(node /*: ESNode | Token */) /*: implies node is ThisTypeAnnotation */ {
->>>>>>> 388376f0
   return node.type === 'ThisTypeAnnotation';
 }
     
 
-<<<<<<< HEAD
-export function isThrowStatement(node /*: ESNode | Token */) /*: node is ThrowStatement */ {
-=======
 export function isThrowStatement(node /*: ESNode | Token */) /*: implies node is ThrowStatement */ {
->>>>>>> 388376f0
   return node.type === 'ThrowStatement';
 }
     
 
-<<<<<<< HEAD
-export function isTryStatement(node /*: ESNode | Token */) /*: node is TryStatement */ {
-=======
 export function isTryStatement(node /*: ESNode | Token */) /*: implies node is TryStatement */ {
->>>>>>> 388376f0
   return node.type === 'TryStatement';
 }
     
 
-<<<<<<< HEAD
-export function isTupleTypeAnnotation(node /*: ESNode | Token */) /*: node is TupleTypeAnnotation */ {
-=======
 export function isTupleTypeAnnotation(node /*: ESNode | Token */) /*: implies node is TupleTypeAnnotation */ {
->>>>>>> 388376f0
   return node.type === 'TupleTypeAnnotation';
 }
     
 
-<<<<<<< HEAD
-export function isTupleTypeLabeledElement(node /*: ESNode | Token */) /*: node is TupleTypeLabeledElement */ {
-=======
 export function isTupleTypeLabeledElement(node /*: ESNode | Token */) /*: implies node is TupleTypeLabeledElement */ {
->>>>>>> 388376f0
   return node.type === 'TupleTypeLabeledElement';
 }
     
 
-<<<<<<< HEAD
-export function isTupleTypeSpreadElement(node /*: ESNode | Token */) /*: node is TupleTypeSpreadElement */ {
-=======
 export function isTupleTypeSpreadElement(node /*: ESNode | Token */) /*: implies node is TupleTypeSpreadElement */ {
->>>>>>> 388376f0
   return node.type === 'TupleTypeSpreadElement';
 }
     
 
-<<<<<<< HEAD
-export function isTypeAlias(node /*: ESNode | Token */) /*: node is TypeAlias */ {
-=======
 export function isTypeAlias(node /*: ESNode | Token */) /*: implies node is TypeAlias */ {
->>>>>>> 388376f0
   return node.type === 'TypeAlias';
 }
     
 
-<<<<<<< HEAD
-export function isTypeAnnotation(node /*: ESNode | Token */) /*: node is TypeAnnotation */ {
-=======
 export function isTypeAnnotation(node /*: ESNode | Token */) /*: implies node is TypeAnnotation */ {
->>>>>>> 388376f0
   return node.type === 'TypeAnnotation';
 }
     
 
-<<<<<<< HEAD
-export function isTypeCastExpression(node /*: ESNode | Token */) /*: node is TypeCastExpression */ {
-=======
 export function isTypeCastExpression(node /*: ESNode | Token */) /*: implies node is TypeCastExpression */ {
->>>>>>> 388376f0
   return node.type === 'TypeCastExpression';
 }
     
 
-<<<<<<< HEAD
-export function isTypeofTypeAnnotation(node /*: ESNode | Token */) /*: node is TypeofTypeAnnotation */ {
-  return node.type === 'TypeofTypeAnnotation';
-}
-    
-
-export function isTypeOperator(node /*: ESNode | Token */) /*: node is TypeOperator */ {
-  return node.type === 'TypeOperator';
-}
-    
-
-export function isTypeParameter(node /*: ESNode | Token */) /*: node is TypeParameter */ {
-=======
 export function isTypeofTypeAnnotation(node /*: ESNode | Token */) /*: implies node is TypeofTypeAnnotation */ {
   return node.type === 'TypeofTypeAnnotation';
 }
@@ -1792,898 +1123,501 @@
     
 
 export function isTypeParameter(node /*: ESNode | Token */) /*: implies node is TypeParameter */ {
->>>>>>> 388376f0
   return node.type === 'TypeParameter';
 }
     
 
-<<<<<<< HEAD
-export function isTypeParameterDeclaration(node /*: ESNode | Token */) /*: node is TypeParameterDeclaration */ {
-=======
 export function isTypeParameterDeclaration(node /*: ESNode | Token */) /*: implies node is TypeParameterDeclaration */ {
->>>>>>> 388376f0
   return node.type === 'TypeParameterDeclaration';
 }
     
 
-<<<<<<< HEAD
-export function isTypeParameterInstantiation(node /*: ESNode | Token */) /*: node is TypeParameterInstantiation */ {
-=======
 export function isTypeParameterInstantiation(node /*: ESNode | Token */) /*: implies node is TypeParameterInstantiation */ {
->>>>>>> 388376f0
   return node.type === 'TypeParameterInstantiation';
 }
     
 
-<<<<<<< HEAD
-export function isTypePredicate(node /*: ESNode | Token */) /*: node is TypePredicate */ {
-=======
 export function isTypePredicate(node /*: ESNode | Token */) /*: implies node is TypePredicate */ {
->>>>>>> 388376f0
   return node.type === 'TypePredicate';
 }
     
 
-<<<<<<< HEAD
-export function isUnaryExpression(node /*: ESNode | Token */) /*: node is UnaryExpression */ {
-=======
 export function isUnaryExpression(node /*: ESNode | Token */) /*: implies node is UnaryExpression */ {
->>>>>>> 388376f0
   return node.type === 'UnaryExpression';
 }
     
 
-<<<<<<< HEAD
-export function isUnionTypeAnnotation(node /*: ESNode | Token */) /*: node is UnionTypeAnnotation */ {
-=======
 export function isUnionTypeAnnotation(node /*: ESNode | Token */) /*: implies node is UnionTypeAnnotation */ {
->>>>>>> 388376f0
   return node.type === 'UnionTypeAnnotation';
 }
     
 
-<<<<<<< HEAD
-export function isUpdateExpression(node /*: ESNode | Token */) /*: node is UpdateExpression */ {
-=======
 export function isUpdateExpression(node /*: ESNode | Token */) /*: implies node is UpdateExpression */ {
->>>>>>> 388376f0
   return node.type === 'UpdateExpression';
 }
     
 
-<<<<<<< HEAD
-export function isVariableDeclaration(node /*: ESNode | Token */) /*: node is VariableDeclaration */ {
-=======
 export function isVariableDeclaration(node /*: ESNode | Token */) /*: implies node is VariableDeclaration */ {
->>>>>>> 388376f0
   return node.type === 'VariableDeclaration';
 }
     
 
-<<<<<<< HEAD
-export function isVariableDeclarator(node /*: ESNode | Token */) /*: node is VariableDeclarator */ {
-=======
 export function isVariableDeclarator(node /*: ESNode | Token */) /*: implies node is VariableDeclarator */ {
->>>>>>> 388376f0
   return node.type === 'VariableDeclarator';
 }
     
 
-<<<<<<< HEAD
-export function isVariance(node /*: ESNode | Token */) /*: node is Variance */ {
-=======
 export function isVariance(node /*: ESNode | Token */) /*: implies node is Variance */ {
->>>>>>> 388376f0
   return node.type === 'Variance';
 }
     
 
-<<<<<<< HEAD
-export function isVoidTypeAnnotation(node /*: ESNode | Token */) /*: node is VoidTypeAnnotation */ {
-=======
 export function isVoidTypeAnnotation(node /*: ESNode | Token */) /*: implies node is VoidTypeAnnotation */ {
->>>>>>> 388376f0
   return node.type === 'VoidTypeAnnotation';
 }
     
 
-<<<<<<< HEAD
-export function isWhileStatement(node /*: ESNode | Token */) /*: node is WhileStatement */ {
-=======
 export function isWhileStatement(node /*: ESNode | Token */) /*: implies node is WhileStatement */ {
->>>>>>> 388376f0
   return node.type === 'WhileStatement';
 }
     
 
-<<<<<<< HEAD
-export function isWithStatement(node /*: ESNode | Token */) /*: node is WithStatement */ {
-=======
 export function isWithStatement(node /*: ESNode | Token */) /*: implies node is WithStatement */ {
->>>>>>> 388376f0
   return node.type === 'WithStatement';
 }
     
 
-<<<<<<< HEAD
-export function isYieldExpression(node /*: ESNode | Token */) /*: node is YieldExpression */ {
-=======
 export function isYieldExpression(node /*: ESNode | Token */) /*: implies node is YieldExpression */ {
->>>>>>> 388376f0
   return node.type === 'YieldExpression';
 }
     
 
-<<<<<<< HEAD
-export function isLiteral(node /*: ESNode | Token */) /*: node is Literal */ {
-=======
 export function isLiteral(node /*: ESNode | Token */) /*: implies node is Literal */ {
->>>>>>> 388376f0
   return node.type === 'Literal';
 }
     
 
-<<<<<<< HEAD
-export function isLineComment(node /*: ESNode | Token */) /*: node is (MostTokens | LineComment) */ {
-=======
 export function isLineComment(node /*: ESNode | Token */) /*: implies node is (MostTokens | LineComment) */ {
->>>>>>> 388376f0
   return node.type === 'Line';
 }
     
 
-<<<<<<< HEAD
-export function isBlockComment(node /*: ESNode | Token */) /*: node is (MostTokens | BlockComment) */ {
-=======
 export function isBlockComment(node /*: ESNode | Token */) /*: implies node is (MostTokens | BlockComment) */ {
->>>>>>> 388376f0
   return node.type === 'Block';
 }
     
 
-<<<<<<< HEAD
-export function isMinusToken(node /*: ESNode | Token */) /*: node is MostTokens */ {
-=======
 export function isMinusToken(node /*: ESNode | Token */) /*: implies node is MostTokens */ {
->>>>>>> 388376f0
   return node.type === 'Punctuator' && node.value === '-';
 }
       
 
-<<<<<<< HEAD
-export function isPlusToken(node /*: ESNode | Token */) /*: node is MostTokens */ {
-=======
 export function isPlusToken(node /*: ESNode | Token */) /*: implies node is MostTokens */ {
->>>>>>> 388376f0
   return node.type === 'Punctuator' && node.value === '+';
 }
       
 
-<<<<<<< HEAD
-export function isLogicalNotToken(node /*: ESNode | Token */) /*: node is MostTokens */ {
-=======
 export function isLogicalNotToken(node /*: ESNode | Token */) /*: implies node is MostTokens */ {
->>>>>>> 388376f0
   return node.type === 'Punctuator' && node.value === '!';
 }
       
 
-<<<<<<< HEAD
-export function isUnaryNegationToken(node /*: ESNode | Token */) /*: node is MostTokens */ {
-=======
 export function isUnaryNegationToken(node /*: ESNode | Token */) /*: implies node is MostTokens */ {
->>>>>>> 388376f0
   return node.type === 'Punctuator' && node.value === '~';
 }
       
 
-<<<<<<< HEAD
-export function isTypeOfToken(node /*: ESNode | Token */) /*: node is MostTokens */ {
-=======
 export function isTypeOfToken(node /*: ESNode | Token */) /*: implies node is MostTokens */ {
->>>>>>> 388376f0
   return node.type === 'Keyword' && node.value === 'typeof';
 }
       
 
-<<<<<<< HEAD
-export function isVoidToken(node /*: ESNode | Token */) /*: node is MostTokens */ {
-=======
 export function isVoidToken(node /*: ESNode | Token */) /*: implies node is MostTokens */ {
->>>>>>> 388376f0
   return node.type === 'Keyword' && node.value === 'void';
 }
       
 
-<<<<<<< HEAD
-export function isDeleteToken(node /*: ESNode | Token */) /*: node is MostTokens */ {
-=======
 export function isDeleteToken(node /*: ESNode | Token */) /*: implies node is MostTokens */ {
->>>>>>> 388376f0
   return node.type === 'Keyword' && node.value === 'delete';
 }
       
 
-<<<<<<< HEAD
-export function isLooseEqualToken(node /*: ESNode | Token */) /*: node is MostTokens */ {
-=======
 export function isLooseEqualToken(node /*: ESNode | Token */) /*: implies node is MostTokens */ {
->>>>>>> 388376f0
   return node.type === 'Punctuator' && node.value === '==';
 }
       
 
-<<<<<<< HEAD
-export function isLooseNotEqualToken(node /*: ESNode | Token */) /*: node is MostTokens */ {
-=======
 export function isLooseNotEqualToken(node /*: ESNode | Token */) /*: implies node is MostTokens */ {
->>>>>>> 388376f0
   return node.type === 'Punctuator' && node.value === '!=';
 }
       
 
-<<<<<<< HEAD
-export function isStrictEqualToken(node /*: ESNode | Token */) /*: node is MostTokens */ {
-=======
 export function isStrictEqualToken(node /*: ESNode | Token */) /*: implies node is MostTokens */ {
->>>>>>> 388376f0
   return node.type === 'Punctuator' && node.value === '===';
 }
       
 
-<<<<<<< HEAD
-export function isStrictNotEqualToken(node /*: ESNode | Token */) /*: node is MostTokens */ {
-=======
 export function isStrictNotEqualToken(node /*: ESNode | Token */) /*: implies node is MostTokens */ {
->>>>>>> 388376f0
   return node.type === 'Punctuator' && node.value === '!==';
 }
       
 
-<<<<<<< HEAD
-export function isLessThanToken(node /*: ESNode | Token */) /*: node is MostTokens */ {
-=======
 export function isLessThanToken(node /*: ESNode | Token */) /*: implies node is MostTokens */ {
->>>>>>> 388376f0
   return node.type === 'Punctuator' && node.value === '<';
 }
       
 
-<<<<<<< HEAD
-export function isLessThanOrEqualToToken(node /*: ESNode | Token */) /*: node is MostTokens */ {
-=======
 export function isLessThanOrEqualToToken(node /*: ESNode | Token */) /*: implies node is MostTokens */ {
->>>>>>> 388376f0
   return node.type === 'Punctuator' && node.value === '<=';
 }
       
 
-<<<<<<< HEAD
-export function isGreaterThanToken(node /*: ESNode | Token */) /*: node is MostTokens */ {
-=======
 export function isGreaterThanToken(node /*: ESNode | Token */) /*: implies node is MostTokens */ {
->>>>>>> 388376f0
   return node.type === 'Punctuator' && node.value === '>';
 }
       
 
-<<<<<<< HEAD
-export function isGreaterThanOrEqualToToken(node /*: ESNode | Token */) /*: node is MostTokens */ {
-=======
 export function isGreaterThanOrEqualToToken(node /*: ESNode | Token */) /*: implies node is MostTokens */ {
->>>>>>> 388376f0
   return node.type === 'Punctuator' && node.value === '>=';
 }
       
 
-<<<<<<< HEAD
-export function isBitwiseLeftShiftToken(node /*: ESNode | Token */) /*: node is MostTokens */ {
-=======
 export function isBitwiseLeftShiftToken(node /*: ESNode | Token */) /*: implies node is MostTokens */ {
->>>>>>> 388376f0
   return node.type === 'Punctuator' && node.value === '<<';
 }
       
 
-<<<<<<< HEAD
-export function isBitwiseRightShiftToken(node /*: ESNode | Token */) /*: node is MostTokens */ {
-=======
 export function isBitwiseRightShiftToken(node /*: ESNode | Token */) /*: implies node is MostTokens */ {
->>>>>>> 388376f0
   return node.type === 'Punctuator' && node.value === '>>';
 }
       
 
-<<<<<<< HEAD
-export function isBitwiseUnsignedRightShiftToken(node /*: ESNode | Token */) /*: node is MostTokens */ {
-=======
 export function isBitwiseUnsignedRightShiftToken(node /*: ESNode | Token */) /*: implies node is MostTokens */ {
->>>>>>> 388376f0
   return node.type === 'Punctuator' && node.value === '>>>';
 }
       
 
-<<<<<<< HEAD
-export function isAsterixToken(node /*: ESNode | Token */) /*: node is MostTokens */ {
-=======
 export function isAsterixToken(node /*: ESNode | Token */) /*: implies node is MostTokens */ {
->>>>>>> 388376f0
   return node.type === 'Punctuator' && node.value === '*';
 }
       
 
-<<<<<<< HEAD
-export function isForwardSlashToken(node /*: ESNode | Token */) /*: node is MostTokens */ {
-=======
 export function isForwardSlashToken(node /*: ESNode | Token */) /*: implies node is MostTokens */ {
->>>>>>> 388376f0
   return node.type === 'Punctuator' && node.value === '/';
 }
       
 
-<<<<<<< HEAD
-export function isPercentToken(node /*: ESNode | Token */) /*: node is MostTokens */ {
-=======
 export function isPercentToken(node /*: ESNode | Token */) /*: implies node is MostTokens */ {
->>>>>>> 388376f0
   return node.type === 'Punctuator' && node.value === '%';
 }
       
 
-<<<<<<< HEAD
-export function isExponentiationToken(node /*: ESNode | Token */) /*: node is MostTokens */ {
-=======
 export function isExponentiationToken(node /*: ESNode | Token */) /*: implies node is MostTokens */ {
->>>>>>> 388376f0
   return node.type === 'Punctuator' && node.value === '**';
 }
       
 
-<<<<<<< HEAD
-export function isBitwiseORToken(node /*: ESNode | Token */) /*: node is MostTokens */ {
-=======
 export function isBitwiseORToken(node /*: ESNode | Token */) /*: implies node is MostTokens */ {
->>>>>>> 388376f0
   return node.type === 'Punctuator' && node.value === '|';
 }
       
 
-<<<<<<< HEAD
-export function isBitwiseXORToken(node /*: ESNode | Token */) /*: node is MostTokens */ {
-=======
 export function isBitwiseXORToken(node /*: ESNode | Token */) /*: implies node is MostTokens */ {
->>>>>>> 388376f0
   return node.type === 'Punctuator' && node.value === '^';
 }
       
 
-<<<<<<< HEAD
-export function isBitwiseANDToken(node /*: ESNode | Token */) /*: node is MostTokens */ {
-=======
 export function isBitwiseANDToken(node /*: ESNode | Token */) /*: implies node is MostTokens */ {
->>>>>>> 388376f0
   return node.type === 'Punctuator' && node.value === '&';
 }
       
 
-<<<<<<< HEAD
-export function isInToken(node /*: ESNode | Token */) /*: node is MostTokens */ {
-=======
 export function isInToken(node /*: ESNode | Token */) /*: implies node is MostTokens */ {
->>>>>>> 388376f0
   return node.type === 'Keyword' && node.value === 'in';
 }
       
 
-<<<<<<< HEAD
-export function isInstanceOfToken(node /*: ESNode | Token */) /*: node is MostTokens */ {
-=======
 export function isInstanceOfToken(node /*: ESNode | Token */) /*: implies node is MostTokens */ {
->>>>>>> 388376f0
   return node.type === 'Keyword' && node.value === 'instanceof';
 }
       
 
-<<<<<<< HEAD
-export function isLogicalORToken(node /*: ESNode | Token */) /*: node is MostTokens */ {
-=======
 export function isLogicalORToken(node /*: ESNode | Token */) /*: implies node is MostTokens */ {
->>>>>>> 388376f0
   return node.type === 'Punctuator' && node.value === '||';
 }
       
 
-<<<<<<< HEAD
-export function isLogicalANDToken(node /*: ESNode | Token */) /*: node is MostTokens */ {
-=======
 export function isLogicalANDToken(node /*: ESNode | Token */) /*: implies node is MostTokens */ {
->>>>>>> 388376f0
   return node.type === 'Punctuator' && node.value === '&&';
 }
       
 
-<<<<<<< HEAD
-export function isNullishCoalesceToken(node /*: ESNode | Token */) /*: node is MostTokens */ {
-=======
 export function isNullishCoalesceToken(node /*: ESNode | Token */) /*: implies node is MostTokens */ {
->>>>>>> 388376f0
   return node.type === 'Punctuator' && node.value === '??';
 }
       
 
-<<<<<<< HEAD
-export function isEqualToken(node /*: ESNode | Token */) /*: node is MostTokens */ {
-=======
 export function isEqualToken(node /*: ESNode | Token */) /*: implies node is MostTokens */ {
->>>>>>> 388376f0
   return node.type === 'Punctuator' && node.value === '=';
 }
       
 
-<<<<<<< HEAD
-export function isPlusEqualToken(node /*: ESNode | Token */) /*: node is MostTokens */ {
-=======
 export function isPlusEqualToken(node /*: ESNode | Token */) /*: implies node is MostTokens */ {
->>>>>>> 388376f0
   return node.type === 'Punctuator' && node.value === '+=';
 }
       
 
-<<<<<<< HEAD
-export function isMinusEqualToken(node /*: ESNode | Token */) /*: node is MostTokens */ {
-=======
 export function isMinusEqualToken(node /*: ESNode | Token */) /*: implies node is MostTokens */ {
->>>>>>> 388376f0
   return node.type === 'Punctuator' && node.value === '-=';
 }
       
 
-<<<<<<< HEAD
-export function isMultiplyEqualToken(node /*: ESNode | Token */) /*: node is MostTokens */ {
-=======
 export function isMultiplyEqualToken(node /*: ESNode | Token */) /*: implies node is MostTokens */ {
->>>>>>> 388376f0
   return node.type === 'Punctuator' && node.value === '*=';
 }
       
 
-<<<<<<< HEAD
-export function isDivideEqualToken(node /*: ESNode | Token */) /*: node is MostTokens */ {
-=======
 export function isDivideEqualToken(node /*: ESNode | Token */) /*: implies node is MostTokens */ {
->>>>>>> 388376f0
   return node.type === 'Punctuator' && node.value === '/=';
 }
       
 
-<<<<<<< HEAD
-export function isRemainderEqualToken(node /*: ESNode | Token */) /*: node is MostTokens */ {
-=======
 export function isRemainderEqualToken(node /*: ESNode | Token */) /*: implies node is MostTokens */ {
->>>>>>> 388376f0
   return node.type === 'Punctuator' && node.value === '%=';
 }
       
 
-<<<<<<< HEAD
-export function isExponentateEqualToken(node /*: ESNode | Token */) /*: node is MostTokens */ {
-=======
 export function isExponentateEqualToken(node /*: ESNode | Token */) /*: implies node is MostTokens */ {
->>>>>>> 388376f0
   return node.type === 'Punctuator' && node.value === '**=';
 }
       
 
-<<<<<<< HEAD
-export function isBitwiseLeftShiftEqualToken(node /*: ESNode | Token */) /*: node is MostTokens */ {
-=======
 export function isBitwiseLeftShiftEqualToken(node /*: ESNode | Token */) /*: implies node is MostTokens */ {
->>>>>>> 388376f0
   return node.type === 'Punctuator' && node.value === '<<=';
 }
       
 
-<<<<<<< HEAD
-export function isBitwiseRightShiftEqualToken(node /*: ESNode | Token */) /*: node is MostTokens */ {
-=======
 export function isBitwiseRightShiftEqualToken(node /*: ESNode | Token */) /*: implies node is MostTokens */ {
->>>>>>> 388376f0
   return node.type === 'Punctuator' && node.value === '>>=';
 }
       
 
-<<<<<<< HEAD
-export function isBitwiseUnsignedRightShiftEqualToken(node /*: ESNode | Token */) /*: node is MostTokens */ {
-=======
 export function isBitwiseUnsignedRightShiftEqualToken(node /*: ESNode | Token */) /*: implies node is MostTokens */ {
->>>>>>> 388376f0
   return node.type === 'Punctuator' && node.value === '>>>=';
 }
       
 
-<<<<<<< HEAD
-export function isBitwiseOREqualToken(node /*: ESNode | Token */) /*: node is MostTokens */ {
-=======
 export function isBitwiseOREqualToken(node /*: ESNode | Token */) /*: implies node is MostTokens */ {
->>>>>>> 388376f0
   return node.type === 'Punctuator' && node.value === '|=';
 }
       
 
-<<<<<<< HEAD
-export function isBitwiseXOREqualToken(node /*: ESNode | Token */) /*: node is MostTokens */ {
-=======
 export function isBitwiseXOREqualToken(node /*: ESNode | Token */) /*: implies node is MostTokens */ {
->>>>>>> 388376f0
   return node.type === 'Punctuator' && node.value === '^=';
 }
       
 
-<<<<<<< HEAD
-export function isBitwiseANDEqualToken(node /*: ESNode | Token */) /*: node is MostTokens */ {
-=======
 export function isBitwiseANDEqualToken(node /*: ESNode | Token */) /*: implies node is MostTokens */ {
->>>>>>> 388376f0
   return node.type === 'Punctuator' && node.value === '&=';
 }
       
 
-<<<<<<< HEAD
-export function isLogicalOREqualToken(node /*: ESNode | Token */) /*: node is MostTokens */ {
-=======
 export function isLogicalOREqualToken(node /*: ESNode | Token */) /*: implies node is MostTokens */ {
->>>>>>> 388376f0
   return node.type === 'Punctuator' && node.value === '||=';
 }
       
 
-<<<<<<< HEAD
-export function isLogicalANDEqualToken(node /*: ESNode | Token */) /*: node is MostTokens */ {
-=======
 export function isLogicalANDEqualToken(node /*: ESNode | Token */) /*: implies node is MostTokens */ {
->>>>>>> 388376f0
   return node.type === 'Punctuator' && node.value === '&&=';
 }
       
 
-<<<<<<< HEAD
-export function isNullishCoalesceEqualToken(node /*: ESNode | Token */) /*: node is MostTokens */ {
-=======
 export function isNullishCoalesceEqualToken(node /*: ESNode | Token */) /*: implies node is MostTokens */ {
->>>>>>> 388376f0
   return node.type === 'Punctuator' && node.value === '??=';
 }
       
 
-<<<<<<< HEAD
-export function isIncrementToken(node /*: ESNode | Token */) /*: node is MostTokens */ {
-=======
 export function isIncrementToken(node /*: ESNode | Token */) /*: implies node is MostTokens */ {
->>>>>>> 388376f0
   return node.type === 'Punctuator' && node.value === '++';
 }
       
 
-<<<<<<< HEAD
-export function isDecrementToken(node /*: ESNode | Token */) /*: node is MostTokens */ {
-=======
 export function isDecrementToken(node /*: ESNode | Token */) /*: implies node is MostTokens */ {
->>>>>>> 388376f0
   return node.type === 'Punctuator' && node.value === '--';
 }
       
 
-<<<<<<< HEAD
-export function isUnionTypeToken(node /*: ESNode | Token */) /*: node is MostTokens */ {
-=======
 export function isUnionTypeToken(node /*: ESNode | Token */) /*: implies node is MostTokens */ {
->>>>>>> 388376f0
   return node.type === 'Punctuator' && node.value === '|';
 }
       
 
-<<<<<<< HEAD
-export function isIntersectionTypeToken(node /*: ESNode | Token */) /*: node is MostTokens */ {
-=======
 export function isIntersectionTypeToken(node /*: ESNode | Token */) /*: implies node is MostTokens */ {
->>>>>>> 388376f0
   return node.type === 'Punctuator' && node.value === '&';
 }
       
 
-<<<<<<< HEAD
-export function isBreakToken(node /*: ESNode | Token */) /*: node is MostTokens */ {
-=======
 export function isBreakToken(node /*: ESNode | Token */) /*: implies node is MostTokens */ {
->>>>>>> 388376f0
   return node.type === 'Keyword' && node.value === 'break';
 }
       
 
-<<<<<<< HEAD
-export function isCaseToken(node /*: ESNode | Token */) /*: node is MostTokens */ {
-=======
 export function isCaseToken(node /*: ESNode | Token */) /*: implies node is MostTokens */ {
->>>>>>> 388376f0
   return node.type === 'Keyword' && node.value === 'case';
 }
       
 
-<<<<<<< HEAD
-export function isCatchToken(node /*: ESNode | Token */) /*: node is MostTokens */ {
-=======
 export function isCatchToken(node /*: ESNode | Token */) /*: implies node is MostTokens */ {
->>>>>>> 388376f0
   return node.type === 'Keyword' && node.value === 'catch';
 }
       
 
-<<<<<<< HEAD
-export function isClassToken(node /*: ESNode | Token */) /*: node is MostTokens */ {
-=======
 export function isClassToken(node /*: ESNode | Token */) /*: implies node is MostTokens */ {
->>>>>>> 388376f0
   return node.type === 'Keyword' && node.value === 'class';
 }
       
 
-<<<<<<< HEAD
-export function isConstToken(node /*: ESNode | Token */) /*: node is MostTokens */ {
-=======
 export function isConstToken(node /*: ESNode | Token */) /*: implies node is MostTokens */ {
->>>>>>> 388376f0
   return node.type === 'Keyword' && node.value === 'const';
 }
       
 
-<<<<<<< HEAD
-export function isContinueToken(node /*: ESNode | Token */) /*: node is MostTokens */ {
-=======
 export function isContinueToken(node /*: ESNode | Token */) /*: implies node is MostTokens */ {
->>>>>>> 388376f0
   return node.type === 'Keyword' && node.value === 'continue';
 }
       
 
-<<<<<<< HEAD
-export function isDebuggerToken(node /*: ESNode | Token */) /*: node is MostTokens */ {
-=======
 export function isDebuggerToken(node /*: ESNode | Token */) /*: implies node is MostTokens */ {
->>>>>>> 388376f0
   return node.type === 'Keyword' && node.value === 'debugger';
 }
       
 
-<<<<<<< HEAD
-export function isDefaultToken(node /*: ESNode | Token */) /*: node is MostTokens */ {
-=======
 export function isDefaultToken(node /*: ESNode | Token */) /*: implies node is MostTokens */ {
->>>>>>> 388376f0
   return node.type === 'Keyword' && node.value === 'default';
 }
       
 
-<<<<<<< HEAD
-export function isDoToken(node /*: ESNode | Token */) /*: node is MostTokens */ {
-=======
 export function isDoToken(node /*: ESNode | Token */) /*: implies node is MostTokens */ {
->>>>>>> 388376f0
   return node.type === 'Keyword' && node.value === 'do';
 }
       
 
-<<<<<<< HEAD
-export function isElseToken(node /*: ESNode | Token */) /*: node is MostTokens */ {
-=======
 export function isElseToken(node /*: ESNode | Token */) /*: implies node is MostTokens */ {
->>>>>>> 388376f0
   return node.type === 'Keyword' && node.value === 'else';
 }
       
 
-<<<<<<< HEAD
-export function isEnumToken(node /*: ESNode | Token */) /*: node is MostTokens */ {
-=======
 export function isEnumToken(node /*: ESNode | Token */) /*: implies node is MostTokens */ {
->>>>>>> 388376f0
   return node.type === 'Keyword' && node.value === 'enum';
 }
       
 
-<<<<<<< HEAD
-export function isExportToken(node /*: ESNode | Token */) /*: node is MostTokens */ {
-=======
 export function isExportToken(node /*: ESNode | Token */) /*: implies node is MostTokens */ {
->>>>>>> 388376f0
   return node.type === 'Keyword' && node.value === 'export';
 }
       
 
-<<<<<<< HEAD
-export function isExtendsToken(node /*: ESNode | Token */) /*: node is MostTokens */ {
-=======
 export function isExtendsToken(node /*: ESNode | Token */) /*: implies node is MostTokens */ {
->>>>>>> 388376f0
   return node.type === 'Keyword' && node.value === 'extends';
 }
       
 
-<<<<<<< HEAD
-export function isFinallyToken(node /*: ESNode | Token */) /*: node is MostTokens */ {
-=======
 export function isFinallyToken(node /*: ESNode | Token */) /*: implies node is MostTokens */ {
->>>>>>> 388376f0
   return node.type === 'Keyword' && node.value === 'finally';
 }
       
 
-<<<<<<< HEAD
-export function isForToken(node /*: ESNode | Token */) /*: node is MostTokens */ {
-=======
 export function isForToken(node /*: ESNode | Token */) /*: implies node is MostTokens */ {
->>>>>>> 388376f0
   return node.type === 'Keyword' && node.value === 'for';
 }
       
 
-<<<<<<< HEAD
-export function isFunctionToken(node /*: ESNode | Token */) /*: node is MostTokens */ {
-=======
 export function isFunctionToken(node /*: ESNode | Token */) /*: implies node is MostTokens */ {
->>>>>>> 388376f0
   return node.type === 'Keyword' && node.value === 'function';
 }
       
 
-<<<<<<< HEAD
-export function isIfToken(node /*: ESNode | Token */) /*: node is MostTokens */ {
-=======
 export function isIfToken(node /*: ESNode | Token */) /*: implies node is MostTokens */ {
->>>>>>> 388376f0
   return node.type === 'Keyword' && node.value === 'if';
 }
       
 
-<<<<<<< HEAD
-export function isImplementsToken(node /*: ESNode | Token */) /*: node is MostTokens */ {
-=======
 export function isImplementsToken(node /*: ESNode | Token */) /*: implies node is MostTokens */ {
->>>>>>> 388376f0
   return node.type === 'Keyword' && node.value === 'implements';
 }
       
 
-<<<<<<< HEAD
-export function isImportToken(node /*: ESNode | Token */) /*: node is MostTokens */ {
-=======
 export function isImportToken(node /*: ESNode | Token */) /*: implies node is MostTokens */ {
->>>>>>> 388376f0
   return node.type === 'Keyword' && node.value === 'import';
 }
       
 
-<<<<<<< HEAD
-export function isInterfaceToken(node /*: ESNode | Token */) /*: node is MostTokens */ {
-=======
 export function isInterfaceToken(node /*: ESNode | Token */) /*: implies node is MostTokens */ {
->>>>>>> 388376f0
   return node.type === 'Keyword' && node.value === 'interface';
 }
       
 
-<<<<<<< HEAD
-export function isNewToken(node /*: ESNode | Token */) /*: node is MostTokens */ {
-=======
 export function isNewToken(node /*: ESNode | Token */) /*: implies node is MostTokens */ {
->>>>>>> 388376f0
   return node.type === 'Keyword' && node.value === 'new';
 }
       
 
-<<<<<<< HEAD
-export function isReturnToken(node /*: ESNode | Token */) /*: node is MostTokens */ {
-=======
 export function isReturnToken(node /*: ESNode | Token */) /*: implies node is MostTokens */ {
->>>>>>> 388376f0
   return node.type === 'Keyword' && node.value === 'return';
 }
       
 
-<<<<<<< HEAD
-export function isStaticToken(node /*: ESNode | Token */) /*: node is MostTokens */ {
-=======
 export function isStaticToken(node /*: ESNode | Token */) /*: implies node is MostTokens */ {
->>>>>>> 388376f0
   return node.type === 'Keyword' && node.value === 'static';
 }
       
 
-<<<<<<< HEAD
-export function isSuperToken(node /*: ESNode | Token */) /*: node is MostTokens */ {
-=======
 export function isSuperToken(node /*: ESNode | Token */) /*: implies node is MostTokens */ {
->>>>>>> 388376f0
   return node.type === 'Keyword' && node.value === 'super';
 }
       
 
-<<<<<<< HEAD
-export function isSwitchToken(node /*: ESNode | Token */) /*: node is MostTokens */ {
-=======
 export function isSwitchToken(node /*: ESNode | Token */) /*: implies node is MostTokens */ {
->>>>>>> 388376f0
   return node.type === 'Keyword' && node.value === 'switch';
 }
       
 
-<<<<<<< HEAD
-export function isThisToken(node /*: ESNode | Token */) /*: node is MostTokens */ {
-=======
 export function isThisToken(node /*: ESNode | Token */) /*: implies node is MostTokens */ {
->>>>>>> 388376f0
   return node.type === 'Keyword' && node.value === 'this';
 }
       
 
-<<<<<<< HEAD
-export function isThrowToken(node /*: ESNode | Token */) /*: node is MostTokens */ {
-=======
 export function isThrowToken(node /*: ESNode | Token */) /*: implies node is MostTokens */ {
->>>>>>> 388376f0
   return node.type === 'Keyword' && node.value === 'throw';
 }
       
 
-<<<<<<< HEAD
-export function isTryToken(node /*: ESNode | Token */) /*: node is MostTokens */ {
-=======
 export function isTryToken(node /*: ESNode | Token */) /*: implies node is MostTokens */ {
->>>>>>> 388376f0
   return node.type === 'Keyword' && node.value === 'try';
 }
       
 
-<<<<<<< HEAD
-export function isVarToken(node /*: ESNode | Token */) /*: node is MostTokens */ {
-=======
 export function isVarToken(node /*: ESNode | Token */) /*: implies node is MostTokens */ {
->>>>>>> 388376f0
   return node.type === 'Keyword' && node.value === 'var';
 }
       
 
-<<<<<<< HEAD
-export function isWhileToken(node /*: ESNode | Token */) /*: node is MostTokens */ {
-=======
 export function isWhileToken(node /*: ESNode | Token */) /*: implies node is MostTokens */ {
->>>>>>> 388376f0
   return node.type === 'Keyword' && node.value === 'while';
 }
       
 
-<<<<<<< HEAD
-export function isWithToken(node /*: ESNode | Token */) /*: node is MostTokens */ {
-=======
 export function isWithToken(node /*: ESNode | Token */) /*: implies node is MostTokens */ {
->>>>>>> 388376f0
   return node.type === 'Keyword' && node.value === 'with';
 }
       
 
-<<<<<<< HEAD
-export function isYieldToken(node /*: ESNode | Token */) /*: node is MostTokens */ {
-=======
 export function isYieldToken(node /*: ESNode | Token */) /*: implies node is MostTokens */ {
->>>>>>> 388376f0
   return node.type === 'Keyword' && node.value === 'yield';
 }
       
 
-<<<<<<< HEAD
-export function isAsKeyword(node /*: ESNode | Token */) /*: node is (Identifier | MostTokens) */ {
-=======
 export function isAsKeyword(node /*: ESNode | Token */) /*: implies node is (Identifier | MostTokens) */ {
->>>>>>> 388376f0
   return (
     (node.type === 'Identifier' && node.name === 'as') ||
     (node.type === 'Keyword' && node.value === 'as')
@@ -2691,11 +1625,7 @@
 }
       
 
-<<<<<<< HEAD
-export function isAsyncKeyword(node /*: ESNode | Token */) /*: node is (Identifier | MostTokens) */ {
-=======
 export function isAsyncKeyword(node /*: ESNode | Token */) /*: implies node is (Identifier | MostTokens) */ {
->>>>>>> 388376f0
   return (
     (node.type === 'Identifier' && node.name === 'async') ||
     (node.type === 'Keyword' && node.value === 'async')
@@ -2703,11 +1633,7 @@
 }
       
 
-<<<<<<< HEAD
-export function isAwaitKeyword(node /*: ESNode | Token */) /*: node is (Identifier | MostTokens) */ {
-=======
 export function isAwaitKeyword(node /*: ESNode | Token */) /*: implies node is (Identifier | MostTokens) */ {
->>>>>>> 388376f0
   return (
     (node.type === 'Identifier' && node.name === 'await') ||
     (node.type === 'Keyword' && node.value === 'await')
@@ -2715,11 +1641,7 @@
 }
       
 
-<<<<<<< HEAD
-export function isDeclareKeyword(node /*: ESNode | Token */) /*: node is (Identifier | MostTokens) */ {
-=======
 export function isDeclareKeyword(node /*: ESNode | Token */) /*: implies node is (Identifier | MostTokens) */ {
->>>>>>> 388376f0
   return (
     (node.type === 'Identifier' && node.name === 'declare') ||
     (node.type === 'Keyword' && node.value === 'declare')
@@ -2727,11 +1649,7 @@
 }
       
 
-<<<<<<< HEAD
-export function isFromKeyword(node /*: ESNode | Token */) /*: node is (Identifier | MostTokens) */ {
-=======
 export function isFromKeyword(node /*: ESNode | Token */) /*: implies node is (Identifier | MostTokens) */ {
->>>>>>> 388376f0
   return (
     (node.type === 'Identifier' && node.name === 'from') ||
     (node.type === 'Keyword' && node.value === 'from')
@@ -2739,11 +1657,7 @@
 }
       
 
-<<<<<<< HEAD
-export function isGetKeyword(node /*: ESNode | Token */) /*: node is (Identifier | MostTokens) */ {
-=======
 export function isGetKeyword(node /*: ESNode | Token */) /*: implies node is (Identifier | MostTokens) */ {
->>>>>>> 388376f0
   return (
     (node.type === 'Identifier' && node.name === 'get') ||
     (node.type === 'Keyword' && node.value === 'get')
@@ -2751,11 +1665,7 @@
 }
       
 
-<<<<<<< HEAD
-export function isLetKeyword(node /*: ESNode | Token */) /*: node is (Identifier | MostTokens) */ {
-=======
 export function isLetKeyword(node /*: ESNode | Token */) /*: implies node is (Identifier | MostTokens) */ {
->>>>>>> 388376f0
   return (
     (node.type === 'Identifier' && node.name === 'let') ||
     (node.type === 'Keyword' && node.value === 'let')
@@ -2763,11 +1673,7 @@
 }
       
 
-<<<<<<< HEAD
-export function isModuleKeyword(node /*: ESNode | Token */) /*: node is (Identifier | MostTokens) */ {
-=======
 export function isModuleKeyword(node /*: ESNode | Token */) /*: implies node is (Identifier | MostTokens) */ {
->>>>>>> 388376f0
   return (
     (node.type === 'Identifier' && node.name === 'module') ||
     (node.type === 'Keyword' && node.value === 'module')
@@ -2775,11 +1681,7 @@
 }
       
 
-<<<<<<< HEAD
-export function isOfKeyword(node /*: ESNode | Token */) /*: node is (Identifier | MostTokens) */ {
-=======
 export function isOfKeyword(node /*: ESNode | Token */) /*: implies node is (Identifier | MostTokens) */ {
->>>>>>> 388376f0
   return (
     (node.type === 'Identifier' && node.name === 'of') ||
     (node.type === 'Keyword' && node.value === 'of')
@@ -2787,11 +1689,7 @@
 }
       
 
-<<<<<<< HEAD
-export function isSetKeyword(node /*: ESNode | Token */) /*: node is (Identifier | MostTokens) */ {
-=======
 export function isSetKeyword(node /*: ESNode | Token */) /*: implies node is (Identifier | MostTokens) */ {
->>>>>>> 388376f0
   return (
     (node.type === 'Identifier' && node.name === 'set') ||
     (node.type === 'Keyword' && node.value === 'set')
@@ -2799,11 +1697,7 @@
 }
       
 
-<<<<<<< HEAD
-export function isTypeKeyword(node /*: ESNode | Token */) /*: node is (Identifier | MostTokens) */ {
-=======
 export function isTypeKeyword(node /*: ESNode | Token */) /*: implies node is (Identifier | MostTokens) */ {
->>>>>>> 388376f0
   return (
     (node.type === 'Identifier' && node.name === 'type') ||
     (node.type === 'Keyword' && node.value === 'type')
@@ -2811,119 +1705,67 @@
 }
       
 
-<<<<<<< HEAD
-export function isCommaToken(node /*: ESNode | Token */) /*: node is MostTokens */ {
-=======
 export function isCommaToken(node /*: ESNode | Token */) /*: implies node is MostTokens */ {
->>>>>>> 388376f0
   return node.type === 'Punctuator' && node.value === ',';
 }
       
 
-<<<<<<< HEAD
-export function isColonToken(node /*: ESNode | Token */) /*: node is MostTokens */ {
-=======
 export function isColonToken(node /*: ESNode | Token */) /*: implies node is MostTokens */ {
->>>>>>> 388376f0
   return node.type === 'Punctuator' && node.value === ':';
 }
       
 
-<<<<<<< HEAD
-export function isSemicolonToken(node /*: ESNode | Token */) /*: node is MostTokens */ {
-=======
 export function isSemicolonToken(node /*: ESNode | Token */) /*: implies node is MostTokens */ {
->>>>>>> 388376f0
   return node.type === 'Punctuator' && node.value === ';';
 }
       
 
-<<<<<<< HEAD
-export function isDotToken(node /*: ESNode | Token */) /*: node is MostTokens */ {
-=======
 export function isDotToken(node /*: ESNode | Token */) /*: implies node is MostTokens */ {
->>>>>>> 388376f0
   return node.type === 'Punctuator' && node.value === '.';
 }
       
 
-<<<<<<< HEAD
-export function isDotDotDotToken(node /*: ESNode | Token */) /*: node is MostTokens */ {
-=======
 export function isDotDotDotToken(node /*: ESNode | Token */) /*: implies node is MostTokens */ {
->>>>>>> 388376f0
   return node.type === 'Punctuator' && node.value === '...';
 }
       
 
-<<<<<<< HEAD
-export function isOptionalChainToken(node /*: ESNode | Token */) /*: node is MostTokens */ {
-=======
 export function isOptionalChainToken(node /*: ESNode | Token */) /*: implies node is MostTokens */ {
->>>>>>> 388376f0
   return node.type === 'Punctuator' && node.value === '?.';
 }
       
 
-<<<<<<< HEAD
-export function isQuestionMarkToken(node /*: ESNode | Token */) /*: node is MostTokens */ {
-=======
 export function isQuestionMarkToken(node /*: ESNode | Token */) /*: implies node is MostTokens */ {
->>>>>>> 388376f0
   return node.type === 'Punctuator' && node.value === '?';
 }
       
 
-<<<<<<< HEAD
-export function isOpeningParenthesisToken(node /*: ESNode | Token */) /*: node is MostTokens */ {
-=======
 export function isOpeningParenthesisToken(node /*: ESNode | Token */) /*: implies node is MostTokens */ {
->>>>>>> 388376f0
   return node.type === 'Punctuator' && node.value === '(';
 }
       
 
-<<<<<<< HEAD
-export function isClosingParenthesisToken(node /*: ESNode | Token */) /*: node is MostTokens */ {
-=======
 export function isClosingParenthesisToken(node /*: ESNode | Token */) /*: implies node is MostTokens */ {
->>>>>>> 388376f0
   return node.type === 'Punctuator' && node.value === ')';
 }
       
 
-<<<<<<< HEAD
-export function isOpeningCurlyBracketToken(node /*: ESNode | Token */) /*: node is MostTokens */ {
-=======
 export function isOpeningCurlyBracketToken(node /*: ESNode | Token */) /*: implies node is MostTokens */ {
->>>>>>> 388376f0
   return node.type === 'Punctuator' && node.value === '{';
 }
       
 
-<<<<<<< HEAD
-export function isClosingCurlyBracketToken(node /*: ESNode | Token */) /*: node is MostTokens */ {
-=======
 export function isClosingCurlyBracketToken(node /*: ESNode | Token */) /*: implies node is MostTokens */ {
->>>>>>> 388376f0
   return node.type === 'Punctuator' && node.value === '}';
 }
       
 
-<<<<<<< HEAD
-export function isOpeningAngleBracketToken(node /*: ESNode | Token */) /*: node is MostTokens */ {
-=======
 export function isOpeningAngleBracketToken(node /*: ESNode | Token */) /*: implies node is MostTokens */ {
->>>>>>> 388376f0
   return node.type === 'Punctuator' && node.value === '<';
 }
       
 
-<<<<<<< HEAD
-export function isClosingAngleBracketToken(node /*: ESNode | Token */) /*: node is MostTokens */ {
-=======
 export function isClosingAngleBracketToken(node /*: ESNode | Token */) /*: implies node is MostTokens */ {
->>>>>>> 388376f0
   return node.type === 'Punctuator' && node.value === '>';
 }
       