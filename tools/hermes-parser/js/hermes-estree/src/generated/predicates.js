/**
 * Copyright (c) Meta Platforms, Inc. and affiliates.
 *
 * This source code is licensed under the MIT license found in the
 * LICENSE file in the root directory of this source tree.
 *
 * @flow strict-local
 * @generated
 */

/*
 * !!! GENERATED FILE !!!
 *
 * Any manual changes to this file will be overwritten. To regenerate run `yarn build`.
 */

// lint directives to let us do some basic validation of generated files
/* eslint no-undef: 'error', no-unused-vars: ['error', {vars: "local"}], no-redeclare: 'error' */
/* global $NonMaybeType, Partial, $ReadOnly, $ReadOnlyArray, $FlowFixMe */

'use strict';

/*::
import type {
  ESNode,
  Token,
<<<<<<< HEAD
=======
  AFunction,
  ClassMember,
  BigIntLiteral,
  BooleanLiteral,
  NullLiteral,
  NumericLiteral,
  RegExpLiteral,
  StringLiteral,
>>>>>>> 1edbe36c
  Identifier,
  JSXIdentifier,
  JSXText,
  AnyTypeAnnotation,
  ArrayExpression,
  ArrayPattern,
  ArrayTypeAnnotation,
  ArrowFunctionExpression,
<<<<<<< HEAD
=======
  AsConstExpression,
>>>>>>> 1edbe36c
  AsExpression,
  AssignmentExpression,
  AssignmentPattern,
  AwaitExpression,
  BigIntLiteralTypeAnnotation,
  BigIntTypeAnnotation,
  BinaryExpression,
  BlockStatement,
  BooleanLiteralTypeAnnotation,
  BooleanTypeAnnotation,
  BreakStatement,
  CallExpression,
  CatchClause,
  ChainExpression,
  ClassBody,
  ClassDeclaration,
  ClassExpression,
  ClassImplements,
  ComponentDeclaration,
  ComponentParameter,
  ComponentTypeAnnotation,
  ComponentTypeParameter,
  ConditionalExpression,
  ConditionalTypeAnnotation,
  ContinueStatement,
  DebuggerStatement,
  DeclareClass,
  DeclareComponent,
  DeclaredPredicate,
  DeclareEnum,
  DeclareExportAllDeclaration,
  DeclareExportDeclaration,
  DeclareFunction,
  DeclareHook,
  DeclareInterface,
  DeclareModule,
  DeclareModuleExports,
  DeclareNamespace,
  DeclareOpaqueType,
  DeclareTypeAlias,
  DeclareVariable,
  DoWhileStatement,
  EmptyStatement,
  EmptyTypeAnnotation,
<<<<<<< HEAD
=======
  EnumBigIntBody,
  EnumBigIntMember,
>>>>>>> 1edbe36c
  EnumBooleanBody,
  EnumBooleanMember,
  EnumDeclaration,
  EnumDefaultedMember,
  EnumNumberBody,
  EnumNumberMember,
  EnumStringBody,
  EnumStringMember,
  EnumSymbolBody,
  ExistsTypeAnnotation,
  ExportAllDeclaration,
  ExportDefaultDeclaration,
  ExportNamedDeclaration,
  ExportSpecifier,
  ExpressionStatement,
  ForInStatement,
  ForOfStatement,
  ForStatement,
  FunctionDeclaration,
  FunctionExpression,
  FunctionTypeAnnotation,
  FunctionTypeParam,
  GenericTypeAnnotation,
  HookDeclaration,
  HookTypeAnnotation,
  IfStatement,
  ImportAttribute,
  ImportDeclaration,
  ImportDefaultSpecifier,
  ImportExpression,
  ImportNamespaceSpecifier,
  ImportSpecifier,
  IndexedAccessType,
  InferredPredicate,
  InferTypeAnnotation,
  InterfaceDeclaration,
  InterfaceExtends,
  InterfaceTypeAnnotation,
  IntersectionTypeAnnotation,
  JSXAttribute,
  JSXClosingElement,
  JSXClosingFragment,
  JSXElement,
  JSXEmptyExpression,
  JSXExpressionContainer,
  JSXFragment,
  JSXMemberExpression,
  JSXNamespacedName,
  JSXOpeningElement,
  JSXOpeningFragment,
  JSXSpreadAttribute,
  JSXSpreadChild,
  KeyofTypeAnnotation,
  LabeledStatement,
  LogicalExpression,
  MemberExpression,
  MetaProperty,
  MethodDefinition,
  MixedTypeAnnotation,
  NewExpression,
  NullableTypeAnnotation,
  NullLiteralTypeAnnotation,
  NumberLiteralTypeAnnotation,
  NumberTypeAnnotation,
  ObjectExpression,
  ObjectPattern,
  ObjectTypeAnnotation,
  ObjectTypeCallProperty,
  ObjectTypeIndexer,
  ObjectTypeInternalSlot,
  ObjectTypeMappedTypeProperty,
  ObjectTypeProperty,
  ObjectTypeSpreadProperty,
  OpaqueType,
  OptionalIndexedAccessType,
  PrivateIdentifier,
  Property,
  PropertyDefinition,
  QualifiedTypeIdentifier,
  QualifiedTypeofIdentifier,
  RestElement,
  ReturnStatement,
  SequenceExpression,
  SpreadElement,
  StringLiteralTypeAnnotation,
  StringTypeAnnotation,
  Super,
  SwitchCase,
  SwitchStatement,
  SymbolTypeAnnotation,
  TaggedTemplateExpression,
  TemplateElement,
  TemplateLiteral,
  ThisExpression,
  ThisTypeAnnotation,
  ThrowStatement,
  TryStatement,
  TupleTypeAnnotation,
  TupleTypeLabeledElement,
  TupleTypeSpreadElement,
  TypeAlias,
  TypeAnnotation,
  TypeCastExpression,
  TypeofTypeAnnotation,
  TypeOperator,
  TypeParameter,
  TypeParameterDeclaration,
  TypeParameterInstantiation,
  TypePredicate,
  UnaryExpression,
  UnionTypeAnnotation,
  UpdateExpression,
  VariableDeclaration,
  VariableDeclarator,
  Variance,
  VoidTypeAnnotation,
  WhileStatement,
  WithStatement,
  YieldExpression,
  Literal,
  LineComment,
  BlockComment,
  MostTokens,
<<<<<<< HEAD
} from 'hermes-estree';
=======
} from '../types';
>>>>>>> 1edbe36c
*/


export function isIdentifier(node /*: ESNode | Token */) /*: node is (Identifier | MostTokens) */ {
  return node.type === 'Identifier';
}
  
<<<<<<< HEAD

export function isJSXIdentifier(node /*: ESNode | Token */) /*: node is (JSXIdentifier | MostTokens) */ {
  return node.type === 'JSXIdentifier';
}
  

export function isJSXText(node /*: ESNode | Token */) /*: node is (JSXText | MostTokens) */ {
  return node.type === 'JSXText';
}
  

=======

export function isJSXIdentifier(node /*: ESNode | Token */) /*: node is (JSXIdentifier | MostTokens) */ {
  return node.type === 'JSXIdentifier';
}
  

export function isJSXText(node /*: ESNode | Token */) /*: node is (JSXText | MostTokens) */ {
  return node.type === 'JSXText';
}
  

>>>>>>> 1edbe36c
export function isAnyTypeAnnotation(node /*: ESNode | Token */) /*: node is AnyTypeAnnotation */ {
  return node.type === 'AnyTypeAnnotation';
}
    

export function isArrayExpression(node /*: ESNode | Token */) /*: node is ArrayExpression */ {
  return node.type === 'ArrayExpression';
}
    

export function isArrayPattern(node /*: ESNode | Token */) /*: node is ArrayPattern */ {
  return node.type === 'ArrayPattern';
}
    

export function isArrayTypeAnnotation(node /*: ESNode | Token */) /*: node is ArrayTypeAnnotation */ {
  return node.type === 'ArrayTypeAnnotation';
}
    

export function isArrowFunctionExpression(node /*: ESNode | Token */) /*: node is ArrowFunctionExpression */ {
  return node.type === 'ArrowFunctionExpression';
}
    

<<<<<<< HEAD
export function isAsExpression(node /*: ESNode | Token */) /*: node is AsExpression */ {
  return node.type === 'AsExpression';
}
    

=======
export function isAsConstExpression(node /*: ESNode | Token */) /*: node is AsConstExpression */ {
  return node.type === 'AsConstExpression';
}
    

export function isAsExpression(node /*: ESNode | Token */) /*: node is AsExpression */ {
  return node.type === 'AsExpression';
}
    

>>>>>>> 1edbe36c
export function isAssignmentExpression(node /*: ESNode | Token */) /*: node is AssignmentExpression */ {
  return node.type === 'AssignmentExpression';
}
    

export function isAssignmentPattern(node /*: ESNode | Token */) /*: node is AssignmentPattern */ {
  return node.type === 'AssignmentPattern';
}
    

export function isAwaitExpression(node /*: ESNode | Token */) /*: node is AwaitExpression */ {
  return node.type === 'AwaitExpression';
}
    

export function isBigIntLiteralTypeAnnotation(node /*: ESNode | Token */) /*: node is BigIntLiteralTypeAnnotation */ {
  return node.type === 'BigIntLiteralTypeAnnotation';
}
    

export function isBigIntTypeAnnotation(node /*: ESNode | Token */) /*: node is BigIntTypeAnnotation */ {
  return node.type === 'BigIntTypeAnnotation';
}
    

export function isBinaryExpression(node /*: ESNode | Token */) /*: node is BinaryExpression */ {
  return node.type === 'BinaryExpression';
}
    

export function isBlockStatement(node /*: ESNode | Token */) /*: node is BlockStatement */ {
  return node.type === 'BlockStatement';
}
    

export function isBooleanLiteralTypeAnnotation(node /*: ESNode | Token */) /*: node is BooleanLiteralTypeAnnotation */ {
  return node.type === 'BooleanLiteralTypeAnnotation';
}
    

export function isBooleanTypeAnnotation(node /*: ESNode | Token */) /*: node is BooleanTypeAnnotation */ {
  return node.type === 'BooleanTypeAnnotation';
}
    

export function isBreakStatement(node /*: ESNode | Token */) /*: node is BreakStatement */ {
  return node.type === 'BreakStatement';
}
    

export function isCallExpression(node /*: ESNode | Token */) /*: node is CallExpression */ {
  return node.type === 'CallExpression';
}
    

export function isCatchClause(node /*: ESNode | Token */) /*: node is CatchClause */ {
  return node.type === 'CatchClause';
}
    

export function isChainExpression(node /*: ESNode | Token */) /*: node is ChainExpression */ {
  return node.type === 'ChainExpression';
}
    

export function isClassBody(node /*: ESNode | Token */) /*: node is ClassBody */ {
  return node.type === 'ClassBody';
}
    

export function isClassDeclaration(node /*: ESNode | Token */) /*: node is ClassDeclaration */ {
  return node.type === 'ClassDeclaration';
}
    

export function isClassExpression(node /*: ESNode | Token */) /*: node is ClassExpression */ {
  return node.type === 'ClassExpression';
}
    

export function isClassImplements(node /*: ESNode | Token */) /*: node is ClassImplements */ {
  return node.type === 'ClassImplements';
}
    
<<<<<<< HEAD

export function isComponentDeclaration(node /*: ESNode | Token */) /*: node is ComponentDeclaration */ {
  return node.type === 'ComponentDeclaration';
}
    

=======

export function isComponentDeclaration(node /*: ESNode | Token */) /*: node is ComponentDeclaration */ {
  return node.type === 'ComponentDeclaration';
}
    

>>>>>>> 1edbe36c
export function isComponentParameter(node /*: ESNode | Token */) /*: node is ComponentParameter */ {
  return node.type === 'ComponentParameter';
}
    

export function isComponentTypeAnnotation(node /*: ESNode | Token */) /*: node is ComponentTypeAnnotation */ {
  return node.type === 'ComponentTypeAnnotation';
}
    

export function isComponentTypeParameter(node /*: ESNode | Token */) /*: node is ComponentTypeParameter */ {
  return node.type === 'ComponentTypeParameter';
}
    

export function isConditionalExpression(node /*: ESNode | Token */) /*: node is ConditionalExpression */ {
  return node.type === 'ConditionalExpression';
}
    

export function isConditionalTypeAnnotation(node /*: ESNode | Token */) /*: node is ConditionalTypeAnnotation */ {
  return node.type === 'ConditionalTypeAnnotation';
}
    

export function isContinueStatement(node /*: ESNode | Token */) /*: node is ContinueStatement */ {
  return node.type === 'ContinueStatement';
}
    

export function isDebuggerStatement(node /*: ESNode | Token */) /*: node is DebuggerStatement */ {
  return node.type === 'DebuggerStatement';
}
    

export function isDeclareClass(node /*: ESNode | Token */) /*: node is DeclareClass */ {
  return node.type === 'DeclareClass';
}
    

export function isDeclareComponent(node /*: ESNode | Token */) /*: node is DeclareComponent */ {
  return node.type === 'DeclareComponent';
}
    

export function isDeclaredPredicate(node /*: ESNode | Token */) /*: node is DeclaredPredicate */ {
  return node.type === 'DeclaredPredicate';
}
    

export function isDeclareEnum(node /*: ESNode | Token */) /*: node is DeclareEnum */ {
  return node.type === 'DeclareEnum';
}
    

export function isDeclareExportAllDeclaration(node /*: ESNode | Token */) /*: node is DeclareExportAllDeclaration */ {
  return node.type === 'DeclareExportAllDeclaration';
}
    

export function isDeclareExportDeclaration(node /*: ESNode | Token */) /*: node is DeclareExportDeclaration */ {
  return node.type === 'DeclareExportDeclaration';
}
    

export function isDeclareFunction(node /*: ESNode | Token */) /*: node is DeclareFunction */ {
  return node.type === 'DeclareFunction';
}
    

export function isDeclareHook(node /*: ESNode | Token */) /*: node is DeclareHook */ {
  return node.type === 'DeclareHook';
}
    

export function isDeclareInterface(node /*: ESNode | Token */) /*: node is DeclareInterface */ {
  return node.type === 'DeclareInterface';
}
    

export function isDeclareModule(node /*: ESNode | Token */) /*: node is DeclareModule */ {
  return node.type === 'DeclareModule';
}
    

export function isDeclareModuleExports(node /*: ESNode | Token */) /*: node is DeclareModuleExports */ {
  return node.type === 'DeclareModuleExports';
}
    
<<<<<<< HEAD

export function isDeclareNamespace(node /*: ESNode | Token */) /*: node is DeclareNamespace */ {
  return node.type === 'DeclareNamespace';
}
    

=======

export function isDeclareNamespace(node /*: ESNode | Token */) /*: node is DeclareNamespace */ {
  return node.type === 'DeclareNamespace';
}
    

>>>>>>> 1edbe36c
export function isDeclareOpaqueType(node /*: ESNode | Token */) /*: node is DeclareOpaqueType */ {
  return node.type === 'DeclareOpaqueType';
}
    

export function isDeclareTypeAlias(node /*: ESNode | Token */) /*: node is DeclareTypeAlias */ {
  return node.type === 'DeclareTypeAlias';
}
    

export function isDeclareVariable(node /*: ESNode | Token */) /*: node is DeclareVariable */ {
  return node.type === 'DeclareVariable';
}
    

export function isDoWhileStatement(node /*: ESNode | Token */) /*: node is DoWhileStatement */ {
  return node.type === 'DoWhileStatement';
}
    

export function isEmptyStatement(node /*: ESNode | Token */) /*: node is EmptyStatement */ {
  return node.type === 'EmptyStatement';
}
    

export function isEmptyTypeAnnotation(node /*: ESNode | Token */) /*: node is EmptyTypeAnnotation */ {
  return node.type === 'EmptyTypeAnnotation';
}
    
<<<<<<< HEAD

=======

export function isEnumBigIntBody(node /*: ESNode | Token */) /*: node is EnumBigIntBody */ {
  return node.type === 'EnumBigIntBody';
}
    

export function isEnumBigIntMember(node /*: ESNode | Token */) /*: node is EnumBigIntMember */ {
  return node.type === 'EnumBigIntMember';
}
    

>>>>>>> 1edbe36c
export function isEnumBooleanBody(node /*: ESNode | Token */) /*: node is EnumBooleanBody */ {
  return node.type === 'EnumBooleanBody';
}
    

export function isEnumBooleanMember(node /*: ESNode | Token */) /*: node is EnumBooleanMember */ {
  return node.type === 'EnumBooleanMember';
}
    

export function isEnumDeclaration(node /*: ESNode | Token */) /*: node is EnumDeclaration */ {
  return node.type === 'EnumDeclaration';
}
    

export function isEnumDefaultedMember(node /*: ESNode | Token */) /*: node is EnumDefaultedMember */ {
  return node.type === 'EnumDefaultedMember';
}
    

export function isEnumNumberBody(node /*: ESNode | Token */) /*: node is EnumNumberBody */ {
  return node.type === 'EnumNumberBody';
}
    

export function isEnumNumberMember(node /*: ESNode | Token */) /*: node is EnumNumberMember */ {
  return node.type === 'EnumNumberMember';
}
    

export function isEnumStringBody(node /*: ESNode | Token */) /*: node is EnumStringBody */ {
  return node.type === 'EnumStringBody';
}
    

export function isEnumStringMember(node /*: ESNode | Token */) /*: node is EnumStringMember */ {
  return node.type === 'EnumStringMember';
}
    

export function isEnumSymbolBody(node /*: ESNode | Token */) /*: node is EnumSymbolBody */ {
  return node.type === 'EnumSymbolBody';
}
    

export function isExistsTypeAnnotation(node /*: ESNode | Token */) /*: node is ExistsTypeAnnotation */ {
  return node.type === 'ExistsTypeAnnotation';
}
    

export function isExportAllDeclaration(node /*: ESNode | Token */) /*: node is ExportAllDeclaration */ {
  return node.type === 'ExportAllDeclaration';
}
    

export function isExportDefaultDeclaration(node /*: ESNode | Token */) /*: node is ExportDefaultDeclaration */ {
  return node.type === 'ExportDefaultDeclaration';
}
    

export function isExportNamedDeclaration(node /*: ESNode | Token */) /*: node is ExportNamedDeclaration */ {
  return node.type === 'ExportNamedDeclaration';
}
    

export function isExportSpecifier(node /*: ESNode | Token */) /*: node is ExportSpecifier */ {
  return node.type === 'ExportSpecifier';
}
    

export function isExpressionStatement(node /*: ESNode | Token */) /*: node is ExpressionStatement */ {
  return node.type === 'ExpressionStatement';
}
    

export function isForInStatement(node /*: ESNode | Token */) /*: node is ForInStatement */ {
  return node.type === 'ForInStatement';
}
    

export function isForOfStatement(node /*: ESNode | Token */) /*: node is ForOfStatement */ {
  return node.type === 'ForOfStatement';
}
    

export function isForStatement(node /*: ESNode | Token */) /*: node is ForStatement */ {
  return node.type === 'ForStatement';
}
    

export function isFunctionDeclaration(node /*: ESNode | Token */) /*: node is FunctionDeclaration */ {
  return node.type === 'FunctionDeclaration';
}
    

export function isFunctionExpression(node /*: ESNode | Token */) /*: node is FunctionExpression */ {
  return node.type === 'FunctionExpression';
}
    

export function isFunctionTypeAnnotation(node /*: ESNode | Token */) /*: node is FunctionTypeAnnotation */ {
  return node.type === 'FunctionTypeAnnotation';
}
    

export function isFunctionTypeParam(node /*: ESNode | Token */) /*: node is FunctionTypeParam */ {
  return node.type === 'FunctionTypeParam';
}
    

export function isGenericTypeAnnotation(node /*: ESNode | Token */) /*: node is GenericTypeAnnotation */ {
  return node.type === 'GenericTypeAnnotation';
}
    

export function isHookDeclaration(node /*: ESNode | Token */) /*: node is HookDeclaration */ {
  return node.type === 'HookDeclaration';
}
    

export function isHookTypeAnnotation(node /*: ESNode | Token */) /*: node is HookTypeAnnotation */ {
  return node.type === 'HookTypeAnnotation';
}
    

export function isIfStatement(node /*: ESNode | Token */) /*: node is IfStatement */ {
  return node.type === 'IfStatement';
}
    

export function isImportAttribute(node /*: ESNode | Token */) /*: node is ImportAttribute */ {
  return node.type === 'ImportAttribute';
}
    

export function isImportDeclaration(node /*: ESNode | Token */) /*: node is ImportDeclaration */ {
  return node.type === 'ImportDeclaration';
}
    

export function isImportDefaultSpecifier(node /*: ESNode | Token */) /*: node is ImportDefaultSpecifier */ {
  return node.type === 'ImportDefaultSpecifier';
}
    

export function isImportExpression(node /*: ESNode | Token */) /*: node is ImportExpression */ {
  return node.type === 'ImportExpression';
}
    

export function isImportNamespaceSpecifier(node /*: ESNode | Token */) /*: node is ImportNamespaceSpecifier */ {
  return node.type === 'ImportNamespaceSpecifier';
}
    

export function isImportSpecifier(node /*: ESNode | Token */) /*: node is ImportSpecifier */ {
  return node.type === 'ImportSpecifier';
}
    

export function isIndexedAccessType(node /*: ESNode | Token */) /*: node is IndexedAccessType */ {
  return node.type === 'IndexedAccessType';
}
    

export function isInferredPredicate(node /*: ESNode | Token */) /*: node is InferredPredicate */ {
  return node.type === 'InferredPredicate';
}
    
<<<<<<< HEAD

export function isInferTypeAnnotation(node /*: ESNode | Token */) /*: node is InferTypeAnnotation */ {
  return node.type === 'InferTypeAnnotation';
}
    

=======

export function isInferTypeAnnotation(node /*: ESNode | Token */) /*: node is InferTypeAnnotation */ {
  return node.type === 'InferTypeAnnotation';
}
    

>>>>>>> 1edbe36c
export function isInterfaceDeclaration(node /*: ESNode | Token */) /*: node is InterfaceDeclaration */ {
  return node.type === 'InterfaceDeclaration';
}
    

export function isInterfaceExtends(node /*: ESNode | Token */) /*: node is InterfaceExtends */ {
  return node.type === 'InterfaceExtends';
}
    

export function isInterfaceTypeAnnotation(node /*: ESNode | Token */) /*: node is InterfaceTypeAnnotation */ {
  return node.type === 'InterfaceTypeAnnotation';
}
    

export function isIntersectionTypeAnnotation(node /*: ESNode | Token */) /*: node is IntersectionTypeAnnotation */ {
  return node.type === 'IntersectionTypeAnnotation';
}
    

export function isJSXAttribute(node /*: ESNode | Token */) /*: node is JSXAttribute */ {
  return node.type === 'JSXAttribute';
}
    

export function isJSXClosingElement(node /*: ESNode | Token */) /*: node is JSXClosingElement */ {
  return node.type === 'JSXClosingElement';
}
    

export function isJSXClosingFragment(node /*: ESNode | Token */) /*: node is JSXClosingFragment */ {
  return node.type === 'JSXClosingFragment';
}
    

export function isJSXElement(node /*: ESNode | Token */) /*: node is JSXElement */ {
  return node.type === 'JSXElement';
}
    

export function isJSXEmptyExpression(node /*: ESNode | Token */) /*: node is JSXEmptyExpression */ {
  return node.type === 'JSXEmptyExpression';
}
    

export function isJSXExpressionContainer(node /*: ESNode | Token */) /*: node is JSXExpressionContainer */ {
  return node.type === 'JSXExpressionContainer';
}
    

export function isJSXFragment(node /*: ESNode | Token */) /*: node is JSXFragment */ {
  return node.type === 'JSXFragment';
}
    

export function isJSXMemberExpression(node /*: ESNode | Token */) /*: node is JSXMemberExpression */ {
  return node.type === 'JSXMemberExpression';
}
    

export function isJSXNamespacedName(node /*: ESNode | Token */) /*: node is JSXNamespacedName */ {
  return node.type === 'JSXNamespacedName';
}
    

export function isJSXOpeningElement(node /*: ESNode | Token */) /*: node is JSXOpeningElement */ {
  return node.type === 'JSXOpeningElement';
}
    

export function isJSXOpeningFragment(node /*: ESNode | Token */) /*: node is JSXOpeningFragment */ {
  return node.type === 'JSXOpeningFragment';
}
    

export function isJSXSpreadAttribute(node /*: ESNode | Token */) /*: node is JSXSpreadAttribute */ {
  return node.type === 'JSXSpreadAttribute';
}
    

export function isJSXSpreadChild(node /*: ESNode | Token */) /*: node is JSXSpreadChild */ {
  return node.type === 'JSXSpreadChild';
}
    

export function isKeyofTypeAnnotation(node /*: ESNode | Token */) /*: node is KeyofTypeAnnotation */ {
  return node.type === 'KeyofTypeAnnotation';
}
    

export function isLabeledStatement(node /*: ESNode | Token */) /*: node is LabeledStatement */ {
  return node.type === 'LabeledStatement';
}
    

export function isLogicalExpression(node /*: ESNode | Token */) /*: node is LogicalExpression */ {
  return node.type === 'LogicalExpression';
}
    

export function isMemberExpression(node /*: ESNode | Token */) /*: node is MemberExpression */ {
  return node.type === 'MemberExpression';
}
    

export function isMetaProperty(node /*: ESNode | Token */) /*: node is MetaProperty */ {
  return node.type === 'MetaProperty';
}
    

export function isMethodDefinition(node /*: ESNode | Token */) /*: node is MethodDefinition */ {
  return node.type === 'MethodDefinition';
}
    

export function isMixedTypeAnnotation(node /*: ESNode | Token */) /*: node is MixedTypeAnnotation */ {
  return node.type === 'MixedTypeAnnotation';
}
    

export function isNewExpression(node /*: ESNode | Token */) /*: node is NewExpression */ {
  return node.type === 'NewExpression';
}
    

export function isNullableTypeAnnotation(node /*: ESNode | Token */) /*: node is NullableTypeAnnotation */ {
  return node.type === 'NullableTypeAnnotation';
}
    

export function isNullLiteralTypeAnnotation(node /*: ESNode | Token */) /*: node is NullLiteralTypeAnnotation */ {
  return node.type === 'NullLiteralTypeAnnotation';
}
    

export function isNumberLiteralTypeAnnotation(node /*: ESNode | Token */) /*: node is NumberLiteralTypeAnnotation */ {
  return node.type === 'NumberLiteralTypeAnnotation';
}
    

export function isNumberTypeAnnotation(node /*: ESNode | Token */) /*: node is NumberTypeAnnotation */ {
  return node.type === 'NumberTypeAnnotation';
}
    

export function isObjectExpression(node /*: ESNode | Token */) /*: node is ObjectExpression */ {
  return node.type === 'ObjectExpression';
}
    

export function isObjectPattern(node /*: ESNode | Token */) /*: node is ObjectPattern */ {
  return node.type === 'ObjectPattern';
}
    

export function isObjectTypeAnnotation(node /*: ESNode | Token */) /*: node is ObjectTypeAnnotation */ {
  return node.type === 'ObjectTypeAnnotation';
}
    

export function isObjectTypeCallProperty(node /*: ESNode | Token */) /*: node is ObjectTypeCallProperty */ {
  return node.type === 'ObjectTypeCallProperty';
}
    

export function isObjectTypeIndexer(node /*: ESNode | Token */) /*: node is ObjectTypeIndexer */ {
  return node.type === 'ObjectTypeIndexer';
}
    

export function isObjectTypeInternalSlot(node /*: ESNode | Token */) /*: node is ObjectTypeInternalSlot */ {
  return node.type === 'ObjectTypeInternalSlot';
}
    
<<<<<<< HEAD

export function isObjectTypeMappedTypeProperty(node /*: ESNode | Token */) /*: node is ObjectTypeMappedTypeProperty */ {
  return node.type === 'ObjectTypeMappedTypeProperty';
}
    

=======

export function isObjectTypeMappedTypeProperty(node /*: ESNode | Token */) /*: node is ObjectTypeMappedTypeProperty */ {
  return node.type === 'ObjectTypeMappedTypeProperty';
}
    

>>>>>>> 1edbe36c
export function isObjectTypeProperty(node /*: ESNode | Token */) /*: node is ObjectTypeProperty */ {
  return node.type === 'ObjectTypeProperty';
}
    

export function isObjectTypeSpreadProperty(node /*: ESNode | Token */) /*: node is ObjectTypeSpreadProperty */ {
  return node.type === 'ObjectTypeSpreadProperty';
}
    

export function isOpaqueType(node /*: ESNode | Token */) /*: node is OpaqueType */ {
  return node.type === 'OpaqueType';
}
    

export function isOptionalIndexedAccessType(node /*: ESNode | Token */) /*: node is OptionalIndexedAccessType */ {
  return node.type === 'OptionalIndexedAccessType';
}
    

export function isPrivateIdentifier(node /*: ESNode | Token */) /*: node is PrivateIdentifier */ {
  return node.type === 'PrivateIdentifier';
}
    

export function isProperty(node /*: ESNode | Token */) /*: node is Property */ {
  return node.type === 'Property';
}
    

export function isPropertyDefinition(node /*: ESNode | Token */) /*: node is PropertyDefinition */ {
  return node.type === 'PropertyDefinition';
}
    

export function isQualifiedTypeIdentifier(node /*: ESNode | Token */) /*: node is QualifiedTypeIdentifier */ {
  return node.type === 'QualifiedTypeIdentifier';
}
    
<<<<<<< HEAD

export function isQualifiedTypeofIdentifier(node /*: ESNode | Token */) /*: node is QualifiedTypeofIdentifier */ {
  return node.type === 'QualifiedTypeofIdentifier';
}
    

=======

export function isQualifiedTypeofIdentifier(node /*: ESNode | Token */) /*: node is QualifiedTypeofIdentifier */ {
  return node.type === 'QualifiedTypeofIdentifier';
}
    

>>>>>>> 1edbe36c
export function isRestElement(node /*: ESNode | Token */) /*: node is RestElement */ {
  return node.type === 'RestElement';
}
    

export function isReturnStatement(node /*: ESNode | Token */) /*: node is ReturnStatement */ {
  return node.type === 'ReturnStatement';
}
    

export function isSequenceExpression(node /*: ESNode | Token */) /*: node is SequenceExpression */ {
  return node.type === 'SequenceExpression';
}
    

export function isSpreadElement(node /*: ESNode | Token */) /*: node is SpreadElement */ {
  return node.type === 'SpreadElement';
}
    

export function isStringLiteralTypeAnnotation(node /*: ESNode | Token */) /*: node is StringLiteralTypeAnnotation */ {
  return node.type === 'StringLiteralTypeAnnotation';
}
    

export function isStringTypeAnnotation(node /*: ESNode | Token */) /*: node is StringTypeAnnotation */ {
  return node.type === 'StringTypeAnnotation';
}
    

export function isSuper(node /*: ESNode | Token */) /*: node is Super */ {
  return node.type === 'Super';
}
    

export function isSwitchCase(node /*: ESNode | Token */) /*: node is SwitchCase */ {
  return node.type === 'SwitchCase';
}
    

export function isSwitchStatement(node /*: ESNode | Token */) /*: node is SwitchStatement */ {
  return node.type === 'SwitchStatement';
}
    

export function isSymbolTypeAnnotation(node /*: ESNode | Token */) /*: node is SymbolTypeAnnotation */ {
  return node.type === 'SymbolTypeAnnotation';
}
    

export function isTaggedTemplateExpression(node /*: ESNode | Token */) /*: node is TaggedTemplateExpression */ {
  return node.type === 'TaggedTemplateExpression';
}
    

export function isTemplateElement(node /*: ESNode | Token */) /*: node is TemplateElement */ {
  return node.type === 'TemplateElement';
}
    

export function isTemplateLiteral(node /*: ESNode | Token */) /*: node is TemplateLiteral */ {
  return node.type === 'TemplateLiteral';
}
    

export function isThisExpression(node /*: ESNode | Token */) /*: node is ThisExpression */ {
  return node.type === 'ThisExpression';
}
    

export function isThisTypeAnnotation(node /*: ESNode | Token */) /*: node is ThisTypeAnnotation */ {
  return node.type === 'ThisTypeAnnotation';
}
    

export function isThrowStatement(node /*: ESNode | Token */) /*: node is ThrowStatement */ {
  return node.type === 'ThrowStatement';
}
    

export function isTryStatement(node /*: ESNode | Token */) /*: node is TryStatement */ {
  return node.type === 'TryStatement';
}
    

export function isTupleTypeAnnotation(node /*: ESNode | Token */) /*: node is TupleTypeAnnotation */ {
  return node.type === 'TupleTypeAnnotation';
}
    

export function isTupleTypeLabeledElement(node /*: ESNode | Token */) /*: node is TupleTypeLabeledElement */ {
  return node.type === 'TupleTypeLabeledElement';
}
    
<<<<<<< HEAD

export function isTupleTypeSpreadElement(node /*: ESNode | Token */) /*: node is TupleTypeSpreadElement */ {
  return node.type === 'TupleTypeSpreadElement';
}
    

=======

export function isTupleTypeSpreadElement(node /*: ESNode | Token */) /*: node is TupleTypeSpreadElement */ {
  return node.type === 'TupleTypeSpreadElement';
}
    

>>>>>>> 1edbe36c
export function isTypeAlias(node /*: ESNode | Token */) /*: node is TypeAlias */ {
  return node.type === 'TypeAlias';
}
    

export function isTypeAnnotation(node /*: ESNode | Token */) /*: node is TypeAnnotation */ {
  return node.type === 'TypeAnnotation';
}
    

export function isTypeCastExpression(node /*: ESNode | Token */) /*: node is TypeCastExpression */ {
  return node.type === 'TypeCastExpression';
}
    

export function isTypeofTypeAnnotation(node /*: ESNode | Token */) /*: node is TypeofTypeAnnotation */ {
  return node.type === 'TypeofTypeAnnotation';
}
    

export function isTypeOperator(node /*: ESNode | Token */) /*: node is TypeOperator */ {
  return node.type === 'TypeOperator';
}
    

export function isTypeParameter(node /*: ESNode | Token */) /*: node is TypeParameter */ {
  return node.type === 'TypeParameter';
}
    

export function isTypeParameterDeclaration(node /*: ESNode | Token */) /*: node is TypeParameterDeclaration */ {
  return node.type === 'TypeParameterDeclaration';
}
    

export function isTypeParameterInstantiation(node /*: ESNode | Token */) /*: node is TypeParameterInstantiation */ {
  return node.type === 'TypeParameterInstantiation';
}
    

export function isTypePredicate(node /*: ESNode | Token */) /*: node is TypePredicate */ {
  return node.type === 'TypePredicate';
}
    

export function isUnaryExpression(node /*: ESNode | Token */) /*: node is UnaryExpression */ {
  return node.type === 'UnaryExpression';
}
    

export function isUnionTypeAnnotation(node /*: ESNode | Token */) /*: node is UnionTypeAnnotation */ {
  return node.type === 'UnionTypeAnnotation';
}
    

export function isUpdateExpression(node /*: ESNode | Token */) /*: node is UpdateExpression */ {
  return node.type === 'UpdateExpression';
}
    

export function isVariableDeclaration(node /*: ESNode | Token */) /*: node is VariableDeclaration */ {
  return node.type === 'VariableDeclaration';
}
    

export function isVariableDeclarator(node /*: ESNode | Token */) /*: node is VariableDeclarator */ {
  return node.type === 'VariableDeclarator';
}
    

export function isVariance(node /*: ESNode | Token */) /*: node is Variance */ {
  return node.type === 'Variance';
}
    

export function isVoidTypeAnnotation(node /*: ESNode | Token */) /*: node is VoidTypeAnnotation */ {
  return node.type === 'VoidTypeAnnotation';
}
    

export function isWhileStatement(node /*: ESNode | Token */) /*: node is WhileStatement */ {
  return node.type === 'WhileStatement';
}
    

export function isWithStatement(node /*: ESNode | Token */) /*: node is WithStatement */ {
  return node.type === 'WithStatement';
}
    

export function isYieldExpression(node /*: ESNode | Token */) /*: node is YieldExpression */ {
  return node.type === 'YieldExpression';
}
    

export function isLiteral(node /*: ESNode | Token */) /*: node is Literal */ {
  return node.type === 'Literal';
}
    

export function isLineComment(node /*: ESNode | Token */) /*: node is (MostTokens | LineComment) */ {
  return node.type === 'Line';
}
    

export function isBlockComment(node /*: ESNode | Token */) /*: node is (MostTokens | BlockComment) */ {
  return node.type === 'Block';
}
    

export function isMinusToken(node /*: ESNode | Token */) /*: node is MostTokens */ {
  return node.type === 'Punctuator' && node.value === '-';
}
      

export function isPlusToken(node /*: ESNode | Token */) /*: node is MostTokens */ {
  return node.type === 'Punctuator' && node.value === '+';
}
      

export function isLogicalNotToken(node /*: ESNode | Token */) /*: node is MostTokens */ {
  return node.type === 'Punctuator' && node.value === '!';
}
      

export function isUnaryNegationToken(node /*: ESNode | Token */) /*: node is MostTokens */ {
  return node.type === 'Punctuator' && node.value === '~';
}
      

export function isTypeOfToken(node /*: ESNode | Token */) /*: node is MostTokens */ {
  return node.type === 'Keyword' && node.value === 'typeof';
}
      

export function isVoidToken(node /*: ESNode | Token */) /*: node is MostTokens */ {
  return node.type === 'Keyword' && node.value === 'void';
}
      

export function isDeleteToken(node /*: ESNode | Token */) /*: node is MostTokens */ {
  return node.type === 'Keyword' && node.value === 'delete';
}
      

export function isLooseEqualToken(node /*: ESNode | Token */) /*: node is MostTokens */ {
  return node.type === 'Punctuator' && node.value === '==';
}
      

export function isLooseNotEqualToken(node /*: ESNode | Token */) /*: node is MostTokens */ {
  return node.type === 'Punctuator' && node.value === '!=';
}
      

export function isStrictEqualToken(node /*: ESNode | Token */) /*: node is MostTokens */ {
  return node.type === 'Punctuator' && node.value === '===';
}
      

export function isStrictNotEqualToken(node /*: ESNode | Token */) /*: node is MostTokens */ {
  return node.type === 'Punctuator' && node.value === '!==';
}
      

export function isLessThanToken(node /*: ESNode | Token */) /*: node is MostTokens */ {
  return node.type === 'Punctuator' && node.value === '<';
}
      

export function isLessThanOrEqualToToken(node /*: ESNode | Token */) /*: node is MostTokens */ {
  return node.type === 'Punctuator' && node.value === '<=';
}
      

export function isGreaterThanToken(node /*: ESNode | Token */) /*: node is MostTokens */ {
  return node.type === 'Punctuator' && node.value === '>';
}
      

export function isGreaterThanOrEqualToToken(node /*: ESNode | Token */) /*: node is MostTokens */ {
  return node.type === 'Punctuator' && node.value === '>=';
}
      

export function isBitwiseLeftShiftToken(node /*: ESNode | Token */) /*: node is MostTokens */ {
  return node.type === 'Punctuator' && node.value === '<<';
}
      

export function isBitwiseRightShiftToken(node /*: ESNode | Token */) /*: node is MostTokens */ {
  return node.type === 'Punctuator' && node.value === '>>';
}
      

export function isBitwiseUnsignedRightShiftToken(node /*: ESNode | Token */) /*: node is MostTokens */ {
  return node.type === 'Punctuator' && node.value === '>>>';
}
      

export function isAsterixToken(node /*: ESNode | Token */) /*: node is MostTokens */ {
  return node.type === 'Punctuator' && node.value === '*';
}
      

export function isForwardSlashToken(node /*: ESNode | Token */) /*: node is MostTokens */ {
  return node.type === 'Punctuator' && node.value === '/';
}
      

export function isPercentToken(node /*: ESNode | Token */) /*: node is MostTokens */ {
  return node.type === 'Punctuator' && node.value === '%';
}
      

export function isExponentiationToken(node /*: ESNode | Token */) /*: node is MostTokens */ {
  return node.type === 'Punctuator' && node.value === '**';
}
      

export function isBitwiseORToken(node /*: ESNode | Token */) /*: node is MostTokens */ {
  return node.type === 'Punctuator' && node.value === '|';
}
      

export function isBitwiseXORToken(node /*: ESNode | Token */) /*: node is MostTokens */ {
  return node.type === 'Punctuator' && node.value === '^';
}
      

export function isBitwiseANDToken(node /*: ESNode | Token */) /*: node is MostTokens */ {
  return node.type === 'Punctuator' && node.value === '&';
}
      

export function isInToken(node /*: ESNode | Token */) /*: node is MostTokens */ {
  return node.type === 'Keyword' && node.value === 'in';
}
      

export function isInstanceOfToken(node /*: ESNode | Token */) /*: node is MostTokens */ {
  return node.type === 'Keyword' && node.value === 'instanceof';
}
      

export function isLogicalORToken(node /*: ESNode | Token */) /*: node is MostTokens */ {
  return node.type === 'Punctuator' && node.value === '||';
}
      

export function isLogicalANDToken(node /*: ESNode | Token */) /*: node is MostTokens */ {
  return node.type === 'Punctuator' && node.value === '&&';
}
      

export function isNullishCoalesceToken(node /*: ESNode | Token */) /*: node is MostTokens */ {
  return node.type === 'Punctuator' && node.value === '??';
}
      

export function isEqualToken(node /*: ESNode | Token */) /*: node is MostTokens */ {
  return node.type === 'Punctuator' && node.value === '=';
}
      

export function isPlusEqualToken(node /*: ESNode | Token */) /*: node is MostTokens */ {
  return node.type === 'Punctuator' && node.value === '+=';
}
      

export function isMinusEqualToken(node /*: ESNode | Token */) /*: node is MostTokens */ {
  return node.type === 'Punctuator' && node.value === '-=';
}
      

export function isMultiplyEqualToken(node /*: ESNode | Token */) /*: node is MostTokens */ {
  return node.type === 'Punctuator' && node.value === '*=';
}
      

export function isDivideEqualToken(node /*: ESNode | Token */) /*: node is MostTokens */ {
  return node.type === 'Punctuator' && node.value === '/=';
}
      

export function isRemainderEqualToken(node /*: ESNode | Token */) /*: node is MostTokens */ {
  return node.type === 'Punctuator' && node.value === '%=';
}
      

export function isExponentateEqualToken(node /*: ESNode | Token */) /*: node is MostTokens */ {
  return node.type === 'Punctuator' && node.value === '**=';
}
      

export function isBitwiseLeftShiftEqualToken(node /*: ESNode | Token */) /*: node is MostTokens */ {
  return node.type === 'Punctuator' && node.value === '<<=';
}
      

export function isBitwiseRightShiftEqualToken(node /*: ESNode | Token */) /*: node is MostTokens */ {
  return node.type === 'Punctuator' && node.value === '>>=';
}
      

export function isBitwiseUnsignedRightShiftEqualToken(node /*: ESNode | Token */) /*: node is MostTokens */ {
  return node.type === 'Punctuator' && node.value === '>>>=';
}
      

export function isBitwiseOREqualToken(node /*: ESNode | Token */) /*: node is MostTokens */ {
  return node.type === 'Punctuator' && node.value === '|=';
}
      

export function isBitwiseXOREqualToken(node /*: ESNode | Token */) /*: node is MostTokens */ {
  return node.type === 'Punctuator' && node.value === '^=';
}
      

export function isBitwiseANDEqualToken(node /*: ESNode | Token */) /*: node is MostTokens */ {
  return node.type === 'Punctuator' && node.value === '&=';
}
      

export function isLogicalOREqualToken(node /*: ESNode | Token */) /*: node is MostTokens */ {
  return node.type === 'Punctuator' && node.value === '||=';
}
      

export function isLogicalANDEqualToken(node /*: ESNode | Token */) /*: node is MostTokens */ {
  return node.type === 'Punctuator' && node.value === '&&=';
}
      

export function isNullishCoalesceEqualToken(node /*: ESNode | Token */) /*: node is MostTokens */ {
  return node.type === 'Punctuator' && node.value === '??=';
}
      

export function isIncrementToken(node /*: ESNode | Token */) /*: node is MostTokens */ {
  return node.type === 'Punctuator' && node.value === '++';
}
      

export function isDecrementToken(node /*: ESNode | Token */) /*: node is MostTokens */ {
  return node.type === 'Punctuator' && node.value === '--';
}
      

export function isUnionTypeToken(node /*: ESNode | Token */) /*: node is MostTokens */ {
  return node.type === 'Punctuator' && node.value === '|';
}
      

export function isIntersectionTypeToken(node /*: ESNode | Token */) /*: node is MostTokens */ {
  return node.type === 'Punctuator' && node.value === '&';
}
      

export function isBreakToken(node /*: ESNode | Token */) /*: node is MostTokens */ {
  return node.type === 'Keyword' && node.value === 'break';
}
      

export function isCaseToken(node /*: ESNode | Token */) /*: node is MostTokens */ {
  return node.type === 'Keyword' && node.value === 'case';
}
      

export function isCatchToken(node /*: ESNode | Token */) /*: node is MostTokens */ {
  return node.type === 'Keyword' && node.value === 'catch';
}
      

export function isClassToken(node /*: ESNode | Token */) /*: node is MostTokens */ {
  return node.type === 'Keyword' && node.value === 'class';
}
      

export function isConstToken(node /*: ESNode | Token */) /*: node is MostTokens */ {
  return node.type === 'Keyword' && node.value === 'const';
}
      

export function isContinueToken(node /*: ESNode | Token */) /*: node is MostTokens */ {
  return node.type === 'Keyword' && node.value === 'continue';
}
      

export function isDebuggerToken(node /*: ESNode | Token */) /*: node is MostTokens */ {
  return node.type === 'Keyword' && node.value === 'debugger';
}
      

export function isDefaultToken(node /*: ESNode | Token */) /*: node is MostTokens */ {
  return node.type === 'Keyword' && node.value === 'default';
}
      

export function isDoToken(node /*: ESNode | Token */) /*: node is MostTokens */ {
  return node.type === 'Keyword' && node.value === 'do';
}
      

export function isElseToken(node /*: ESNode | Token */) /*: node is MostTokens */ {
  return node.type === 'Keyword' && node.value === 'else';
}
      

export function isEnumToken(node /*: ESNode | Token */) /*: node is MostTokens */ {
  return node.type === 'Keyword' && node.value === 'enum';
}
      

export function isExportToken(node /*: ESNode | Token */) /*: node is MostTokens */ {
  return node.type === 'Keyword' && node.value === 'export';
}
      

export function isExtendsToken(node /*: ESNode | Token */) /*: node is MostTokens */ {
  return node.type === 'Keyword' && node.value === 'extends';
}
      

export function isFinallyToken(node /*: ESNode | Token */) /*: node is MostTokens */ {
  return node.type === 'Keyword' && node.value === 'finally';
}
      

export function isForToken(node /*: ESNode | Token */) /*: node is MostTokens */ {
  return node.type === 'Keyword' && node.value === 'for';
}
      

export function isFunctionToken(node /*: ESNode | Token */) /*: node is MostTokens */ {
  return node.type === 'Keyword' && node.value === 'function';
}
      

export function isIfToken(node /*: ESNode | Token */) /*: node is MostTokens */ {
  return node.type === 'Keyword' && node.value === 'if';
}
      

export function isImplementsToken(node /*: ESNode | Token */) /*: node is MostTokens */ {
  return node.type === 'Keyword' && node.value === 'implements';
}
      

export function isImportToken(node /*: ESNode | Token */) /*: node is MostTokens */ {
  return node.type === 'Keyword' && node.value === 'import';
}
      

export function isInterfaceToken(node /*: ESNode | Token */) /*: node is MostTokens */ {
  return node.type === 'Keyword' && node.value === 'interface';
}
      

export function isNewToken(node /*: ESNode | Token */) /*: node is MostTokens */ {
  return node.type === 'Keyword' && node.value === 'new';
}
      

export function isReturnToken(node /*: ESNode | Token */) /*: node is MostTokens */ {
  return node.type === 'Keyword' && node.value === 'return';
}
      

export function isStaticToken(node /*: ESNode | Token */) /*: node is MostTokens */ {
  return node.type === 'Keyword' && node.value === 'static';
}
      

export function isSuperToken(node /*: ESNode | Token */) /*: node is MostTokens */ {
  return node.type === 'Keyword' && node.value === 'super';
}
      

export function isSwitchToken(node /*: ESNode | Token */) /*: node is MostTokens */ {
  return node.type === 'Keyword' && node.value === 'switch';
}
      

export function isThisToken(node /*: ESNode | Token */) /*: node is MostTokens */ {
  return node.type === 'Keyword' && node.value === 'this';
}
      

export function isThrowToken(node /*: ESNode | Token */) /*: node is MostTokens */ {
  return node.type === 'Keyword' && node.value === 'throw';
}
      

export function isTryToken(node /*: ESNode | Token */) /*: node is MostTokens */ {
  return node.type === 'Keyword' && node.value === 'try';
}
      

export function isVarToken(node /*: ESNode | Token */) /*: node is MostTokens */ {
  return node.type === 'Keyword' && node.value === 'var';
}
      

export function isWhileToken(node /*: ESNode | Token */) /*: node is MostTokens */ {
  return node.type === 'Keyword' && node.value === 'while';
}
      

export function isWithToken(node /*: ESNode | Token */) /*: node is MostTokens */ {
  return node.type === 'Keyword' && node.value === 'with';
}
      

export function isYieldToken(node /*: ESNode | Token */) /*: node is MostTokens */ {
  return node.type === 'Keyword' && node.value === 'yield';
}
      

export function isAsKeyword(node /*: ESNode | Token */) /*: node is (Identifier | MostTokens) */ {
  return (
    (node.type === 'Identifier' && node.name === 'as') ||
    (node.type === 'Keyword' && node.value === 'as')
  );
}
      

export function isAsyncKeyword(node /*: ESNode | Token */) /*: node is (Identifier | MostTokens) */ {
  return (
    (node.type === 'Identifier' && node.name === 'async') ||
    (node.type === 'Keyword' && node.value === 'async')
  );
}
      

export function isAwaitKeyword(node /*: ESNode | Token */) /*: node is (Identifier | MostTokens) */ {
  return (
    (node.type === 'Identifier' && node.name === 'await') ||
    (node.type === 'Keyword' && node.value === 'await')
  );
}
      

export function isDeclareKeyword(node /*: ESNode | Token */) /*: node is (Identifier | MostTokens) */ {
  return (
    (node.type === 'Identifier' && node.name === 'declare') ||
    (node.type === 'Keyword' && node.value === 'declare')
  );
}
      

export function isFromKeyword(node /*: ESNode | Token */) /*: node is (Identifier | MostTokens) */ {
  return (
    (node.type === 'Identifier' && node.name === 'from') ||
    (node.type === 'Keyword' && node.value === 'from')
  );
}
      

export function isGetKeyword(node /*: ESNode | Token */) /*: node is (Identifier | MostTokens) */ {
  return (
    (node.type === 'Identifier' && node.name === 'get') ||
    (node.type === 'Keyword' && node.value === 'get')
  );
}
      

export function isLetKeyword(node /*: ESNode | Token */) /*: node is (Identifier | MostTokens) */ {
  return (
    (node.type === 'Identifier' && node.name === 'let') ||
    (node.type === 'Keyword' && node.value === 'let')
  );
}
      

export function isModuleKeyword(node /*: ESNode | Token */) /*: node is (Identifier | MostTokens) */ {
  return (
    (node.type === 'Identifier' && node.name === 'module') ||
    (node.type === 'Keyword' && node.value === 'module')
  );
}
      

export function isOfKeyword(node /*: ESNode | Token */) /*: node is (Identifier | MostTokens) */ {
  return (
    (node.type === 'Identifier' && node.name === 'of') ||
    (node.type === 'Keyword' && node.value === 'of')
  );
}
      

export function isSetKeyword(node /*: ESNode | Token */) /*: node is (Identifier | MostTokens) */ {
  return (
    (node.type === 'Identifier' && node.name === 'set') ||
    (node.type === 'Keyword' && node.value === 'set')
  );
}
      

export function isTypeKeyword(node /*: ESNode | Token */) /*: node is (Identifier | MostTokens) */ {
  return (
    (node.type === 'Identifier' && node.name === 'type') ||
    (node.type === 'Keyword' && node.value === 'type')
  );
}
      

export function isCommaToken(node /*: ESNode | Token */) /*: node is MostTokens */ {
  return node.type === 'Punctuator' && node.value === ',';
}
      

export function isColonToken(node /*: ESNode | Token */) /*: node is MostTokens */ {
  return node.type === 'Punctuator' && node.value === ':';
}
      

export function isSemicolonToken(node /*: ESNode | Token */) /*: node is MostTokens */ {
  return node.type === 'Punctuator' && node.value === ';';
}
      

export function isDotToken(node /*: ESNode | Token */) /*: node is MostTokens */ {
  return node.type === 'Punctuator' && node.value === '.';
}
      

export function isDotDotDotToken(node /*: ESNode | Token */) /*: node is MostTokens */ {
  return node.type === 'Punctuator' && node.value === '...';
}
      

export function isOptionalChainToken(node /*: ESNode | Token */) /*: node is MostTokens */ {
  return node.type === 'Punctuator' && node.value === '?.';
}
      

export function isQuestionMarkToken(node /*: ESNode | Token */) /*: node is MostTokens */ {
  return node.type === 'Punctuator' && node.value === '?';
}
      

export function isOpeningParenthesisToken(node /*: ESNode | Token */) /*: node is MostTokens */ {
  return node.type === 'Punctuator' && node.value === '(';
}
      

export function isClosingParenthesisToken(node /*: ESNode | Token */) /*: node is MostTokens */ {
  return node.type === 'Punctuator' && node.value === ')';
}
      

export function isOpeningCurlyBracketToken(node /*: ESNode | Token */) /*: node is MostTokens */ {
  return node.type === 'Punctuator' && node.value === '{';
}
      

export function isClosingCurlyBracketToken(node /*: ESNode | Token */) /*: node is MostTokens */ {
  return node.type === 'Punctuator' && node.value === '}';
}
      

export function isOpeningAngleBracketToken(node /*: ESNode | Token */) /*: node is MostTokens */ {
  return node.type === 'Punctuator' && node.value === '<';
}
      

export function isClosingAngleBracketToken(node /*: ESNode | Token */) /*: node is MostTokens */ {
  return node.type === 'Punctuator' && node.value === '>';
}
      <|MERGE_RESOLUTION|>--- conflicted
+++ resolved
@@ -24,8 +24,6 @@
 import type {
   ESNode,
   Token,
-<<<<<<< HEAD
-=======
   AFunction,
   ClassMember,
   BigIntLiteral,
@@ -34,7 +32,6 @@
   NumericLiteral,
   RegExpLiteral,
   StringLiteral,
->>>>>>> 1edbe36c
   Identifier,
   JSXIdentifier,
   JSXText,
@@ -43,10 +40,7 @@
   ArrayPattern,
   ArrayTypeAnnotation,
   ArrowFunctionExpression,
-<<<<<<< HEAD
-=======
   AsConstExpression,
->>>>>>> 1edbe36c
   AsExpression,
   AssignmentExpression,
   AssignmentPattern,
@@ -91,11 +85,8 @@
   DoWhileStatement,
   EmptyStatement,
   EmptyTypeAnnotation,
-<<<<<<< HEAD
-=======
   EnumBigIntBody,
   EnumBigIntMember,
->>>>>>> 1edbe36c
   EnumBooleanBody,
   EnumBooleanMember,
   EnumDeclaration,
@@ -219,11 +210,7 @@
   LineComment,
   BlockComment,
   MostTokens,
-<<<<<<< HEAD
-} from 'hermes-estree';
-=======
 } from '../types';
->>>>>>> 1edbe36c
 */
 
 
@@ -231,7 +218,6 @@
   return node.type === 'Identifier';
 }
   
-<<<<<<< HEAD
 
 export function isJSXIdentifier(node /*: ESNode | Token */) /*: node is (JSXIdentifier | MostTokens) */ {
   return node.type === 'JSXIdentifier';
@@ -243,19 +229,6 @@
 }
   
 
-=======
-
-export function isJSXIdentifier(node /*: ESNode | Token */) /*: node is (JSXIdentifier | MostTokens) */ {
-  return node.type === 'JSXIdentifier';
-}
-  
-
-export function isJSXText(node /*: ESNode | Token */) /*: node is (JSXText | MostTokens) */ {
-  return node.type === 'JSXText';
-}
-  
-
->>>>>>> 1edbe36c
 export function isAnyTypeAnnotation(node /*: ESNode | Token */) /*: node is AnyTypeAnnotation */ {
   return node.type === 'AnyTypeAnnotation';
 }
@@ -281,24 +254,16 @@
 }
     
 
-<<<<<<< HEAD
+export function isAsConstExpression(node /*: ESNode | Token */) /*: node is AsConstExpression */ {
+  return node.type === 'AsConstExpression';
+}
+    
+
 export function isAsExpression(node /*: ESNode | Token */) /*: node is AsExpression */ {
   return node.type === 'AsExpression';
 }
     
 
-=======
-export function isAsConstExpression(node /*: ESNode | Token */) /*: node is AsConstExpression */ {
-  return node.type === 'AsConstExpression';
-}
-    
-
-export function isAsExpression(node /*: ESNode | Token */) /*: node is AsExpression */ {
-  return node.type === 'AsExpression';
-}
-    
-
->>>>>>> 1edbe36c
 export function isAssignmentExpression(node /*: ESNode | Token */) /*: node is AssignmentExpression */ {
   return node.type === 'AssignmentExpression';
 }
@@ -383,21 +348,12 @@
   return node.type === 'ClassImplements';
 }
     
-<<<<<<< HEAD
 
 export function isComponentDeclaration(node /*: ESNode | Token */) /*: node is ComponentDeclaration */ {
   return node.type === 'ComponentDeclaration';
 }
     
 
-=======
-
-export function isComponentDeclaration(node /*: ESNode | Token */) /*: node is ComponentDeclaration */ {
-  return node.type === 'ComponentDeclaration';
-}
-    
-
->>>>>>> 1edbe36c
 export function isComponentParameter(node /*: ESNode | Token */) /*: node is ComponentParameter */ {
   return node.type === 'ComponentParameter';
 }
@@ -487,21 +443,12 @@
   return node.type === 'DeclareModuleExports';
 }
     
-<<<<<<< HEAD
 
 export function isDeclareNamespace(node /*: ESNode | Token */) /*: node is DeclareNamespace */ {
   return node.type === 'DeclareNamespace';
 }
     
 
-=======
-
-export function isDeclareNamespace(node /*: ESNode | Token */) /*: node is DeclareNamespace */ {
-  return node.type === 'DeclareNamespace';
-}
-    
-
->>>>>>> 1edbe36c
 export function isDeclareOpaqueType(node /*: ESNode | Token */) /*: node is DeclareOpaqueType */ {
   return node.type === 'DeclareOpaqueType';
 }
@@ -531,9 +478,6 @@
   return node.type === 'EmptyTypeAnnotation';
 }
     
-<<<<<<< HEAD
-
-=======
 
 export function isEnumBigIntBody(node /*: ESNode | Token */) /*: node is EnumBigIntBody */ {
   return node.type === 'EnumBigIntBody';
@@ -545,7 +489,6 @@
 }
     
 
->>>>>>> 1edbe36c
 export function isEnumBooleanBody(node /*: ESNode | Token */) /*: node is EnumBooleanBody */ {
   return node.type === 'EnumBooleanBody';
 }
@@ -715,21 +658,12 @@
   return node.type === 'InferredPredicate';
 }
     
-<<<<<<< HEAD
 
 export function isInferTypeAnnotation(node /*: ESNode | Token */) /*: node is InferTypeAnnotation */ {
   return node.type === 'InferTypeAnnotation';
 }
     
 
-=======
-
-export function isInferTypeAnnotation(node /*: ESNode | Token */) /*: node is InferTypeAnnotation */ {
-  return node.type === 'InferTypeAnnotation';
-}
-    
-
->>>>>>> 1edbe36c
 export function isInterfaceDeclaration(node /*: ESNode | Token */) /*: node is InterfaceDeclaration */ {
   return node.type === 'InterfaceDeclaration';
 }
@@ -904,21 +838,12 @@
   return node.type === 'ObjectTypeInternalSlot';
 }
     
-<<<<<<< HEAD
 
 export function isObjectTypeMappedTypeProperty(node /*: ESNode | Token */) /*: node is ObjectTypeMappedTypeProperty */ {
   return node.type === 'ObjectTypeMappedTypeProperty';
 }
     
 
-=======
-
-export function isObjectTypeMappedTypeProperty(node /*: ESNode | Token */) /*: node is ObjectTypeMappedTypeProperty */ {
-  return node.type === 'ObjectTypeMappedTypeProperty';
-}
-    
-
->>>>>>> 1edbe36c
 export function isObjectTypeProperty(node /*: ESNode | Token */) /*: node is ObjectTypeProperty */ {
   return node.type === 'ObjectTypeProperty';
 }
@@ -958,21 +883,12 @@
   return node.type === 'QualifiedTypeIdentifier';
 }
     
-<<<<<<< HEAD
 
 export function isQualifiedTypeofIdentifier(node /*: ESNode | Token */) /*: node is QualifiedTypeofIdentifier */ {
   return node.type === 'QualifiedTypeofIdentifier';
 }
     
 
-=======
-
-export function isQualifiedTypeofIdentifier(node /*: ESNode | Token */) /*: node is QualifiedTypeofIdentifier */ {
-  return node.type === 'QualifiedTypeofIdentifier';
-}
-    
-
->>>>>>> 1edbe36c
 export function isRestElement(node /*: ESNode | Token */) /*: node is RestElement */ {
   return node.type === 'RestElement';
 }
@@ -1067,21 +983,12 @@
   return node.type === 'TupleTypeLabeledElement';
 }
     
-<<<<<<< HEAD
 
 export function isTupleTypeSpreadElement(node /*: ESNode | Token */) /*: node is TupleTypeSpreadElement */ {
   return node.type === 'TupleTypeSpreadElement';
 }
     
 
-=======
-
-export function isTupleTypeSpreadElement(node /*: ESNode | Token */) /*: node is TupleTypeSpreadElement */ {
-  return node.type === 'TupleTypeSpreadElement';
-}
-    
-
->>>>>>> 1edbe36c
 export function isTypeAlias(node /*: ESNode | Token */) /*: node is TypeAlias */ {
   return node.type === 'TypeAlias';
 }
