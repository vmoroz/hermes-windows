--- conflicted
+++ resolved
@@ -41,77 +41,12 @@
       ]),
     ),
 
-<<<<<<< HEAD
-    // hermes-eslint
-    '.*/HermesESLintVisitorKeys$': path.resolve(
-=======
     // hermes-parser
-    '.*/HermesParserWASM$': path.resolve(
->>>>>>> 299cc8f4
-      __dirname,
-      'hermes-parser',
-      'dist',
-      'HermesParserWASM.js',
-    ),
-<<<<<<< HEAD
-
-    // hermes-parser
-    '.*/HermesParserNodeDeserializers$': path.resolve(
-      __dirname,
-      'hermes-parser',
-      'dist',
-      'HermesParserNodeDeserializers.js',
-    ),
     '.*/HermesParserWASM$': path.resolve(
       __dirname,
       'hermes-parser',
       'dist',
       'HermesParserWASM.js',
     ),
-    '.*/HermesAST$': path.resolve(
-      __dirname,
-      'hermes-parser',
-      'dist',
-      'HermesAST.js',
-    ),
-    '.*/generated/visitor-keys$': path.resolve(
-      __dirname,
-      'hermes-parser',
-      'dist',
-      'generated',
-      'visitor-keys.js',
-    ),
-
-    // hermes-transform
-    '.*/generated/node-types$': path.resolve(
-      __dirname,
-      'hermes-transform',
-      'dist',
-      'generated',
-      'node-types.js',
-    ),
-    '.*/generated/special-case-node-types$': path.resolve(
-      __dirname,
-      'hermes-transform',
-      'dist',
-      'generated',
-      'special-case-node-types.js',
-    ),
-    '.*/generated/TransformCloneSignatures$': path.resolve(
-      __dirname,
-      'hermes-transform',
-      'dist',
-      'generated',
-      'TransformCloneSignatures.js',
-    ),
-    '.*/generated/TransformReplaceSignatures$': path.resolve(
-      __dirname,
-      'hermes-transform',
-      'dist',
-      'generated',
-      'TransformReplaceSignatures.js',
-    ),
-=======
->>>>>>> 299cc8f4
   } /*: {[string]: string} */),
 };