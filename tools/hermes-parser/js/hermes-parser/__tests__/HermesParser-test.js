--- conflicted
+++ resolved
@@ -220,8 +220,6 @@
       },
     ],
   });
-<<<<<<< HEAD
-=======
 });
 
 test('Allow Flow match syntax', () => {
@@ -261,5 +259,4 @@
       },
     ],
   });
->>>>>>> 388376f0
 });