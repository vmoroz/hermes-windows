{
  "name": "hermes-parser",
  "version": "0.5.0",
  "description": "A JavaScript parser built from the Hermes engine",
  "main": "dist/index.js",
  "license": "MIT",
  "repository": {
    "type": "git",
    "url": "git@github.com:facebook/hermes.git"
  },
  "dependencies": {
<<<<<<< HEAD
    "hermes-estree": "0.4.8"
=======
    "hermes-estree": "0.5.0"
>>>>>>> 20404536
  },
  "files": [
    "dist"
  ]
}<|MERGE_RESOLUTION|>--- conflicted
+++ resolved
@@ -9,11 +9,7 @@
     "url": "git@github.com:facebook/hermes.git"
   },
   "dependencies": {
-<<<<<<< HEAD
-    "hermes-estree": "0.4.8"
-=======
     "hermes-estree": "0.5.0"
->>>>>>> 20404536
   },
   "files": [
     "dist"
