/**
 * Copyright (c) Meta Platforms, Inc. and affiliates.
 *
 * This source code is licensed under the MIT license found in the
 * LICENSE file in the root directory of this source tree.
 *
 * @flow strict-local
 * @format
 */

'use strict';

import type {Program as ESTreeProgram} from 'hermes-estree';
import type {ESNode} from 'hermes-estree';
import type {ParserOptions} from '../src/ParserOptions';
import type {BabelFile} from '../src/babel/TransformESTreeToBabel';
import type {VisitorKeys} from '../src/generated/ESTreeVisitorKeys';

import {SimpleTraverser} from '../src/traverse/SimpleTraverser';
import {parse as parseOriginal} from '../src/index';
import {print as printAST} from 'hermes-transform';

// $FlowExpectedError[untyped-import]
import {VISITOR_KEYS as babelVisitorKeys} from '@babel/types';
// $FlowExpectedError[untyped-import]
import generate from '@babel/generator';

export const BABEL_VISITOR_KEYS: VisitorKeys = {
  ...babelVisitorKeys,
  BigIntLiteralTypeAnnotation: [],
};

const prettierConfig = Object.freeze({
  arrowParens: 'avoid',
  singleQuote: true,
  trailingComma: 'all',
  bracketSpacing: false,
  bracketSameLine: true,
  parser: 'hermes',
});

declare function parse(
  code: string,
  opts: {...ParserOptions, babel: true},
): BabelFile;
// eslint-disable-next-line no-redeclare
declare function parse(
  code: string,
  opts?:
    | {...ParserOptions, babel?: false | void}
    | {...ParserOptions, babel: false},
): ESTreeProgram;
// eslint-disable-next-line no-redeclare
export function parse(code: string, options: ParserOptions) {
  if (options?.babel === true) {
    return parseOriginal(code, {flow: 'all', ...options, babel: true});
  }

  return parseOriginal(code, {flow: 'all', ...options, babel: false});
}

export function parseForSnapshot(
  source: string,
  {
    babel,
    preserveRange,
    enableExperimentalComponentSyntax,
<<<<<<< HEAD
=======
    enableExperimentalFlowMatchSyntax,
>>>>>>> 388376f0
  }: {
    preserveRange?: boolean,
    babel?: boolean,
    enableExperimentalComponentSyntax?: boolean,
<<<<<<< HEAD
=======
    enableExperimentalFlowMatchSyntax?: boolean,
>>>>>>> 388376f0
  } = {},
): mixed {
  const parseOpts = {
    enableExperimentalComponentSyntax:
      enableExperimentalComponentSyntax ?? true,
<<<<<<< HEAD
=======
    enableExperimentalFlowMatchSyntax:
      enableExperimentalFlowMatchSyntax ?? false,
>>>>>>> 388376f0
  };
  if (babel === true) {
    return cleanASTForSnapshot(
      parse(source, {
        babel: true,
        ...parseOpts,
      }).program,
      {babel, preserveRange, enforceLocationInformation: true},
    );
  }

  return cleanASTForSnapshot(parse(source, parseOpts), {
    babel,
    preserveRange,
  });
}

export function printForSnapshotESTree(code: string): Promise<string> {
  return printForSnapshot(code);
}
export function parseForSnapshotESTree(code: string): mixed {
  return parseForSnapshot(code);
}
<<<<<<< HEAD
export function printForSnapshotBabel(code: string): Promise<string> {
  return printForSnapshot(code, {babel: true});
=======
export function printForSnapshotBabel(
  code: string,
  options?: {reactRuntimeTarget?: ParserOptions['reactRuntimeTarget']},
): Promise<string> {
  return printForSnapshot(code, {
    babel: true,
    reactRuntimeTarget: options?.reactRuntimeTarget,
  });
>>>>>>> 388376f0
}
export function parseForSnapshotBabel(code: string): mixed {
  return parseForSnapshot(code, {babel: true});
}

export async function printForSnapshot(
  source: string,
  {
    babel,
    enableExperimentalComponentSyntax,
<<<<<<< HEAD
  }: {
    babel?: boolean,
    enableExperimentalComponentSyntax?: boolean,
=======
    enableExperimentalFlowMatchSyntax,
    reactRuntimeTarget,
  }: {
    babel?: boolean,
    enableExperimentalComponentSyntax?: boolean,
    enableExperimentalFlowMatchSyntax?: boolean,
    reactRuntimeTarget?: ParserOptions['reactRuntimeTarget'],
>>>>>>> 388376f0
  } = {},
): Promise<string> {
  const parseOpts = {
    enableExperimentalComponentSyntax:
      enableExperimentalComponentSyntax ?? true,
<<<<<<< HEAD
=======
    enableExperimentalFlowMatchSyntax:
      enableExperimentalFlowMatchSyntax ?? false,
    reactRuntimeTarget,
>>>>>>> 388376f0
  };
  if (babel === true) {
    const ast = parse(source, {
      babel: true,
      ...parseOpts,
    }).program;
    return generate(ast).code;
  }

  const ast = parse(source, parseOpts);
  const output = await printAST(ast, source, prettierConfig);
  return output.trim();
}

export function cleanASTForSnapshot(
  ast: ESNode,
  options?: {
    preserveRange?: boolean,
    babel?: boolean,
    enforceLocationInformation?: boolean,
  },
): mixed {
  SimpleTraverser.traverse(ast, {
    enter(node) {
      if (options?.enforceLocationInformation === true && node.loc == null) {
        console.log(node);
        throw new Error(
          `AST node of type "${node.type}" is missing "loc" property`,
        );
      }
      // $FlowExpectedError[cannot-write]
      delete node.loc;

      if (options?.babel === true) {
        if (
          options?.enforceLocationInformation === true &&
          // $FlowExpectedError[prop-missing]
          node.start == null
        ) {
          throw new Error(
            `AST node of type "${node.type}" is missing "start" property`,
          );
        }
        // $FlowExpectedError[prop-missing]
        delete node.start;

        // $FlowExpectedError[prop-missing]
        if (options?.enforceLocationInformation === true && node.end == null) {
          throw new Error(
            `AST node of type "${node.type}" is missing "end" property`,
          );
        }
        // $FlowExpectedError[prop-missing]
        delete node.end;

        if (
          options?.enforceLocationInformation === true &&
          node.parent != null
        ) {
          throw new Error(
            `AST node of type "${node.type}" has "parent" property`,
          );
        }

        if (
          options?.enforceLocationInformation === true &&
          node.range != null
        ) {
          throw new Error(
            `AST node of type "${node.type}" has "range" property`,
          );
        }
      } else {
        if (
          options?.enforceLocationInformation === true &&
          node.range == null
        ) {
          throw new Error(
            `AST node of type "${node.type}" is missing "range" property`,
          );
        }

        if (options?.preserveRange !== true) {
          // $FlowExpectedError[cannot-write]
          delete node.range;
        }

        // $FlowExpectedError[cannot-write]
        delete node.parent;
      }
    },
    leave() {},
    visitorKeys: options?.babel === true ? BABEL_VISITOR_KEYS : null,
  });

  if (ast.type === 'Program') {
    return {
      type: 'Program',
      body: ast.body,
    };
  }

  return ast;
}<|MERGE_RESOLUTION|>--- conflicted
+++ resolved
@@ -65,28 +65,19 @@
     babel,
     preserveRange,
     enableExperimentalComponentSyntax,
-<<<<<<< HEAD
-=======
     enableExperimentalFlowMatchSyntax,
->>>>>>> 388376f0
   }: {
     preserveRange?: boolean,
     babel?: boolean,
     enableExperimentalComponentSyntax?: boolean,
-<<<<<<< HEAD
-=======
     enableExperimentalFlowMatchSyntax?: boolean,
->>>>>>> 388376f0
   } = {},
 ): mixed {
   const parseOpts = {
     enableExperimentalComponentSyntax:
       enableExperimentalComponentSyntax ?? true,
-<<<<<<< HEAD
-=======
     enableExperimentalFlowMatchSyntax:
       enableExperimentalFlowMatchSyntax ?? false,
->>>>>>> 388376f0
   };
   if (babel === true) {
     return cleanASTForSnapshot(
@@ -110,10 +101,6 @@
 export function parseForSnapshotESTree(code: string): mixed {
   return parseForSnapshot(code);
 }
-<<<<<<< HEAD
-export function printForSnapshotBabel(code: string): Promise<string> {
-  return printForSnapshot(code, {babel: true});
-=======
 export function printForSnapshotBabel(
   code: string,
   options?: {reactRuntimeTarget?: ParserOptions['reactRuntimeTarget']},
@@ -122,7 +109,6 @@
     babel: true,
     reactRuntimeTarget: options?.reactRuntimeTarget,
   });
->>>>>>> 388376f0
 }
 export function parseForSnapshotBabel(code: string): mixed {
   return parseForSnapshot(code, {babel: true});
@@ -133,11 +119,6 @@
   {
     babel,
     enableExperimentalComponentSyntax,
-<<<<<<< HEAD
-  }: {
-    babel?: boolean,
-    enableExperimentalComponentSyntax?: boolean,
-=======
     enableExperimentalFlowMatchSyntax,
     reactRuntimeTarget,
   }: {
@@ -145,18 +126,14 @@
     enableExperimentalComponentSyntax?: boolean,
     enableExperimentalFlowMatchSyntax?: boolean,
     reactRuntimeTarget?: ParserOptions['reactRuntimeTarget'],
->>>>>>> 388376f0
   } = {},
 ): Promise<string> {
   const parseOpts = {
     enableExperimentalComponentSyntax:
       enableExperimentalComponentSyntax ?? true,
-<<<<<<< HEAD
-=======
     enableExperimentalFlowMatchSyntax:
       enableExperimentalFlowMatchSyntax ?? false,
     reactRuntimeTarget,
->>>>>>> 388376f0
   };
   if (babel === true) {
     const ast = parse(source, {
