/**
 * Copyright (c) Meta Platforms, Inc. and affiliates.
 *
 * This source code is licensed under the MIT license found in the
 * LICENSE file in the root directory of this source tree.
 *
 * @flow strict
 * @format
 */

'use strict';

import type {ESNode} from 'hermes-estree';
import type {VisitorKeysType} from '../traverse/getVisitorKeys';

import {
  arrayIsEqual,
  removeFromArray,
  replaceInArray,
} from './astArrayMutationHelpers';
import {getVisitorKeys, isNode} from '../traverse/getVisitorKeys';
import {SimpleTraverser} from '../traverse/SimpleTraverser';

function getParentKey(
  target: ESNode,
  parent: ESNode,
  visitorKeys?: ?VisitorKeysType,
): $ReadOnly<
  | {
      type: 'single',
      node: ESNode,
      key: string,
    }
  | {
      type: 'array',
      node: ESNode,
      key: string,
      targetIndex: number,
    },
> {
  if (parent == null) {
    throw new Error(`Expected parent node to be set on "${target.type}"`);
  }
  for (const key of getVisitorKeys(parent, visitorKeys)) {
    if (
      isNode(
        // $FlowExpectedError[prop-missing]
        parent[key],
      )
    ) {
      if (parent[key] === target) {
        return {type: 'single', node: parent, key};
      }
    } else if (Array.isArray(parent[key])) {
      for (let i = 0; i < parent[key].length; i += 1) {
        const current = parent[key][i];
        if (current === target) {
          return {type: 'array', node: parent, key, targetIndex: i};
        }
      }
    }
  }

  // this shouldn't happen ever
  throw new Error(
    `Expected to find the ${target.type} as a direct child of the ${parent.type}.`,
  );
}

/**
 * Replace a node with a new node within an AST (via the parent pointer).
 */
export function replaceNodeOnParent(
  originalNode: ESNode,
  originalNodeParent: ESNode,
  nodeToReplaceWith: ESNode,
  visitorKeys?: ?VisitorKeysType,
): void {
  const replacementParent = getParentKey(
    originalNode,
    originalNodeParent,
    visitorKeys,
  );
  const parent = replacementParent.node;
  if (replacementParent.type === 'array') {
    // $FlowExpectedError[prop-missing]
    parent[replacementParent.key] = replaceInArray(
      // $FlowExpectedError[prop-missing]
      parent[replacementParent.key],
      replacementParent.targetIndex,
      [nodeToReplaceWith],
    );
  } else {
    // $FlowExpectedError[prop-missing]
    parent[replacementParent.key] = nodeToReplaceWith;
  }
}

/**
 * Remove a node from the AST its connected to (via the parent pointer).
 */
export function removeNodeOnParent(
  originalNode: ESNode,
  originalNodeParent: ESNode,
  visitorKeys?: ?VisitorKeysType,
): void {
  const replacementParent = getParentKey(
    originalNode,
    originalNodeParent,
    visitorKeys,
  );
  const parent = replacementParent.node;
  if (replacementParent.type === 'array') {
    // $FlowExpectedError[prop-missing]
    parent[replacementParent.key] = removeFromArray(
      // $FlowExpectedError[prop-missing]
      parent[replacementParent.key],
      replacementParent.targetIndex,
    );
  } else {
    // $FlowExpectedError[prop-missing]
    parent[replacementParent.key] = null;
  }
}

/**
 * Corrects the parent pointers in direct children of the given node.
 */
export function setParentPointersInDirectChildren(
  node: ESNode,
  visitorKeys?: ?VisitorKeysType,
): void {
  for (const key: $FlowFixMe of getVisitorKeys(node, visitorKeys)) {
    if (isNode(node[key])) {
      node[key].parent = node;
    } else if (Array.isArray(node[key])) {
      for (const child of node[key]) {
        child.parent = node;
      }
    }
  }
}

/**
 * Traverses the entire subtree to ensure the parent pointers are set correctly.
 */
export function updateAllParentPointers(
  node: ESNode,
  visitorKeys?: ?VisitorKeysType,
) {
  SimpleTraverser.traverse(node, {
    enter(node, parent) {
      // $FlowExpectedError[cannot-write]
      node.parent = parent;
    },
    leave() {},
    visitorKeys,
  });
}

/**
 * Clone node and add new props.
 *
 * This will only create a new object if the overrides actually result in a change.
 */
export function nodeWith<T: ESNode>(
  node: T,
  overrideProps: Partial<T>,
  visitorKeys?: ?VisitorKeysType,
): T {
  // Check if this will actually result in a change, maintaining referential equality is important.
  const willBeUnchanged = Object.entries(overrideProps).every(
    ([key, value]) => {
<<<<<<< HEAD
      if (Array.isArray(value)) {
        // $FlowExpectedError[prop-missing]
        return Array.isArray(node[key])
          ? arrayIsEqual(node[key], value)
          : false;
      }
      // $FlowExpectedError[prop-missing]
      return node[key] === value;
=======
      const node_: $FlowFixMe = node;
      if (Array.isArray(value)) {
        return Array.isArray(node_[key])
          ? arrayIsEqual(node_[key], value)
          : false;
      }
      return node_[key] === value;
>>>>>>> 1edbe36c
    },
  );
  if (willBeUnchanged) {
    return node;
  }

  // Create new node.
  // $FlowExpectedError[cannot-spread-interface]
  const newNode: T = {
    ...node,
    ...overrideProps,
  };

  // Ensure parent pointers are correctly set within this nodes children.
  setParentPointersInDirectChildren(newNode, visitorKeys);

  return newNode;
}

/**
 * Shallow clones node, providing a new reference for an existing node.
 */
export function shallowCloneNode<T: ESNode>(
  node: T,
  visitorKeys?: ?VisitorKeysType,
): T {
  // $FlowExpectedError[cannot-spread-interface]
  const newNode: T = {...node};

  // Ensure parent pointers are correctly set within this nodes children.
  setParentPointersInDirectChildren(newNode, visitorKeys);

  return newNode;
}

/**
 * Deeply clones node and its entire tree.
 */
export function deepCloneNode<T: ESNode>(
  node: T,
  visitorKeys?: ?VisitorKeysType,
): T {
  const clone: T = JSON.parse(
    JSON.stringify(node, (key, value) => {
      // null out parent pointers
      if (key === 'parent') {
        return undefined;
      }
      return value;
    }),
  );

  updateAllParentPointers(clone, visitorKeys);

  return clone;
}<|MERGE_RESOLUTION|>--- conflicted
+++ resolved
@@ -171,16 +171,6 @@
   // Check if this will actually result in a change, maintaining referential equality is important.
   const willBeUnchanged = Object.entries(overrideProps).every(
     ([key, value]) => {
-<<<<<<< HEAD
-      if (Array.isArray(value)) {
-        // $FlowExpectedError[prop-missing]
-        return Array.isArray(node[key])
-          ? arrayIsEqual(node[key], value)
-          : false;
-      }
-      // $FlowExpectedError[prop-missing]
-      return node[key] === value;
-=======
       const node_: $FlowFixMe = node;
       if (Array.isArray(value)) {
         return Array.isArray(node_[key])
@@ -188,7 +178,6 @@
           : false;
       }
       return node_[key] === value;
->>>>>>> 1edbe36c
     },
   );
   if (willBeUnchanged) {
