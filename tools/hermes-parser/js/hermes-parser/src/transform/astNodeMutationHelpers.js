/**
 * Copyright (c) Meta Platforms, Inc. and affiliates.
 *
 * This source code is licensed under the MIT license found in the
 * LICENSE file in the root directory of this source tree.
 *
 * @flow strict
 * @format
 */

'use strict';

import type {ESNode} from 'hermes-estree';
import type {VisitorKeysType} from '../traverse/getVisitorKeys';

import {
  arrayIsEqual,
  removeFromArray,
  replaceInArray,
} from './astArrayMutationHelpers';
import {getVisitorKeys, isNode} from '../traverse/getVisitorKeys';
import {SimpleTraverser} from '../traverse/SimpleTraverser';

function getParentKey(
  target: ESNode,
  parent: ESNode,
  visitorKeys?: ?VisitorKeysType,
): $ReadOnly<
  | {
      type: 'single',
      node: ESNode,
      key: string,
    }
  | {
      type: 'array',
      node: ESNode,
      key: string,
      targetIndex: number,
    },
> {
  if (parent == null) {
    throw new Error(`Expected parent node to be set on "${target.type}"`);
  }
  for (const key of getVisitorKeys(parent, visitorKeys)) {
    if (
      isNode(
        // $FlowExpectedError[prop-missing]
        parent[key],
      )
    ) {
      if (parent[key] === target) {
        return {type: 'single', node: parent, key};
      }
    } else if (Array.isArray(parent[key])) {
      for (let i = 0; i < parent[key].length; i += 1) {
        // $FlowExpectedError[invalid-tuple-index]
        const current = parent[key][i];
        if (current === target) {
          return {type: 'array', node: parent, key, targetIndex: i};
        }
      }
    }
  }

  // this shouldn't happen ever
  throw new Error(
    `Expected to find the ${target.type} as a direct child of the ${parent.type}.`,
  );
}

/**
 * Replace a node with a new node within an AST (via the parent pointer).
 */
export function replaceNodeOnParent(
  originalNode: ESNode,
  originalNodeParent: ESNode,
  nodeToReplaceWith: ESNode,
  visitorKeys?: ?VisitorKeysType,
): void {
  const replacementParent = getParentKey(
    originalNode,
    originalNodeParent,
    visitorKeys,
  );
  const parent = replacementParent.node;
  if (replacementParent.type === 'array') {
    // $FlowExpectedError[prop-missing]
    parent[replacementParent.key] = replaceInArray(
      // $FlowExpectedError[prop-missing]
      parent[replacementParent.key],
      replacementParent.targetIndex,
      [nodeToReplaceWith],
    );
  } else {
    // $FlowExpectedError[prop-missing]
    parent[replacementParent.key] = nodeToReplaceWith;
  }
}

/**
 * Remove a node from the AST its connected to (via the parent pointer).
 */
export function removeNodeOnParent(
  originalNode: ESNode,
  originalNodeParent: ESNode,
  visitorKeys?: ?VisitorKeysType,
): void {
  const replacementParent = getParentKey(
    originalNode,
    originalNodeParent,
    visitorKeys,
  );
  const parent = replacementParent.node;
  if (replacementParent.type === 'array') {
    // $FlowExpectedError[prop-missing]
    parent[replacementParent.key] = removeFromArray(
      // $FlowExpectedError[prop-missing]
      parent[replacementParent.key],
      replacementParent.targetIndex,
    );
  } else {
    // $FlowExpectedError[prop-missing]
    parent[replacementParent.key] = null;
  }
}

/**
 * Corrects the parent pointers in direct children of the given node.
 */
export function setParentPointersInDirectChildren(
  node: ESNode,
  visitorKeys?: ?VisitorKeysType,
): void {
  for (const key: $FlowFixMe of getVisitorKeys(node, visitorKeys)) {
    if (isNode(node[key])) {
<<<<<<< HEAD
=======
      // $FlowExpectedError[cannot-write]
>>>>>>> 388376f0
      node[key].parent = node;
    } else if (Array.isArray(node[key])) {
      for (const child of node[key]) {
        child.parent = node;
      }
    }
  }
}

/**
 * Traverses the entire subtree to ensure the parent pointers are set correctly.
 */
export function updateAllParentPointers(
  node: ESNode,
  visitorKeys?: ?VisitorKeysType,
) {
  SimpleTraverser.traverse(node, {
    enter(node, parent) {
      // $FlowExpectedError[cannot-write]
      node.parent = parent;
    },
    leave() {},
    visitorKeys,
  });
}

/**
 * Clone node and add new props.
 *
 * This will only create a new object if the overrides actually result in a change.
 */
export function nodeWith<T: ESNode>(
  node: T,
  overrideProps: Partial<T>,
  visitorKeys?: ?VisitorKeysType,
): T {
  // Check if this will actually result in a change, maintaining referential equality is important.
  const willBeUnchanged = Object.entries(overrideProps).every(
    ([key, value]) => {
<<<<<<< HEAD
      if (Array.isArray(value)) {
        // $FlowExpectedError[prop-missing]
        return Array.isArray(node[key])
          ? arrayIsEqual(node[key], value)
          : false;
      }
      // $FlowExpectedError[prop-missing]
      return node[key] === value;
=======
      const node_: $FlowFixMe = node;
      if (Array.isArray(value)) {
        return Array.isArray(node_[key])
          ? arrayIsEqual(node_[key], value)
          : false;
      }
      return node_[key] === value;
>>>>>>> 388376f0
    },
  );
  if (willBeUnchanged) {
    return node;
  }

  // Create new node.
  // $FlowExpectedError[cannot-spread-interface]
  const newNode: T = {
    ...node,
    ...overrideProps,
  };

  // Ensure parent pointers are correctly set within this nodes children.
  setParentPointersInDirectChildren(newNode, visitorKeys);

  return newNode;
}

/**
 * Shallow clones node, providing a new reference for an existing node.
 */
export function shallowCloneNode<T: ESNode>(
  node: T,
  visitorKeys?: ?VisitorKeysType,
): T {
  // $FlowExpectedError[cannot-spread-interface]
  const newNode: T = {...node};

  // Ensure parent pointers are correctly set within this nodes children.
  setParentPointersInDirectChildren(newNode, visitorKeys);

  return newNode;
}

/**
 * Deeply clones node and its entire tree.
 */
export function deepCloneNode<T: ESNode>(
  node: T,
  visitorKeys?: ?VisitorKeysType,
): T {
  const clone: T = JSON.parse(
    JSON.stringify(node, (key, value) => {
      // null out parent pointers
      if (key === 'parent') {
        return undefined;
      }
      return value;
    }),
  );

  updateAllParentPointers(clone, visitorKeys);

  return clone;
}<|MERGE_RESOLUTION|>--- conflicted
+++ resolved
@@ -133,10 +133,7 @@
 ): void {
   for (const key: $FlowFixMe of getVisitorKeys(node, visitorKeys)) {
     if (isNode(node[key])) {
-<<<<<<< HEAD
-=======
       // $FlowExpectedError[cannot-write]
->>>>>>> 388376f0
       node[key].parent = node;
     } else if (Array.isArray(node[key])) {
       for (const child of node[key]) {
@@ -176,16 +173,6 @@
   // Check if this will actually result in a change, maintaining referential equality is important.
   const willBeUnchanged = Object.entries(overrideProps).every(
     ([key, value]) => {
-<<<<<<< HEAD
-      if (Array.isArray(value)) {
-        // $FlowExpectedError[prop-missing]
-        return Array.isArray(node[key])
-          ? arrayIsEqual(node[key], value)
-          : false;
-      }
-      // $FlowExpectedError[prop-missing]
-      return node[key] === value;
-=======
       const node_: $FlowFixMe = node;
       if (Array.isArray(value)) {
         return Array.isArray(node_[key])
@@ -193,7 +180,6 @@
           : false;
       }
       return node_[key] === value;
->>>>>>> 388376f0
     },
   );
   if (willBeUnchanged) {
