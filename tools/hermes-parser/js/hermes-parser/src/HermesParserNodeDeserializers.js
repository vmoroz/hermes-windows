--- conflicted
+++ resolved
@@ -1091,24 +1091,6 @@
     variance: this.deserializeNode(),
   };
 }
-function deserializeTupleTypeSpreadElement() {
-  return {
-    type: 'TupleTypeSpreadElement',
-    loc: this.addEmptyLoc(),
-    label: this.deserializeNode(),
-    typeAnnotation: this.deserializeNode(),
-  };
-}
-function deserializeTupleTypeLabeledElement() {
-  return {
-    type: 'TupleTypeLabeledElement',
-    loc: this.addEmptyLoc(),
-    label: this.deserializeNode(),
-    elementType: this.deserializeNode(),
-    optional: this.deserializeBoolean(),
-    variance: this.deserializeNode(),
-  };
-}
 function deserializeArrayTypeAnnotation() {
   return {
     type: 'ArrayTypeAnnotation',
@@ -1178,11 +1160,7 @@
     loc: this.addEmptyLoc(),
     parameterName: this.deserializeNode(),
     typeAnnotation: this.deserializeNode(),
-<<<<<<< HEAD
-    asserts: this.deserializeBoolean(),
-=======
     kind: this.deserializeString(),
->>>>>>> 1edbe36c
   };
 }
 function deserializeInterfaceTypeAnnotation() {
@@ -1491,8 +1469,6 @@
     typeAnnotation: this.deserializeNode(),
   };
 }
-<<<<<<< HEAD
-=======
 function deserializeAsConstExpression() {
   return {
     type: 'AsConstExpression',
@@ -1500,7 +1476,6 @@
     expression: this.deserializeNode(),
   };
 }
->>>>>>> 1edbe36c
 function deserializeInferredPredicate() {
   return {type: 'InferredPredicate', loc: this.addEmptyLoc()};
 }
@@ -2182,10 +2157,7 @@
   deserializeTypeParameterInstantiation,
   deserializeTypeCastExpression,
   deserializeAsExpression,
-<<<<<<< HEAD
-=======
   deserializeAsConstExpression,
->>>>>>> 1edbe36c
   deserializeInferredPredicate,
   deserializeDeclaredPredicate,
   deserializeEnumDeclaration,
