--- conflicted
+++ resolved
@@ -46,10 +46,7 @@
     'Keyword',
     'Null',
     'Numeric',
-<<<<<<< HEAD
-=======
     'BigInt',
->>>>>>> 20404536
     'Punctuator',
     'String',
     'RegularExpression',
