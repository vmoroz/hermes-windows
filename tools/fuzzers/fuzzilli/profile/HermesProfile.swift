/*
 * Copyright (c) Meta Platforms, Inc. and affiliates.
 *
 * This source code is licensed under the MIT license found in the
 * LICENSE file in the root directory of this source tree.
 */

import Fuzzilli

let TextEncoderConstructor = ILType.object(ofGroup: "TextEncoder", withProperties: ["encoding"], withMethods: ["encodeInto", "encode"])

let hermesProfile = Profile(
<<<<<<< HEAD
    getProcessArguments:  { (randomizingArguments: Bool) -> [String] in
      var args = ["--reprl"]

      guard randomizingArguments else { return args }
=======
    processArgs:  { randomize in
      var args = ["--reprl"]

      guard randomize else { return args }
>>>>>>> 388376f0

      if probability(0.5) { args.append("--compile") }
      if probability(0.5) { args.append("--lazy-compilation") }
      if probability(0.5) { args.append("--eager-compilation") }
      if probability(0.5) { args.append("--optimize") }
      if probability(0.5) { args.append("--async-break") }
      if probability(0.5) { args.append("--block-scoping") }
      if probability(0.5) { args.append("--random-mem-layout") }

      return args
    },

    processEnv: ["UBSAN_OPTIONS": "handle_segv=0"],

    maxExecsBeforeRespawn: 1000,

    timeout: 2000,

    codePrefix: """
                function main(){
                """,

    codeSuffix: """
                }; main();
                """,

    ecmaVersion: ECMAScriptVersion.es6,

    startupTests: [
        ("fuzzilli('FUZZILLI_PRINT', 'test')", .shouldSucceed),
        ("fuzzilli('FUZZILLI_CRASH', 0)", .shouldCrash),
        ("fuzzilli('FUZZILLI_CRASH', 1)", .shouldCrash),
        ("fuzzilli('FUZZILLI_CRASH', 2)", .shouldCrash),
    ],

    additionalCodeGenerators: [],

    additionalProgramTemplates: WeightedList<ProgramTemplate>([]),

    disabledCodeGenerators: ["AsyncArrowFunctionGenerator", "AsyncGeneratorFunctionGenerator", "ClassGenerator", "WithStatementGenerator", "JITFunctionGenerator", "GrowableSharedArrayBufferGenerator"],
<<<<<<< HEAD
=======
    disabledMutators: [],
>>>>>>> 388376f0

    additionalBuiltins: [
        "gc"                                             : .function([] => .undefined),
        "print"                                          : .function([.plain(.anything)] => .undefined),
        "HermesInternal.enqueueJob"                      : .function([.plain(.function())] => .undefined),
        "HermesInternal.setPromiseRejectionTrackingHook" : .function([.plain(.function())] => .undefined),
        "HermesInternal.enablePromiseRejectionTracker"   : .function([.plain(.anything)] => .anything),
        "HermesInternal.getEpilogues"                    : .function([] => .iterable),
        "HermesInternal.getInstrumentedStats"            : .function([] => .object(ofGroup: "Object", withProperties: ["js_VMExperiments", "js_numGCs", "js_gcCPUTime", "js_gcTime", "js_totalAllocatedBytes", "js_allocatedBytes", "js_heapSize", "js_mallocSizeEstimate", "js_vaSize", "js_markStackOverflows"])),
        "HermesInternal.getRuntimeProperties"            : .function([] => .object(ofGroup: "Object", withProperties: ["Snapshot VM", "Bytecode Version", "Builtins Frozen", "VM Experiments", "Build", "GC", "OSS Release Version", "Debugger Enabled", "CommonJS Modules"])),
        "HermesInternal.ttiReached"                      : .function([] => .undefined),
        "HermesInternal.getFunctionLocation"             : .function([.plain(.function())] => .object(ofGroup: "Object", withProperties: ["isNative", "lineNumber", "columnNumber", "fileName"])),
        "TextEncoder"                                    : TextEncoderConstructor,

        // The methods below are disabled since they are not very interesting to fuzz
        // "HermesInternal.hasPromise"                   : .function([] => .boolean),
        // "HermesInternal.useEngineQueue"               : .function([] => .boolean),
        // "HermesInternal.ttrcReached"                  : .function([] => .undefined),
    ],

    additionalObjectGroups: [
        ObjectGroup(
            name: "TextEncoder",
            instanceType: TextEncoderConstructor,
            properties: [
                "encoding"      : .jsString,
            ],
            methods: [
                "encodeInto"    : [.string] => .jsTypedArray("Uint8Array"),
                //TODO(edq) encode signature should be [.string, .jsTypedArray("Uint8Array")], but currently there seems to be no way to express Uint8Array as a JSType in Fuzzilli
                "encode"        : [.string, .iterable] => .object(),
            ]),
    ],

    optionalPostProcessor: nil
)<|MERGE_RESOLUTION|>--- conflicted
+++ resolved
@@ -10,17 +10,10 @@
 let TextEncoderConstructor = ILType.object(ofGroup: "TextEncoder", withProperties: ["encoding"], withMethods: ["encodeInto", "encode"])
 
 let hermesProfile = Profile(
-<<<<<<< HEAD
-    getProcessArguments:  { (randomizingArguments: Bool) -> [String] in
-      var args = ["--reprl"]
-
-      guard randomizingArguments else { return args }
-=======
     processArgs:  { randomize in
       var args = ["--reprl"]
 
       guard randomize else { return args }
->>>>>>> 388376f0
 
       if probability(0.5) { args.append("--compile") }
       if probability(0.5) { args.append("--lazy-compilation") }
@@ -61,10 +54,7 @@
     additionalProgramTemplates: WeightedList<ProgramTemplate>([]),
 
     disabledCodeGenerators: ["AsyncArrowFunctionGenerator", "AsyncGeneratorFunctionGenerator", "ClassGenerator", "WithStatementGenerator", "JITFunctionGenerator", "GrowableSharedArrayBufferGenerator"],
-<<<<<<< HEAD
-=======
     disabledMutators: [],
->>>>>>> 388376f0
 
     additionalBuiltins: [
         "gc"                                             : .function([] => .undefined),
