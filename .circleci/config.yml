--- conflicted
+++ resolved
@@ -40,11 +40,7 @@
 # Default settings for Apple jobs (apple-runtime, test-apple-runtime)
 apple_defaults: &apple_defaults
   macos:
-<<<<<<< HEAD
-    xcode: 13.4.1
-=======
     xcode: 15.3
->>>>>>> 1edbe36c
   resource_class: macos.m1.medium.gen1
   working_directory: ~/hermes
   environment:
@@ -608,11 +604,7 @@
               -DIMPORT_HERMESC=build_host/ImportHermesc.cmake \
               -DCMAKE_BUILD_TYPE=Debug -DHERMES_UNICODE_LITE=ON \
               -DCMAKE_CXX_FLAGS=-O2  -DCMAKE_C_FLAGS=-O2 \
-<<<<<<< HEAD
-              -DCMAKE_EXE_LINKER_FLAGS="-sALLOW_MEMORY_GROWTH=1 -sSTACK_SIZE=256KB" \
-=======
               -DCMAKE_EXE_LINKER_FLAGS="-sALLOW_MEMORY_GROWTH=1 -sSTACK_SIZE=256KB -sGLOBAL_BASE=16384" \
->>>>>>> 1edbe36c
               -DHERMES_ENABLE_DEBUGGER=OFF -DHERMES_SLOW_DEBUG=OFF \
               -DHERMES_IS_MOBILE_BUILD=ON
 
@@ -625,11 +617,7 @@
               -DCMAKE_TOOLCHAIN_FILE=$EMSDK/upstream/emscripten/cmake/Modules/Platform/Emscripten.cmake \
               -DIMPORT_HERMESC=build_host/ImportHermesc.cmake \
               -DCMAKE_BUILD_TYPE=Release -DHERMES_UNICODE_LITE=ON \
-<<<<<<< HEAD
-              -DCMAKE_EXE_LINKER_FLAGS="-sALLOW_MEMORY_GROWTH=1 -sSTACK_SIZE=256KB -g2" \
-=======
               -DCMAKE_EXE_LINKER_FLAGS="-sALLOW_MEMORY_GROWTH=1 -sSTACK_SIZE=256KB -sGLOBAL_BASE=16384 -g2" \
->>>>>>> 1edbe36c
               -DHERMES_ENABLE_DEBUGGER=OFF -DHERMES_IS_MOBILE_BUILD=ON
 
             cmake --build build_wasm_opt --target hermesSandboxImpl -j 4
@@ -649,11 +637,7 @@
   test-e2e:
     executor:
       name: android/android-machine
-<<<<<<< HEAD
-      tag: 2023.06.1
-=======
       tag: 2024.01.1
->>>>>>> 1edbe36c
     working_directory: /home/circleci
     environment:
       REACT_NATIVE_OVERRIDE_HERMES_DIR: /home/circleci/hermes
