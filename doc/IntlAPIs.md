---
id: intl
title: Internationalization APIs
---

<<<<<<< HEAD
This document describes the current state of the Android, iOS, and Windows implementation of the [ECMAScript Internationalization API Specification](https://tc39.es/ecma402/) (ECMA-402, or `Intl`). ECMA-402 is still evolving and the latest iteration that was taken into account is [7th edition](https://402.ecma-international.org/7.0/) which was published in June 2020. Each new edition is built on top of the last one and adds new capabilities typically as,
=======
This document describes the current state of the Android and iOS implementation of the [ECMAScript Internationalization API Specification](https://tc39.es/ecma402/) (ECMA-402, or `Intl`). ECMA-402 is still evolving and the latest iteration that was taken into account is [7th edition](https://402.ecma-international.org/7.0/) which was published in June 2020. Each new edition is built on top of the last one and adds new capabilities typically as,
>>>>>>> 388376f0
- New `Intl` service constructors (e.g. `Intl.Collator`, `Intl.NumberFormat` etc.) or extending existing ones by accepting more parameters
- New functions or properties in `Intl` objects (e.g. `Intl.Collator.prototype.compare`)
- New locale aware functions in standard Javascript object prototypes (e.g. `String.prototype.localeCompare`)

One popular implementation strategy followed by other engines, is to bundle an internationalization framework (typically [ICU](http://site.icu-project.org/)) along with the application package. This guarantees deterministic behaviours at the cost of applications package bloat. We decided to consume the Android and iOS platform provided facilities for space efficiency, but at the cost of some variance in behaviours across Android and iOS platforms. This also includes behavioural variations between different versions of Android.

# ECMA-402 Compliance

## Supported on both platforms

- `Intl.Collator`
  - `Intl.Collator.supportedLocalesOf`
  - `Intl.Collator.prototype.compare`
  - `Intl.Collator.prototype.resolvedOptions`

- `Intl.NumberFormat`*
  - `Intl.NumberFormat.supportedLocalesOf`
  - `Intl.NumberFormat.prototype.format`
  - `Intl.NumberFormat.prototype.resolvedOptions`

- `Intl.DateTimeFormat`*
  - `Intl.DateTimeFormat.supportedLocalesOf`
  - `Intl.DateTimeFormat.prototype.format`
  - `Intl.DateTimeFormat.prototype.resolvedOptions`

- `Intl.getCanonicalLocales`

- `String.prototype`
  - `localeCompare`
  - `toLocaleLowerCase`
  - `toLocaleUpperCase`

- `Array.prototype`
  - `toLocaleString`

- `Number.prototype`
  - `toLocaleString`

- `Date.prototype`
  - `toLocaleString`
  - `toLocaleDateString`
  - `toLocaleTimeString`

## Supported on Android only
- `Intl.NumberFormat`
  - `Intl.NumberFormat.prototype.formatToParts`

## * Limitations on property support

### Limited iOS property support
- `Intl.NumberFormat` implementation does not support the following properties,
  - `notation`: 'compact'
  - `notation`: 'engineering'
  - `compactDisplay`
  - `signDisplay`

- `Intl.DateTimeFormat` implementation does not support the following properties,
  - `numberingSystem`
  - [`formatMatcher`](https://tc39.es/ecma402/#sec-basicformatmatcher)

### Limited Android property support

- `Intl.DateTimeFormat` implementation does not support the following properties,
   - [`dayPeriod`](https://github.com/tc39/ecma402/issues/29)
   - [`fractionalSecondDigits`](https://github.com/tc39/ecma402/pull/347)
   - [`formatMatcher`](https://tc39.es/ecma402/#sec-basicformatmatcher) The property enables the implementation to pick the best display format when it supports only a subset of all possible formats. ICU library in Android platform and hence our implementation allows all subsets and formats which makes this `formatMatcher` property unnecessary.

## Limitations across Android SDKs

### Android 11

- The keys of the object returned by `resolvedOptions` function in all `Intl` services are not deterministically ordered as prescribed by spec.
- DateFormat: ECMAScript [beginning of time](https://www.ecma-international.org/ecma-262/11.0/index.html#sec-time-values-and-time-range) (-8,640,000,000,000,000), is formatted as `November 271817`, instead of expected `April 271822`.
- `Intl.NumberFormat` implementation has some rough edges in supporting the following properties,
  - `style`: 'unit'
  - `notation`: 'compact'
  - `signDisplay`
  - `currencyFormat`

### Android 10 and older (SDK < 30)

- `Intl.NumberFormat`: Scientific notation formatting has issues on some cases. e.g. `-Infinity` may get formatted as '-∞E0' instead of expected '-∞'. Another manifestation of the issues is that the formatToParts may return 4 parts instead of 2.
- `Intl.NumberFormat`: Compact notation `formatToParts` doesn't identify unit, hence we report unit as 'literal'. For e.g. the second part of "100ac" gets reported as "literal" instead of "compact"

### Android 9 and older (SDK < 29)

- There are some failures likely due to older Unicode and CLDR version, which are hard to generalize. Some examples are,
  - `Intl.NumberFormat`: 'Percent' is not accepted as a unit.
  - `Intl.NumberFormat`: unit symbols difference, kph vs km/h
  - Some issue in significant digit precision, which is not yet looked into the details.

### Android 8.0 – 8.1 and older (SDK < 28)

- `Intl.getCanonicalLocales`: Unicode/CLDR version differences results in some variances. e.g. und-u-tz-utc vs. und-u-tz-gmt.
- `Intl.NumberFormat`: CompactFormatter doesn't respect the precision inputs.

### Android 7.0 - 7.1 and older (SDK < 26)

- `Intl.getCanonicalLocales`: Unicode/CLDR version differences results in some variances. e.g. und-u-ms-imperial vs. und-u-ms-uksystem.

### Android 7.0 - 7.1 and older (SDK < 24)

- `Intl.Collator`: Doesn't canonically decompose the input strings. Canonically equivalent string with non-identical code points may not match.
- `Intl.getCanonicalLocales`: Unicode/CLDR version differences results in some variances. e.g. und-u-ca-ethiopic-amete-alem vs. und-u-ca-ethioaa, und-u-ks-primary vs. und-u-ks-level1.
- `Intl.NumberFormat`: Unit style does not work.
- `Intl.NumberFormat`: There are issues in the precision configuration due to lack of APIs.
- `Intl.DateFormat`: There are issues with the calendar configuration which needs to be dug into.
   - [`dateStyle/timeStyle`](https://tc39.es/proposal-intl-datetime-style/) is not implemented.

### SDK < 21 and older

On platforms before 21, `Locale.forLanguageTag()` is not available, hence we can't construct `java.util.Locale` object from locale tag. Hence, we fallback to English for any locale input.

# Internationalization framework in Android Platform

Our implementation is essentially projecting the Android platform provided internationalization facilities through the ECMA-402 specified services. It implies that the results of running the same code may vary between devices running different versions of Android.

Android platform internationalization libraries have been based on [ICU4j project](https://unicode-org.github.io/icu-docs/#/icu4j). Version of ICU4j and the backing [CLDR data](http://cldr.unicode.org/) varies across Android platform versions. Also, the ICU APIs were never exposed directly, but only through wrappers and aliases. This results in significant variance in internationalization API surface and data across platform versions.

The following table summarizes ICU, CLDR and Unicode versions available on the Android platforms.

### Platform 24+ where ICU4j APIs are available.

| Android Platform Version | ICU | Unicode | CLDR
| --- | --- | --- | --- |
| Android 11 (API level 30) | ICU4J 66.1 ([ref](https://android.googlesource.com/platform/external/icu/+/refs/heads/android11-mainline-release/icu4j/readme.html)) | Unicode 13 beta | CLDR 36.1 |
| Android 10 (API level 29) | ICU4j 63.2 ([ref](https://developer.android.com/guide/topics/resources/internationalization)) | CLDR 34 | Unicode 11.0 |
| Android 9 (API level 28) | ICU4j 60.2 ([ref](https://developer.android.com/guide/topics/resources/internationalization)) | CLDR 32.0.1 | Unicode 10.0 |
| Android 8.0 - 8.1 (API levels 26 - 27) | ICU4j 58.2( [ref](https://developer.android.com/guide/topics/resources/internationalization)) | CLDR 30.0.3 | Unicode 9.0 |
| Android 7.0 - 7.1 (API levels 24 - 25) | ICU4j 56 ([ref](https://developer.android.com/guide/topics/resources/internationalization))| CLDR 28 | Unicode 8.0 |


### Pre-24 platforms

| Android Platform Version | ICU | Unicode | CLDR
| --- | --- | --- | --- |
| Android 6.0 (API level 23) | ICU4j 55.1 ([ref](https://developer.android.com/guide/topics/resources/internationalization)) | CLDR 27.0.1 | Unicode 7.0 |
| Android 5.0 (API levels 21–22) | ICU4j 53 ([ref](https://developer.android.com/guide/topics/resources/internationalization)) | CLDR 25 | Unicode 6.3 |
| Android 4.4 (API levels 19–20) | ICU4j 51 ([ref](https://developer.android.com/guide/topics/resources/internationalization)) | CLDR 23 | Unicode 6.2 |
| Android 4.3 (API level 18) | ICU4j 50 ([ref](https://developer.android.com/guide/topics/resources/internationalization)) | CLDR 22.1 | Unicode 6.2 |
| Android 4.1 (API levels 16–17) | ICU4j 4.8 ([ref](https://developer.android.com/guide/topics/resources/internationalization)) | CLDR 2.0 | Unicode 6.0 |

<br />

In summary,

1. Platforms >= 24 have much better internationalization support than earlier, as many ICU classes are available as is.

2. Platforms 21-24 still has reasonable internationalization support, by allowing creation of Locale objects and enabling selected ICU services through java.text namespace.

3. Platforms < 21 doesn't allow creation of Locale objects from tags, severely limiting general purpose international code.

4. Platform 30 has introduced classes under [`android.icu.number`](https://developer.android.com/reference/android/icu/util/package-summary) namespace which will majorly improve our `Intl.NumberFormat` implementation

# Impact on Android Application Size

The following numbers are measured using a test application which takes dependency on the Hermes library to evaluate a JavaScript snippet. Essentially, enabling Intl APIs adds 57-62K per ABI.

| **Product APK Size** | **NOINTL** | **INTL** | **DIFF** | **PERC** |
| --- | --- | --- | --- | --- |
| ARM64 | 1,672,235 | 1,729,579 | 57,344 | 3.43% |
| ARM | 1,471,539 | 1,528,883 | 57,344 | 3.90% |
| X86\_64 | 1,844,255 | 1,901,599 | 57,344 | 3.11% |
| X86 | 1,950,739 | 2,012,179 | 61,440 | 3.15% |

The overhead is contributed by both compiled native C++ and Java bits

The uncompressed size of the Hermes shared library got bigger as follows,

| **libhermes.so Size** | **NOINTL** | **INTL** | **DIFF** | **PERC** |
| --- | --- | --- | --- | --- |
| ARM64 | 2,473,760 | 2,551,592 | 77,832 | 3.15% |
| ARM | 1,696,672 | 1,754,016 | 57,344 | 3.38% |
| X86\_64 | 2,633,528 | 2,711,368 | 77,840 | 2.96% |
| X86 | 2,859,916 | 2,945,936 | 86,020 | 3.01% |

And the Java bits got bigger as well,

| **Java Size** | **NOINTL** | **INTL** | **DIFF** | **PERC** |
| --- | --- | --- | --- | --- |
| classes.jar<br />(in hermes.aar) | 559 | 120975 | 120,416 | 21541.32% |
| classes.dex<br />(replapp.apk) | 160708 | 234808 | 74,100 | 46.11% |

_Please note that the application dex file contains non-hermes class files too._

And finally, this is the increase in the final npm package,

| **NPM Package** | **NOINTL** | **INTL** | **DIFF** | **PERC** |
| --- | --- | --- | --- | --- |
| hermes | 214447973 | 219291220 | 4,843,247 | 2.26% |

# Windows

The Windows Intl API's are a work in progress and currently very limited in support. We'll keep track of the status of API's here as we work through them.

## ECMA-402 Compliance
### Supported
- `Intl.DateTimeFormat`
  - `Intl.DateTimeFormat.supportedLocalesOf`
  - `Intl.DateTimeFormat.prototype.format`
  - `Intl.DateTimeFormat.prototype.resolvedOptions`

- `Intl.getCanonicalLocales`

### Not yet supported

- `Intl.DateTimeFormat`
  - `Intl.DateTimeFormat.prototype.formatToParts`

- `Intl.DateTimeFormat` properties
   - [`dayPeriod`]
   - [`fractionalSecondDigits`]
   - [`formatMatcher`]

- `Intl.Collator`
  - `Intl.Collator.supportedLocalesOf`
  - `Intl.Collator.prototype.compare`
  - `Intl.Collator.prototype.resolvedOptions`

- `Intl.NumberFormat`
  - `Intl.NumberFormat.supportedLocalesOf`
  - `Intl.NumberFormat.prototype.format`
  - `Intl.NumberFormat.prototype.formatToParts`
  - `Intl.NumberFormat.prototype.resolvedOptions`

- `String.prototype`
  - `localeCompare`
  - `toLocaleLowerCase`
  - `toLocaleUpperCase`

- `Array.prototype`
  - `toLocaleString`

- `Number.prototype`
  - `toLocaleString`

- `Date.prototype`
  - `toLocaleString`
  - `toLocaleDateString`
  - `toLocaleTimeString`

- [`Intl.PluralRules`](https://tc39.es/ecma402/#pluralrules-objects)

- [`Intl.RelativeTimeFormat`](https://tc39.es/ecma402/#relativetimeformat-objects)

- [`Intl.DisplayNames`](https://tc39.es/proposal-intl-displaynames/#sec-intl-displaynames-constructor)

- [`Intl.ListFormat`](https://tc39.es/proposal-intl-list-format/#sec-intl-listformat-constructor)

- [`Intl.Locale`](https://tc39.es/ecma402/#sec-intl-locale-constructor)

- [`BigInt.prototype.toLocaleString`](https://tc39.es/ecma402/#sup-bigint.prototype.tolocalestring)<|MERGE_RESOLUTION|>--- conflicted
+++ resolved
@@ -3,11 +3,7 @@
 title: Internationalization APIs
 ---
 
-<<<<<<< HEAD
 This document describes the current state of the Android, iOS, and Windows implementation of the [ECMAScript Internationalization API Specification](https://tc39.es/ecma402/) (ECMA-402, or `Intl`). ECMA-402 is still evolving and the latest iteration that was taken into account is [7th edition](https://402.ecma-international.org/7.0/) which was published in June 2020. Each new edition is built on top of the last one and adds new capabilities typically as,
-=======
-This document describes the current state of the Android and iOS implementation of the [ECMAScript Internationalization API Specification](https://tc39.es/ecma402/) (ECMA-402, or `Intl`). ECMA-402 is still evolving and the latest iteration that was taken into account is [7th edition](https://402.ecma-international.org/7.0/) which was published in June 2020. Each new edition is built on top of the last one and adds new capabilities typically as,
->>>>>>> 388376f0
 - New `Intl` service constructors (e.g. `Intl.Collator`, `Intl.NumberFormat` etc.) or extending existing ones by accepting more parameters
 - New functions or properties in `Intl` objects (e.g. `Intl.Collator.prototype.compare`)
 - New locale aware functions in standard Javascript object prototypes (e.g. `String.prototype.localeCompare`)
