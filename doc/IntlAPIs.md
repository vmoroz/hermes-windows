---
id: intl
title: Internationalization APIs
---

<<<<<<< HEAD
This document describes the current state of Android/Windows implementation of the [ECMAScript Internationalization API Specification](https://tc39.es/ecma402/) (ECMA-402, or `Intl`). ECMA-402 is still evolving and the latest iteration is [7th edition](https://402.ecma-international.org/7.0/) which was published in June 2020. Each new edition is built on top of the last one and adds new capabilities typically as,
=======
This document describes the current state of the Android and iOS implementation of the [ECMAScript Internationalization API Specification](https://tc39.es/ecma402/) (ECMA-402, or `Intl`). ECMA-402 is still evolving and the latest iteration that was taken into account is [7th edition](https://402.ecma-international.org/7.0/) which was published in June 2020. Each new edition is built on top of the last one and adds new capabilities typically as,
>>>>>>> b54a3a01
- New `Intl` service constructors (e.g. `Intl.Collator`, `Intl.NumberFormat` etc.) or extending existing ones by accepting more parameters
- New functions or properties in `Intl` objects (e.g. `Intl.Collator.prototype.compare`)
- New locale aware functions in standard Javascript object prototypes (e.g. `String.prototype.localeCompare`)

<<<<<<< HEAD
# Android

One popular implementation strategy followed by other engines, is to bundle an internationalization framework (typically [ICU](http://site.icu-project.org/)) along with the application package. This guarantees deterministic behaviours at the cost of applications package bloat. We decided to consume the Android platform provided facilities for space efficiency, but at the cost of some variance in behaviours across Android platforms.
=======
One popular implementation strategy followed by other engines, is to bundle an internationalization framework (typically [ICU](http://site.icu-project.org/)) along with the application package. This guarantees deterministic behaviours at the cost of applications package bloat. We decided to consume the Android and iOS platform provided facilities for space efficiency, but at the cost of some variance in behaviours across Android and iOS platforms. This also includes behavioural variations between different versions of Android.
>>>>>>> b54a3a01

## ECMA-402 Compliance

<<<<<<< HEAD
### Supported
=======
## Supported on both platforms
>>>>>>> b54a3a01

- `Intl.Collator`
  - `Intl.Collator.supportedLocalesOf`
  - `Intl.Collator.prototype.compare`
  - `Intl.Collator.prototype.resolvedOptions`

- `Intl.NumberFormat`*
  - `Intl.NumberFormat.supportedLocalesOf`
  - `Intl.NumberFormat.prototype.format`
  - `Intl.NumberFormat.prototype.resolvedOptions`

- `Intl.DateTimeFormat`*
  - `Intl.DateTimeFormat.supportedLocalesOf`
  - `Intl.DateTimeFormat.prototype.format`
  - `Intl.DateTimeFormat.prototype.resolvedOptions`

- `Intl.getCanonicalLocales`

- `String.prototype`
  - `localeCompare`
  - `toLocaleLowerCase`
  - `toLocaleUpperCase`

- `Array.prototype`
  - `toLocaleString`

- `Number.prototype`
  - `toLocaleString`

- `Date.prototype`
  - `toLocaleString`
  - `toLocaleDateString`
  - `toLocaleTimeString`

<<<<<<< HEAD
### Not yet supported

- [`Intl.PluralRules`](https://tc39.es/ecma402/#pluralrules-objects)
=======
## Supported on Android only
- `Intl.NumberFormat`
  - `Intl.NumberFormat.prototype.formatToParts`
  - `Intl.DateTimeFormat.prototype.formatToParts`
>>>>>>> b54a3a01

## * Limitations on property support

### Limited iOS property support
- `Intl.NumberFormat` implementation does not support the following properties,
  - `notation`: 'compact'
  - `notation`: 'engineering'
  - `compactDisplay`
  - `signDisplay`

- `Intl.DateTimeFormat` implementation does not support the following properties,
  - `numberingSystem`
  - [`formatMatcher`](https://tc39.es/ecma402/#sec-basicformatmatcher)

### Limited Android property support

- `Intl.DateTimeFormat` implementation does not support the following properties,
   - [`dayPeriod`](https://github.com/tc39/ecma402/issues/29)
   - [`fractionalSecondDigits`](https://github.com/tc39/ecma402/pull/347)
<<<<<<< HEAD
- [`BigInt.prototype.toLocaleString`](https://tc39.es/ecma402/#sup-bigint.prototype.tolocalestring)

### Excluded

- `Intl.DateTimeFormat`: [`formatMatcher`](https://tc39.es/ecma402/#sec-basicformatmatcher) parameter is not respected. The parameter enables the implementation to pick the best display format when it supports only a subset of all possible formats. ICU library in Android platform and hence our implementation allows all subsets and formats which makes this `formatMatcher` property unnecessary.
=======
   - [`formatMatcher`](https://tc39.es/ecma402/#sec-basicformatmatcher) The property enables the implementation to pick the best display format when it supports only a subset of all possible formats. ICU library in Android platform and hence our implementation allows all subsets and formats which makes this `formatMatcher` property unnecessary.
>>>>>>> b54a3a01

### Limitations across Android SDKs

#### Android 11

- The keys of the object returned by `resolvedOptions` function in all `Intl` services are not deterministically ordered as prescribed by spec.
- DateFormat: ECMAScript [beginning of time](https://www.ecma-international.org/ecma-262/11.0/index.html#sec-time-values-and-time-range) (-8,640,000,000,000,000), is formatted as `November 271817`, instead of expected `April 271822`.
- `Intl.NumberFormat` implementation has some rough edges in supporting the following properties,
  - `style`: 'unit'
  - `notation`: 'compact'
  - `signDisplay`
  - `currencyFormat`

#### Android 10 and older (SDK < 30)

- `Intl.NumberFormat`: Scientific notation formatting has issues on some cases. e.g. `-Infinity` may get formatted as '-∞E0' instead of expected '-∞'. Another manifestation of the issues is that the formatToParts may return 4 parts instead of 2.
- `Intl.NumberFormat`: Compact notation `formatToParts` doesn't identify unit, hence we report unit as 'literal'. For e.g. the second part of "100ac" gets reported as "literal" instead of "compact"

#### Android 9 and older (SDK < 29)

- There are some failures likely due to older Unicode and CLDR version, which are hard to generalize. Some examples are,
  - `Intl.NumberFormat`: 'Percent' is not accepted as a unit.
  - `Intl.NumberFormat`: unit symbols difference, kph vs km/h
  - Some issue in significant digit precision, which is not yet looked into the details.

#### Android 8.0 – 8.1 and older (SDK < 28)

- `Intl.getCanonicalLocales`: Unicode/CLDR version differences results in some variances. e.g. und-u-tz-utc vs. und-u-tz-gmt.
- `Intl.NumberFormat`: CompactFormatter doesn't respect the precision inputs.

#### Android 7.0 - 7.1 and older (SDK < 26)

- `Intl.getCanonicalLocales`: Unicode/CLDR version differences results in some variances. e.g. und-u-ms-imperial vs. und-u-ms-uksystem.

#### Android 7.0 - 7.1 and older (SDK < 24)

- `Intl.Collator`: Doesn't canonically decompose the input strings. Canonically equivalent string with non-identical code points may not match.
- `Intl.getCanonicalLocales`: Unicode/CLDR version differences results in some variances. e.g. und-u-ca-ethiopic-amete-alem vs. und-u-ca-ethioaa, und-u-ks-primary vs. und-u-ks-level1.
- `Intl.NumberFormat`: Unit style does not work.
- `Intl.NumberFormat`: There are issues in the precision configuration due to lack of APIs.
- `Intl.DateFormat`: There are issues with the calendar configuration which needs to be dug into.
   - [`dateStyle/timeStyle`](https://tc39.es/proposal-intl-datetime-style/) is not implemented.

#### SDK < 21 and older

On platforms before 21, `Locale.forLanguageTag()` is not available, hence we can't construct `java.util.Locale` object from locale tag. Hence, we fallback to English for any locale input.

## Internationalization framework in Android Platform

Our implementation is essentially projecting the Android platform provided internationalization facilities through the ECMA-402 specified services. It implies that the results of running the same code may vary between devices running different versions of Android.

Android platform internationalization libraries have been based on [ICU4j project](https://unicode-org.github.io/icu-docs/#/icu4j). Version of ICU4j and the backing [CLDR data](http://cldr.unicode.org/) varies across Android platform versions. Also, the ICU APIs were never exposed directly, but only through wrappers and aliases. This results in significant variance in internationalization API surface and data across platform versions.

The following table summarizes ICU, CLDR and Unicode versions available on the Android platforms.

#### Platform 24+ where ICU4j APIs are available.

| Android Platform Version | ICU | Unicode | CLDR
| --- | --- | --- | --- |
| Android 11 (API level 30) | ICU4J 66.1 ([ref](https://android.googlesource.com/platform/external/icu/+/refs/heads/android11-mainline-release/icu4j/readme.html)) | Unicode 13 beta | CLDR 36.1 |
| Android 10 (API level 29) | ICU4j 63.2 ([ref](https://developer.android.com/guide/topics/resources/internationalization)) | CLDR 34 | Unicode 11.0 |
| Android 9 (API level 28) | ICU4j 60.2 ([ref](https://developer.android.com/guide/topics/resources/internationalization)) | CLDR 32.0.1 | Unicode 10.0 |
| Android 8.0 - 8.1 (API levels 26 - 27) | ICU4j 58.2( [ref](https://developer.android.com/guide/topics/resources/internationalization)) | CLDR 30.0.3 | Unicode 9.0 |
| Android 7.0 - 7.1 (API levels 24 - 25) | ICU4j 56 ([ref](https://developer.android.com/guide/topics/resources/internationalization))| CLDR 28 | Unicode 8.0 |


#### Pre-24 platforms

| Android Platform Version | ICU | Unicode | CLDR
| --- | --- | --- | --- |
| Android 6.0 (API level 23) | ICU4j 55.1 ([ref](https://developer.android.com/guide/topics/resources/internationalization)) | CLDR 27.0.1 | Unicode 7.0 |
| Android 5.0 (API levels 21–22) | ICU4j 53 ([ref](https://developer.android.com/guide/topics/resources/internationalization)) | CLDR 25 | Unicode 6.3 |
| Android 4.4 (API levels 19–20) | ICU4j 51 ([ref](https://developer.android.com/guide/topics/resources/internationalization)) | CLDR 23 | Unicode 6.2 |
| Android 4.3 (API level 18) | ICU4j 50 ([ref](https://developer.android.com/guide/topics/resources/internationalization)) | CLDR 22.1 | Unicode 6.2 |
| Android 4.1 (API levels 16–17) | ICU4j 4.8 ([ref](https://developer.android.com/guide/topics/resources/internationalization)) | CLDR 2.0 | Unicode 6.0 |

<br />

In summary,

1. Platforms >= 24 have much better internationalization support than earlier, as many ICU classes are available as is.

2. Platforms 21-24 still has reasonable internationalization support, by allowing creation of Locale objects and enabling selected ICU services through java.text namespace.

3. Platforms < 21 doesn't allow creation of Locale objects from tags, severely limiting general purpose international code.

4. Platform 30 has introduced classes under [`android.icu.number`](https://developer.android.com/reference/android/icu/util/package-summary) namespace which will majorly improve our `Intl.NumberFormat` implementation

<<<<<<< HEAD
## Impact on Application Size
=======
# Impact on Android Application Size
>>>>>>> b54a3a01

The following numbers are measured using a test application which takes dependency on the Hermes library to evaluate a JavaScript snippet. Essentially, enabling Intl APIs adds 57-62K per ABI.

| **Product APK Size** | **NOINTL** | **INTL** | **DIFF** | **PERC** |
| --- | --- | --- | --- | --- |
| ARM64 | 1,672,235 | 1,729,579 | 57,344 | 3.43% |
| ARM | 1,471,539 | 1,528,883 | 57,344 | 3.90% |
| X86\_64 | 1,844,255 | 1,901,599 | 57,344 | 3.11% |
| X86 | 1,950,739 | 2,012,179 | 61,440 | 3.15% |

The overhead is contributed by both compiled native C++ and Java bits

The uncompressed size of the Hermes shared library got bigger as follows,

| **libhermes.so Size** | **NOINTL** | **INTL** | **DIFF** | **PERC** |
| --- | --- | --- | --- | --- |
| ARM64 | 2,473,760 | 2,551,592 | 77,832 | 3.15% |
| ARM | 1,696,672 | 1,754,016 | 57,344 | 3.38% |
| X86\_64 | 2,633,528 | 2,711,368 | 77,840 | 2.96% |
| X86 | 2,859,916 | 2,945,936 | 86,020 | 3.01% |

And the Java bits got bigger as well,

| **Java Size** | **NOINTL** | **INTL** | **DIFF** | **PERC** |
| --- | --- | --- | --- | --- |
| classes.jar<br />(in hermes.aar) | 559 | 120975 | 120,416 | 21541.32% |
| classes.dex<br />(replapp.apk) | 160708 | 234808 | 74,100 | 46.11% |

_Please note that the application dex file contains non-hermes class files too._

And finally, this is the increase in the final npm package,

| **NPM Package** | **NOINTL** | **INTL** | **DIFF** | **PERC** |
| --- | --- | --- | --- | --- |
| hermes | 214447973 | 219291220 | 4,843,247 | 2.26% |

# Windows

The Windows Intl API's are a work in progress and currently very limited in support. We'll keep track of the status of API's here as we work through them.

## ECMA-402 Compliance
### Supported
- `Intl.DateTimeFormat`
  - `Intl.DateTimeFormat.supportedLocalesOf`
  - `Intl.DateTimeFormat.prototype.format`
  - `Intl.DateTimeFormat.prototype.resolvedOptions`

- `Intl.getCanonicalLocales`

### Not yet supported

- `Intl.DateTimeFormat`
  - `Intl.DateTimeFormat.prototype.formatToParts`

- `Intl.DateTimeFormat` properties
   - [`dayPeriod`]
   - [`fractionalSecondDigits`]
   - [`formatMatcher`]

- `Intl.Collator`
  - `Intl.Collator.supportedLocalesOf`
  - `Intl.Collator.prototype.compare`
  - `Intl.Collator.prototype.resolvedOptions`

- `Intl.NumberFormat`
  - `Intl.NumberFormat.supportedLocalesOf`
  - `Intl.NumberFormat.prototype.format`
  - `Intl.NumberFormat.prototype.formatToParts`
  - `Intl.NumberFormat.prototype.resolvedOptions`

- `String.prototype`
  - `localeCompare`
  - `toLocaleLowerCase`
  - `toLocaleUpperCase`

- `Array.prototype`
  - `toLocaleString`

- `Number.prototype`
  - `toLocaleString`

- `Date.prototype`
  - `toLocaleString`
  - `toLocaleDateString`
  - `toLocaleTimeString`

- [`Intl.PluralRules`](https://tc39.es/ecma402/#pluralrules-objects)

- [`Intl.RelativeTimeFormat`](https://tc39.es/ecma402/#relativetimeformat-objects)

- [`Intl.DisplayNames`](https://tc39.es/proposal-intl-displaynames/#sec-intl-displaynames-constructor)

- [`Intl.ListFormat`](https://tc39.es/proposal-intl-list-format/#sec-intl-listformat-constructor)

- [`Intl.Locale`](https://tc39.es/ecma402/#sec-intl-locale-constructor)

- [`BigInt.prototype.toLocaleString`](https://tc39.es/ecma402/#sup-bigint.prototype.tolocalestring)<|MERGE_RESOLUTION|>--- conflicted
+++ resolved
@@ -3,30 +3,16 @@
 title: Internationalization APIs
 ---
 
-<<<<<<< HEAD
-This document describes the current state of Android/Windows implementation of the [ECMAScript Internationalization API Specification](https://tc39.es/ecma402/) (ECMA-402, or `Intl`). ECMA-402 is still evolving and the latest iteration is [7th edition](https://402.ecma-international.org/7.0/) which was published in June 2020. Each new edition is built on top of the last one and adds new capabilities typically as,
-=======
-This document describes the current state of the Android and iOS implementation of the [ECMAScript Internationalization API Specification](https://tc39.es/ecma402/) (ECMA-402, or `Intl`). ECMA-402 is still evolving and the latest iteration that was taken into account is [7th edition](https://402.ecma-international.org/7.0/) which was published in June 2020. Each new edition is built on top of the last one and adds new capabilities typically as,
->>>>>>> b54a3a01
+This document describes the current state of the Android, iOS, and Windows implementation of the [ECMAScript Internationalization API Specification](https://tc39.es/ecma402/) (ECMA-402, or `Intl`). ECMA-402 is still evolving and the latest iteration that was taken into account is [7th edition](https://402.ecma-international.org/7.0/) which was published in June 2020. Each new edition is built on top of the last one and adds new capabilities typically as,
 - New `Intl` service constructors (e.g. `Intl.Collator`, `Intl.NumberFormat` etc.) or extending existing ones by accepting more parameters
 - New functions or properties in `Intl` objects (e.g. `Intl.Collator.prototype.compare`)
 - New locale aware functions in standard Javascript object prototypes (e.g. `String.prototype.localeCompare`)
 
-<<<<<<< HEAD
-# Android
-
-One popular implementation strategy followed by other engines, is to bundle an internationalization framework (typically [ICU](http://site.icu-project.org/)) along with the application package. This guarantees deterministic behaviours at the cost of applications package bloat. We decided to consume the Android platform provided facilities for space efficiency, but at the cost of some variance in behaviours across Android platforms.
-=======
 One popular implementation strategy followed by other engines, is to bundle an internationalization framework (typically [ICU](http://site.icu-project.org/)) along with the application package. This guarantees deterministic behaviours at the cost of applications package bloat. We decided to consume the Android and iOS platform provided facilities for space efficiency, but at the cost of some variance in behaviours across Android and iOS platforms. This also includes behavioural variations between different versions of Android.
->>>>>>> b54a3a01
-
-## ECMA-402 Compliance
-
-<<<<<<< HEAD
-### Supported
-=======
+
+# ECMA-402 Compliance
+
 ## Supported on both platforms
->>>>>>> b54a3a01
 
 - `Intl.Collator`
   - `Intl.Collator.supportedLocalesOf`
@@ -61,16 +47,10 @@
   - `toLocaleDateString`
   - `toLocaleTimeString`
 
-<<<<<<< HEAD
-### Not yet supported
-
-- [`Intl.PluralRules`](https://tc39.es/ecma402/#pluralrules-objects)
-=======
 ## Supported on Android only
 - `Intl.NumberFormat`
   - `Intl.NumberFormat.prototype.formatToParts`
   - `Intl.DateTimeFormat.prototype.formatToParts`
->>>>>>> b54a3a01
 
 ## * Limitations on property support
 
@@ -90,19 +70,11 @@
 - `Intl.DateTimeFormat` implementation does not support the following properties,
    - [`dayPeriod`](https://github.com/tc39/ecma402/issues/29)
    - [`fractionalSecondDigits`](https://github.com/tc39/ecma402/pull/347)
-<<<<<<< HEAD
-- [`BigInt.prototype.toLocaleString`](https://tc39.es/ecma402/#sup-bigint.prototype.tolocalestring)
-
-### Excluded
-
-- `Intl.DateTimeFormat`: [`formatMatcher`](https://tc39.es/ecma402/#sec-basicformatmatcher) parameter is not respected. The parameter enables the implementation to pick the best display format when it supports only a subset of all possible formats. ICU library in Android platform and hence our implementation allows all subsets and formats which makes this `formatMatcher` property unnecessary.
-=======
    - [`formatMatcher`](https://tc39.es/ecma402/#sec-basicformatmatcher) The property enables the implementation to pick the best display format when it supports only a subset of all possible formats. ICU library in Android platform and hence our implementation allows all subsets and formats which makes this `formatMatcher` property unnecessary.
->>>>>>> b54a3a01
-
-### Limitations across Android SDKs
-
-#### Android 11
+
+## Limitations across Android SDKs
+
+### Android 11
 
 - The keys of the object returned by `resolvedOptions` function in all `Intl` services are not deterministically ordered as prescribed by spec.
 - DateFormat: ECMAScript [beginning of time](https://www.ecma-international.org/ecma-262/11.0/index.html#sec-time-values-and-time-range) (-8,640,000,000,000,000), is formatted as `November 271817`, instead of expected `April 271822`.
@@ -112,28 +84,28 @@
   - `signDisplay`
   - `currencyFormat`
 
-#### Android 10 and older (SDK < 30)
+### Android 10 and older (SDK < 30)
 
 - `Intl.NumberFormat`: Scientific notation formatting has issues on some cases. e.g. `-Infinity` may get formatted as '-∞E0' instead of expected '-∞'. Another manifestation of the issues is that the formatToParts may return 4 parts instead of 2.
 - `Intl.NumberFormat`: Compact notation `formatToParts` doesn't identify unit, hence we report unit as 'literal'. For e.g. the second part of "100ac" gets reported as "literal" instead of "compact"
 
-#### Android 9 and older (SDK < 29)
+### Android 9 and older (SDK < 29)
 
 - There are some failures likely due to older Unicode and CLDR version, which are hard to generalize. Some examples are,
   - `Intl.NumberFormat`: 'Percent' is not accepted as a unit.
   - `Intl.NumberFormat`: unit symbols difference, kph vs km/h
   - Some issue in significant digit precision, which is not yet looked into the details.
 
-#### Android 8.0 – 8.1 and older (SDK < 28)
+### Android 8.0 – 8.1 and older (SDK < 28)
 
 - `Intl.getCanonicalLocales`: Unicode/CLDR version differences results in some variances. e.g. und-u-tz-utc vs. und-u-tz-gmt.
 - `Intl.NumberFormat`: CompactFormatter doesn't respect the precision inputs.
 
-#### Android 7.0 - 7.1 and older (SDK < 26)
+### Android 7.0 - 7.1 and older (SDK < 26)
 
 - `Intl.getCanonicalLocales`: Unicode/CLDR version differences results in some variances. e.g. und-u-ms-imperial vs. und-u-ms-uksystem.
 
-#### Android 7.0 - 7.1 and older (SDK < 24)
+### Android 7.0 - 7.1 and older (SDK < 24)
 
 - `Intl.Collator`: Doesn't canonically decompose the input strings. Canonically equivalent string with non-identical code points may not match.
 - `Intl.getCanonicalLocales`: Unicode/CLDR version differences results in some variances. e.g. und-u-ca-ethiopic-amete-alem vs. und-u-ca-ethioaa, und-u-ks-primary vs. und-u-ks-level1.
@@ -142,11 +114,11 @@
 - `Intl.DateFormat`: There are issues with the calendar configuration which needs to be dug into.
    - [`dateStyle/timeStyle`](https://tc39.es/proposal-intl-datetime-style/) is not implemented.
 
-#### SDK < 21 and older
+### SDK < 21 and older
 
 On platforms before 21, `Locale.forLanguageTag()` is not available, hence we can't construct `java.util.Locale` object from locale tag. Hence, we fallback to English for any locale input.
 
-## Internationalization framework in Android Platform
+# Internationalization framework in Android Platform
 
 Our implementation is essentially projecting the Android platform provided internationalization facilities through the ECMA-402 specified services. It implies that the results of running the same code may vary between devices running different versions of Android.
 
@@ -154,7 +126,7 @@
 
 The following table summarizes ICU, CLDR and Unicode versions available on the Android platforms.
 
-#### Platform 24+ where ICU4j APIs are available.
+### Platform 24+ where ICU4j APIs are available.
 
 | Android Platform Version | ICU | Unicode | CLDR
 | --- | --- | --- | --- |
@@ -165,7 +137,7 @@
 | Android 7.0 - 7.1 (API levels 24 - 25) | ICU4j 56 ([ref](https://developer.android.com/guide/topics/resources/internationalization))| CLDR 28 | Unicode 8.0 |
 
 
-#### Pre-24 platforms
+### Pre-24 platforms
 
 | Android Platform Version | ICU | Unicode | CLDR
 | --- | --- | --- | --- |
@@ -187,11 +159,7 @@
 
 4. Platform 30 has introduced classes under [`android.icu.number`](https://developer.android.com/reference/android/icu/util/package-summary) namespace which will majorly improve our `Intl.NumberFormat` implementation
 
-<<<<<<< HEAD
-## Impact on Application Size
-=======
 # Impact on Android Application Size
->>>>>>> b54a3a01
 
 The following numbers are measured using a test application which takes dependency on the Hermes library to evaluate a JavaScript snippet. Essentially, enabling Intl APIs adds 57-62K per ABI.
 
