/*
 * Copyright (c) Meta Platforms, Inc. and affiliates.
 *
 * This source code is licensed under the MIT license found in the
 * LICENSE file in the root directory of this source tree.
 */

#ifndef HERMES_PLATFORMINTL_PLATFORMINTL_H
#define HERMES_PLATFORMINTL_PLATFORMINTL_H

#ifdef HERMES_ENABLE_INTL
#include "hermes/VM/CallResult.h"
#include "hermes/VM/DecoratedObject.h"
#include "hermes/VM/Handle.h"
#include "hermes/VM/JSArray.h"
#include "hermes/VM/JSObject.h"
#include "hermes/VM/StringPrimitive.h"

#include <string>
#include <unordered_map>
#include <vector>

namespace hermes {
namespace platform_intl {

class Option {
 public:
  enum Kind { Bool, Number, String };

  Option(bool b) : kind_(Kind::Bool), num_(b ? 1.0 : 0.0) {}
  Option(double n) : kind_(Kind::Number), num_(n) {}
  Option(std::u16string s) : kind_(Kind::String), str_(std::move(s)) {}
  bool isBool() const {
    return kind_ == Kind::Bool;
  }
  bool isNumber() const {
    return kind_ == Kind::Number;
  }
  bool isString() const {
    return kind_ == Kind::String;
  }

  bool getBool() const {
    assert(isBool() && "Option is not a bool");
    return num_ == 1.0;
  }
  double getNumber() const {
    assert(isNumber() && "Option is not a number");
    return num_;
  }
  std::u16string &getString() {
    assert(isString() && "Option is not a string");
    return str_;
  }
  const std::u16string &getString() const {
    assert(isString() && "Option is not a string");
    return str_;
  }

 private:
  Kind kind_;
  // I am too lazy to make this a union.
  double num_;
  std::u16string str_;
};

using Options = std::unordered_map<std::u16string, Option>;
using Part = std::unordered_map<std::u16string, std::u16string>;

/// For functions which take locales, most of
/// https://tc39.es/ecma402/#sec-canonicalizelocalelist has been done
/// already.  All that remains is for each method to iterate the array
/// and do steps 7.c.v-vii for each element.
///
/// For functions which take options, it has been canonicalized into a
/// C++ map.
///
/// Formally, doing this canonicalization up front create an
/// observable difference between the order of operations in ECMA 402
/// and the actual operations, if the locals or options involve
/// getters or Proxies.  For now, we will ignore this inconsistency,
/// as anybody depending on it is trying too hard.

vm::CallResult<std::vector<std::u16string>> getCanonicalLocales(
    vm::Runtime &runtime,
    const std::vector<std::u16string> &locales);
vm::CallResult<std::u16string> toLocaleLowerCase(
    vm::Runtime &runtime,
    const std::vector<std::u16string> &locales,
    const std::u16string &str);
vm::CallResult<std::u16string> toLocaleUpperCase(
    vm::Runtime &runtime,
    const std::vector<std::u16string> &locales,
    const std::u16string &str);

enum class NativeType {
  Collator,
  DateTimeFormat,
  NumberFormat,
};

class Collator : public vm::DecoratedObject::Decoration {
 protected:
  Collator();

 public:
  ~Collator() override;

  static constexpr NativeType getNativeType() {
    return NativeType::Collator;
  }

  static constexpr NativeType getNativeType() {
    return NativeType::Collator;
  }

  static vm::CallResult<std::vector<std::u16string>> supportedLocalesOf(
      vm::Runtime &runtime,
      const std::vector<std::u16string> &locales,
      const Options &options) noexcept;

<<<<<<< HEAD
  vm::ExecutionStatus initialize(
=======
  static vm::CallResult<std::unique_ptr<Collator>> create(
>>>>>>> 299cc8f4
      vm::Runtime &runtime,
      const std::vector<std::u16string> &locales,
      const Options &options) noexcept;
  Options resolvedOptions() noexcept;

  double compare(const std::u16string &x, const std::u16string &y) noexcept;
};

class DateTimeFormat : public vm::DecoratedObject::Decoration {
 protected:
  DateTimeFormat();

 public:
  ~DateTimeFormat() override;

  static constexpr NativeType getNativeType() {
    return NativeType::DateTimeFormat;
  }

  static constexpr NativeType getNativeType() {
    return NativeType::DateTimeFormat;
  }

  static vm::CallResult<std::vector<std::u16string>> supportedLocalesOf(
      vm::Runtime &runtime,
      const std::vector<std::u16string> &locales,
      const Options &options) noexcept;

<<<<<<< HEAD
  vm::ExecutionStatus initialize(
=======
  static vm::CallResult<std::unique_ptr<DateTimeFormat>> create(
>>>>>>> 299cc8f4
      vm::Runtime &runtime,
      const std::vector<std::u16string> &locales,
      const Options &options) noexcept;
  Options resolvedOptions() noexcept;

  std::u16string format(double jsTimeValue) noexcept;
  std::vector<Part> formatToParts(double jsTimeValue) noexcept;
};

class NumberFormat : public vm::DecoratedObject::Decoration {
 protected:
  NumberFormat();

 public:
  ~NumberFormat() override;

  static constexpr NativeType getNativeType() {
    return NativeType::NumberFormat;
  }

  static constexpr NativeType getNativeType() {
    return NativeType::NumberFormat;
  }

  static vm::CallResult<std::vector<std::u16string>> supportedLocalesOf(
      vm::Runtime &runtime,
      const std::vector<std::u16string> &locales,
      const Options &options) noexcept;

<<<<<<< HEAD
  vm::ExecutionStatus initialize(
=======
  static vm::CallResult<std::unique_ptr<NumberFormat>> create(
>>>>>>> 299cc8f4
      vm::Runtime &runtime,
      const std::vector<std::u16string> &locales,
      const Options &options) noexcept;
  Options resolvedOptions() noexcept;

  std::u16string format(double jsTimeValue) noexcept;
  std::vector<Part> formatToParts(double jsTimeValue) noexcept;
};

} // namespace platform_intl
} // namespace hermes
#endif

#endif<|MERGE_RESOLUTION|>--- conflicted
+++ resolved
@@ -110,20 +110,12 @@
     return NativeType::Collator;
   }
 
-  static constexpr NativeType getNativeType() {
-    return NativeType::Collator;
-  }
-
   static vm::CallResult<std::vector<std::u16string>> supportedLocalesOf(
       vm::Runtime &runtime,
       const std::vector<std::u16string> &locales,
       const Options &options) noexcept;
 
-<<<<<<< HEAD
-  vm::ExecutionStatus initialize(
-=======
   static vm::CallResult<std::unique_ptr<Collator>> create(
->>>>>>> 299cc8f4
       vm::Runtime &runtime,
       const std::vector<std::u16string> &locales,
       const Options &options) noexcept;
@@ -143,20 +135,12 @@
     return NativeType::DateTimeFormat;
   }
 
-  static constexpr NativeType getNativeType() {
-    return NativeType::DateTimeFormat;
-  }
-
   static vm::CallResult<std::vector<std::u16string>> supportedLocalesOf(
       vm::Runtime &runtime,
       const std::vector<std::u16string> &locales,
       const Options &options) noexcept;
 
-<<<<<<< HEAD
-  vm::ExecutionStatus initialize(
-=======
   static vm::CallResult<std::unique_ptr<DateTimeFormat>> create(
->>>>>>> 299cc8f4
       vm::Runtime &runtime,
       const std::vector<std::u16string> &locales,
       const Options &options) noexcept;
@@ -177,20 +161,12 @@
     return NativeType::NumberFormat;
   }
 
-  static constexpr NativeType getNativeType() {
-    return NativeType::NumberFormat;
-  }
-
   static vm::CallResult<std::vector<std::u16string>> supportedLocalesOf(
       vm::Runtime &runtime,
       const std::vector<std::u16string> &locales,
       const Options &options) noexcept;
 
-<<<<<<< HEAD
-  vm::ExecutionStatus initialize(
-=======
   static vm::CallResult<std::unique_ptr<NumberFormat>> create(
->>>>>>> 299cc8f4
       vm::Runtime &runtime,
       const std::vector<std::u16string> &locales,
       const Options &options) noexcept;
