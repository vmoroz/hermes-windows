/*
 * Copyright (c) Meta Platforms, Inc. and affiliates.
 *
 * This source code is licensed under the MIT license found in the
 * LICENSE file in the root directory of this source tree.
 */

#ifndef HERMES_VM_HOST_MODEL_H
#define HERMES_VM_HOST_MODEL_H

#include "hermes/VM/Callable.h"
#include "hermes/VM/DecoratedObject.h"

namespace hermes {
namespace vm {

/// A function to clean up the context used by a native function
typedef void (*FinalizeNativeFunctionPtr)(void *context);

/// This class represents a host function callable from JavaScript.
/// This is nearly the same as a NativeFunction, except an additional
/// function pointer can do cleanup when the FinalizableNativeFunction is
/// finalized.
class FinalizableNativeFunction final : public NativeFunction {
  FinalizeNativeFunctionPtr finalizePtr_;

 public:
  static const CallableVTable vt;

  static constexpr CellKind getCellKind() {
    return CellKind::FinalizableNativeFunctionKind;
  }
  static bool classof(const GCCell *cell) {
    return cell->getKind() == CellKind::FinalizableNativeFunctionKind;
  }

  /// Create an instance of FinalizableNativeFunction.
  /// \param functionPtr the host function
  /// \param finalizePtr the finalizer function
  /// \param paramCount number of parameters (excluding `this`)
  static CallResult<HermesValue> createWithoutPrototype(
      Runtime &runtime,
      void *context,
      NativeFunctionPtr functionPtr,
      FinalizeNativeFunctionPtr finalizePtr,
      SymbolID name,
      unsigned paramCount);

  void *getContext() {
    return context_;
  }

  FinalizableNativeFunction(
      Runtime &runtime,
      Handle<JSObject> parent,
      Handle<HiddenClass> clazz,
      void *context,
      NativeFunctionPtr functionPtr,
      FinalizeNativeFunctionPtr finalizePtr)
      : NativeFunction(runtime, parent, clazz, context, functionPtr),
        finalizePtr_(finalizePtr) {}

 protected:
  ~FinalizableNativeFunction() {
    finalizePtr_(context_);
  }

  static void _finalizeImpl(GCCell *cell, GC &) {
    auto *self = vmcast<FinalizableNativeFunction>(cell);
    // Destruct the object.
    self->~FinalizableNativeFunction();
  }
};

<<<<<<< HEAD
/// This class represents a host constructor callable from JavaScript.
/// This is nearly the same as a NativeConstructor, except an additional
/// function pointer can do cleanup when the FinalizableNativeFunction is
/// finalized.
class FinalizableNativeConstructor final : public NativeConstructor {
  FinalizeNativeFunctionPtr finalizePtr_;

 public:
  static const CallableVTable vt;

  static constexpr CellKind getCellKind() {
    return CellKind::FinalizableNativeConstructorKind;
  }
  static bool classof(const GCCell *cell) {
    return cell->getKind() == CellKind::FinalizableNativeConstructorKind;
  }

  /// Create an instance of FinalizableNativeConstructor.
  /// \param context the context pointer to be passed to the native function
  /// \param functionPtr the host function
  /// \param finalizePtr the finalizer function
  /// \param prototypeHandle the prototype of constructed object
  /// \param name the name of the constructor function
  /// \param paramCount number of parameters (excluding `this`)
  static CallResult<Handle<FinalizableNativeConstructor>> create(
      Runtime &runtime,
      void *context,
      NativeFunctionPtr functionPtr,
      FinalizeNativeFunctionPtr finalizePtr,
      Handle<JSObject> prototypeObjectHandle,
      SymbolID name,
      unsigned paramCount);

  void *getContext() {
    return context_;
  }

  FinalizableNativeConstructor(
      Runtime &runtime,
      Handle<JSObject> parent,
      Handle<HiddenClass> clazz,
      void *context,
      NativeFunctionPtr functionPtr,
      FinalizeNativeFunctionPtr finalizePtr,
      CreatorFunction *creator,
      CellKind targetKind)
      : NativeConstructor(
            runtime,
            parent,
            clazz,
            context,
            functionPtr,
            creator,
            targetKind),
        finalizePtr_(finalizePtr) {}

 protected:
  ~FinalizableNativeConstructor() {
    finalizePtr_(context_);
  }

  static void _finalizeImpl(GCCell *cell, GC &) {
    auto *self = vmcast<FinalizableNativeConstructor>(cell);
    // Destruct the object.
    self->~FinalizableNativeConstructor();
  }
};

=======
>>>>>>> 299cc8f4
/// When a HostObject is created, this proxy provides the business
/// logic for the HostObject's implementation.
class HostObjectProxy : public DecoratedObject::Decoration {
 public:
  // This is called when the object is finalized.
  virtual ~HostObjectProxy();

  // This is called to fetch a property value by name.
  virtual CallResult<HermesValue> get(SymbolID) = 0;

  // This is called to set a property value by name.  It will return
  // \c ExecutionStatus, and set the runtime's thrown value as appropriate.
  virtual CallResult<bool> set(SymbolID, HermesValue) = 0;

  // This is called to query names of properties.  In case of failure it will
  // return \c ExecutionStatus::EXCEPTION, and set the runtime's thrown Value
  // as appropriate.
  virtual CallResult<Handle<JSArray>> getHostPropertyNames() = 0;
};

class HostObject final : public DecoratedObject {
 public:
  static const ObjectVTable vt;

  static constexpr CellKind getCellKind() {
    return CellKind::HostObjectKind;
  }
  static bool classof(const GCCell *cell) {
    return cell->getKind() == CellKind::HostObjectKind;
  }

  /// Create an instance of HostObject with no prototype.
  static CallResult<HermesValue> createWithoutPrototype(
      Runtime &runtime,
      std::unique_ptr<HostObjectProxy> proxy);

  CallResult<HermesValue> get(SymbolID name) {
    return getProxy()->get(name);
  }

  CallResult<bool> set(SymbolID name, HermesValue value) {
    return getProxy()->set(name, value);
  }

  CallResult<Handle<JSArray>> getHostPropertyNames() {
    return getProxy()->getHostPropertyNames();
  }

  HostObjectProxy *getProxy() {
    return static_cast<HostObjectProxy *>(this->getDecoration());
  }

  const HostObjectProxy *getProxy() const {
    return static_cast<const HostObjectProxy *>(this->getDecoration());
  }

  HostObject(
      Runtime &runtime,
      Handle<JSObject> parent,
      Handle<HiddenClass> clazz,
      std::unique_ptr<HostObjectProxy> proxy)
      : DecoratedObject(runtime, parent, clazz, std::move(proxy)) {}
};

} // namespace vm
} // namespace hermes

#endif<|MERGE_RESOLUTION|>--- conflicted
+++ resolved
@@ -72,77 +72,6 @@
   }
 };
 
-<<<<<<< HEAD
-/// This class represents a host constructor callable from JavaScript.
-/// This is nearly the same as a NativeConstructor, except an additional
-/// function pointer can do cleanup when the FinalizableNativeFunction is
-/// finalized.
-class FinalizableNativeConstructor final : public NativeConstructor {
-  FinalizeNativeFunctionPtr finalizePtr_;
-
- public:
-  static const CallableVTable vt;
-
-  static constexpr CellKind getCellKind() {
-    return CellKind::FinalizableNativeConstructorKind;
-  }
-  static bool classof(const GCCell *cell) {
-    return cell->getKind() == CellKind::FinalizableNativeConstructorKind;
-  }
-
-  /// Create an instance of FinalizableNativeConstructor.
-  /// \param context the context pointer to be passed to the native function
-  /// \param functionPtr the host function
-  /// \param finalizePtr the finalizer function
-  /// \param prototypeHandle the prototype of constructed object
-  /// \param name the name of the constructor function
-  /// \param paramCount number of parameters (excluding `this`)
-  static CallResult<Handle<FinalizableNativeConstructor>> create(
-      Runtime &runtime,
-      void *context,
-      NativeFunctionPtr functionPtr,
-      FinalizeNativeFunctionPtr finalizePtr,
-      Handle<JSObject> prototypeObjectHandle,
-      SymbolID name,
-      unsigned paramCount);
-
-  void *getContext() {
-    return context_;
-  }
-
-  FinalizableNativeConstructor(
-      Runtime &runtime,
-      Handle<JSObject> parent,
-      Handle<HiddenClass> clazz,
-      void *context,
-      NativeFunctionPtr functionPtr,
-      FinalizeNativeFunctionPtr finalizePtr,
-      CreatorFunction *creator,
-      CellKind targetKind)
-      : NativeConstructor(
-            runtime,
-            parent,
-            clazz,
-            context,
-            functionPtr,
-            creator,
-            targetKind),
-        finalizePtr_(finalizePtr) {}
-
- protected:
-  ~FinalizableNativeConstructor() {
-    finalizePtr_(context_);
-  }
-
-  static void _finalizeImpl(GCCell *cell, GC &) {
-    auto *self = vmcast<FinalizableNativeConstructor>(cell);
-    // Destruct the object.
-    self->~FinalizableNativeConstructor();
-  }
-};
-
-=======
->>>>>>> 299cc8f4
 /// When a HostObject is created, this proxy provides the business
 /// logic for the HostObject's implementation.
 class HostObjectProxy : public DecoratedObject::Decoration {
