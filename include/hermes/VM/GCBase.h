/*
 * Copyright (c) Meta Platforms, Inc. and affiliates.
 *
 * This source code is licensed under the MIT license found in the
 * LICENSE file in the root directory of this source tree.
 */

#ifndef HERMES_VM_GCBASE_H
#define HERMES_VM_GCBASE_H

#include "hermes/Inst/Inst.h"
#include "hermes/Platform/Logging.h"
#include "hermes/Public/CrashManager.h"
#include "hermes/Public/GCConfig.h"
#include "hermes/Public/GCTripwireContext.h"
#include "hermes/Support/CheckedMalloc.h"
#include "hermes/Support/OSCompat.h"
#include "hermes/Support/StatsAccumulator.h"
#include "hermes/VM/AllocOptions.h"
#include "hermes/VM/BuildMetadata.h"
#include "hermes/VM/CellKind.h"
#include "hermes/VM/CompressedPointer.h"
#include "hermes/VM/GCDecl.h"
#include "hermes/VM/GCExecTrace.h"
#include "hermes/VM/GCPointer.h"
#include "hermes/VM/HeapAlign.h"
#include "hermes/VM/HeapSnapshot.h"
#include "hermes/VM/HermesValue.h"
#include "hermes/VM/SlotAcceptor.h"
#include "hermes/VM/SlotVisitor.h"
#include "hermes/VM/SmallHermesValue.h"
#include "hermes/VM/StackTracesTree-NoRuntime.h"
#include "hermes/VM/StorageProvider.h"
#include "hermes/VM/StringRefUtils.h"
#include "hermes/VM/VTable.h"
#include "hermes/VM/WeakRefSlot.h"

#include "llvh/ADT/ArrayRef.h"
#include "llvh/ADT/BitVector.h"
#include "llvh/ADT/DenseMap.h"
#include "llvh/Support/ErrorHandling.h"

#include <cassert>
#include <chrono>
#include <cstdint>
#include <cstdlib>
#include <cstring>
#include <list>
#include <random>
#include <system_error>
#include <vector>
#pragma GCC diagnostic push

#ifdef HERMES_COMPILER_SUPPORTS_WSHORTEN_64_TO_32
#pragma GCC diagnostic ignored "-Wshorten-64-to-32"
#endif
namespace hermes {
namespace vm {

/// Forward declarations;
namespace detail {
struct WeakRefKey;
}
template <CellKind C>
class JSWeakMapImpl;
using JSWeakMap = JSWeakMapImpl<CellKind::JSWeakMapKind>;

class GCCell;

#ifdef HERMESVM_GC_RUNTIME
#define RUNTIME_GC_KINDS GC_KIND(HadesGC)
#endif

<<<<<<< HEAD
=======
/// Used by XorPtr to separate encryption keys between uses.
enum XorPtrKeyID { ArrayBufferData, JSFunctionCodeBlock, _NumKeys };

>>>>>>> 299cc8f4
// A specific GC class extend GCBase, and override its virtual functions.
// In addition, it must implement the following methods:

/// Allocate a new cell of type \p T and size \p size. Instantiate an object of
/// type \p T in the newly allocated cell, using \p args as the arguments to its
/// constructor. If necessary perform a GC cycle, which may potentially move
/// allocated objects. \p fixedSize should indicate whether the allocation is
/// for a fixed-size, small object; some GCs may allow optimizations on this
/// basis. \p hasFinalizer must be \p HasFinalizer::Yes if cells of the given
/// type require a finalizer to be called.
/// \pre size must be heap-aligned.
///
///   template <
///     typename T,
///     bool fixedSize = true,
///     HasFinalizer hasFinalizer = HasFinalizer::No,
///     LongLived longLived = LongLived::No,
///     class... Args>
/// inline T *makeA(uint32_t size, Args &&... args);
///
/// In some GCs, objects can have associated memory allocated outside the heap,
/// and this memory can influence GC initiation and heap sizing heuristics.
/// This method tests whether an external memory allocation is too large (e.g.,
/// larger than the max size of the heap):
///
///   bool canAllocExternalMemory(uint32_t size);
///
/// These APIs inform the GC of this external memory.
///
///   void creditExternalMemory(GCCell *alloc, uint32_t size);
///   void debitExternalMemory(GCCell *alloc, uint32_t size);
///
/// Force a garbage collection cycle. The provided cause will be used in
/// logging.
///   void collect(std::string cause);
///
/// The maximum size of any one allocation allowable by the GC in any state.
///   static constexpr uint32_t maxAllocationSizeImpl();
///
/// Mark a pointer to a GCCell.
///   template <class T> void mark(T *&ptr);
///
/// Returns true if \p p points into the heap.
///   bool contains(const void *p) const;
///
/// Return the lower bound of the heap's virtual address range (inclusive).
///   char *lowLim() const;
///
/// Return the upper bound of the heap's virtual address range (exclusive).
///   char *hiLim() const;
///
/// Iterate over all objects in the heap.
///   void forAllObjs(const std::function<void(GCCell *)> &callback);
///
/// In the "mark" functions below, Name is one of const char*, int,
/// unsigned, or const StringPrimitive*:
///
/// Mark a HermesValue which may or may not be a pointer.
///   void mark(HermesValue &hv, Name name);
///   void mark(HermesValue &hv);
///
/// Mark a T* location. This location must be outside the heap.
///   void mark(T *&ptr, Name name);
///   void mark(T *&ptr);
///
/// Mark a GCPointer<T>, which must be within the heap.
///   void mark(GCPointer<T> &ptr, Name name);
///
/// Return true if the GC is active and is calling into the VM.
/// If true, some objects in the heap may have an invalid VTable pointer.
///   bool calledByGC() const;
///
/// Various forms of write barriers: these can have empty implementations
/// for GCs that don't require them:
///
///   The given value is being written at the given loc (required to
///   be in the heap).  If value is a pointer, execute a write barrier.
///     void writeBarrier(GCHermesValue *loc, HermesValue value);
///     void writeBarrier(
///         const GCSmallHermesValue *loc,
///         SmallHermesValue value);
///
///   The given pointer value is being written at the given loc (required to
///   be in the heap).  The value is may be null.  Execute a write barrier.
///     void writeBarrier(const GCPointerBase *loc, const GCCell *value);
///
///   The given value/pointer is being written at a previously uninitialized loc
///   (required to be in the heap).
///     void constructorWriteBarrier(
///         const GCHermesValue *loc,
///         HermesValue value);
///     void constructorWriteBarrier(
///         const GCSmallHermesValue *loc,
///         SmallHermesValue value);
///     void constructorWriteBarrier(
///         const GCPointerBase *loc,
///         const GCCell *value);
///
///   A weak ref is about to be read. Executes a read barrier so the GC can
///   take action such as extending the lifetime of the reference. The
///   HermesValue version does nothing if the value isn't a pointer.
///     void weakRefReadBarrier(GCCell *value);
///
///   We copied HermesValues into the given region.  Note that \p numHVs is
///   the number of HermesValues in the the range, not the char length.
///   Do any necessary barriers.
///     void writeBarrierRange(GCHermesValue* start, uint32_t numHVs);
///     void writeBarrierRange(
///         const GCSmallHermesValue *start, uint32_t
///         numHVs);
///     void constructorWriteBarrierRange(
///         const GCHermesValue *start,
///         uint32_t numHVs);
///     void constructorWriteBarrierRange(
///         const GCSmallHermesValue *start,
///         uint32_t numHVs);
///
///   The given loc or region is about to be overwritten, but the new value is
///   not important. Perform any necessary barriers.
///     void snapshotWriteBarrier(const GCHermesValue *loc);
///     void snapshotWriteBarrier(const GCSmallHermesValue *loc);
///     void snapshotWriteBarrier(const GCPointerBase *loc);
///     void snapshotWriteBarrier(const GCSymboldID *symbol);
///     void snapshotWriteBarrierRange(
///         const GCHermesValue *start,
///         uint32_t numHVs);
///     void snapshotWriteBarrierRange(
///         const GCSmallHermesValue *start,
///         uint32_t numHVs);
///
///   In debug builds: is a write barrier necessary for a write of the given
///   GC pointer \p value to the given \p loc?
///      bool needsWriteBarrier(void *loc, void *value);
///
/// This is intended to be called only from within object or root mark
/// functions and indicates whether the \c mark() operation, called within
/// the current GC phase, is the first such call that guarantees that the
/// location passed to mark will contain the final, correct, pointer value
/// after the mark call.
///   bool isUpdatingPointers() const;
///
/// It must also have the inner type:
///   class Size;
/// Which provides at least these functions publicly:
///   Constructor from either a GCConfig or the min and max heap size.
///     explicit Size(const GCConfig &conf);
///     Size(gcheapsize_t min, gcheapsize_t max);
///   Return the minimum amount of bytes holdable by this heap.
///     gcheapsize_t min() const;
///   Return the maximum amount of bytes holdable by this heap.
///     gcheapsize_t max() const;
///   Return the total amount of bytes of storage this GC will require.
///   This will be a multiple of AlignedStorage::size().
///     gcheapsize_t storageFootprint() const;
///
class GCBase {
 public:
  static const char kNaturalCauseForAnalytics[];
  static const char kHandleSanCauseForAnalytics[];

  /// An interface enabling the garbage collector to mark roots and free
  /// symbols.
  struct GCCallbacks {
    /// Virtual destructor to avoid warnings.
    virtual ~GCCallbacks() = 0;

    /// Callback that will be invoked by the GC to mark all roots in the
    /// beginning of every GC by calling "gc->mark()".
    /// The \p markLongLived argument indicates whether root data structures
    /// that contain only references to long-lived objects (allocated
    /// via allocLongLived) are required to be scanned.  A generational
    /// collector, for example, might take advantage of this.
    virtual void markRoots(
        RootAndSlotAcceptorWithNames &acceptor,
        bool markLongLived = true) = 0;

    /// Callback that will be invoked by the GC to mark all weak roots in the
    /// beginning of every GC.
    virtual void markWeakRoots(
        WeakRootAcceptor &weakAcceptor,
        bool markLongLived = true) = 0;

    /// Callback that might be invoked by the GC before it completes marking.
    /// Not all GCs will call this. It should be used to mark any roots that
    /// might change without executing proper read and write barriers on the GC.
    /// An example would be something that skipped weak ref read barriers in a
    /// signal handler. If they aren't marked, they would be collected as
    /// garbage.
    /// While it is possible to implement this just as forwarding to
    /// \c markRoots, to be faster it should try to mark only things that would
    /// not have been properly doing barriers.
    virtual void markRootsForCompleteMarking(
        RootAndSlotAcceptorWithNames &acceptor) = 0;

    /// \return one higher than the largest symbol in the identifier table. This
    /// enables the GC to size its internal structures for symbol marking.
    /// Optionally invoked at the beginning of a garbage collection.
    virtual unsigned getSymbolsEnd() const = 0;

    /// If any symbols are marked by the IdentifierTable, clear that marking.
    /// Optionally invoked at the beginning of some collections.
    virtual void unmarkSymbols() = 0;

    /// Free all symbols which are not marked as \c true in \p markedSymbols.
    /// Optionally invoked at the end of a garbage collection.
    virtual void freeSymbols(const llvh::BitVector &markedSymbols) = 0;

    /// Prints any statistics maintained in the Runtime about GC to \p
    /// os.  At present, this means the breakdown of markRoots time by
    /// "phase" within markRoots.
    virtual void printRuntimeGCStats(JSONEmitter &json) const = 0;

    /// \returns the approximate usage of memory external to the GC such as
    /// malloc by the roots of the object graph.
    virtual size_t mallocSize() const = 0;

    /// Visits every entry in the identifier table and calls acceptor with
    /// the entry as argument. This is intended to be used only for Snapshots,
    /// as it is slow. The function passed as acceptor shouldn't perform any
    /// heap operations.
    virtual void visitIdentifiers(
        const std::function<void(SymbolID, const StringPrimitive *)>
            &acceptor) = 0;

    /// Convert the given symbol into its UTF-8 string representation.
    /// \post The implementation of this function must not perform any GC
    ///   operations, such as allocations, mutating values in the heap, or
    ///   making handles.
    virtual std::string convertSymbolToUTF8(SymbolID id) = 0;

    /// Returns the current stack as a string. This function will not cause
    /// any allocs in the GC.
    virtual std::string getCallStackNoAlloc() = 0;

    /// This is called with CollectionStart at the start of each GC, and with
    /// CollectionEnd at the end.
    /// \param extraInfo contains more detailed extra info for specific GC.
    virtual void onGCEvent(GCEventKind kind, const std::string &extraInfo) = 0;

    /// Return the current VM instruction pointer which can be used to derive
    /// the current VM stack-trace. It's "slow" because it's virtual.
    virtual const inst::Inst *getCurrentIPSlow() const = 0;

#ifdef HERMES_MEMORY_INSTRUMENTATION
    /// Return a \c StackTracesTreeNode representing the current VM stack-trace
    /// at this point.
    virtual StackTracesTreeNode *getCurrentStackTracesTreeNode(
        const inst::Inst *ip) = 0;

    /// Get a StackTraceTree which can be used to recover stack-traces from \c
    /// StackTraceTreeNode() as returned by \c getCurrentStackTracesTreeNode() .
    virtual StackTracesTree *getStackTracesTree() = 0;
#endif

#ifdef HERMES_SLOW_DEBUG
    /// \return true if the given symbol is a live entry in the identifier
    /// table.
    /// NOTE: Used by CheckHeapWellFormedAcceptor to make sure a symbol
    /// that is discovered live is marked as live.
    virtual bool isSymbolLive(SymbolID id) = 0;

    /// \return An associated heap cell for the symbol if one exists, null
    /// otherwise.
    virtual const void *getStringForSymbol(SymbolID id) = 0;
#endif
  };

  /// Stats for collections. Time unit, where applicable, is seconds.
  struct CumulativeHeapStats {
    unsigned numCollections{0};

    /// Summary statistics for GC wall times. For Hades, this should only track
    /// time spent on the mutator.
    StatsAccumulator<double> gcWallTime;

    /// Summary statistics for GC CPU times.
    StatsAccumulator<double> gcCPUTime;

    gcheapsize_t finalHeapSize{0};

    /// Bytes allocated just before a collection.
    StatsAccumulator<gcheapsize_t, uint64_t> usedBefore;

    /// Bytes alive after a collection.
    StatsAccumulator<gcheapsize_t, uint64_t> usedAfter;
  };

  struct HeapInfo {
    /// Number of garbage collections (of any kind) since creation.
    unsigned numCollections{0};
    /// Total (cumulative) bytes allocated within the JS heap since creation.
    uint64_t totalAllocatedBytes{0};
    /// Number of currently allocated bytes within the JS heap. Some may be
    /// in unreachable objects (unless a full collection just occurred).
    uint64_t allocatedBytes{0};
    /// Current capacity of the JS heap, in bytes.
    uint64_t heapSize{0};
    /// Estimate of amount of current malloc space used by the runtime and any
    /// auxiliary allocations owned by heap objects. (Calculated by querying
    /// each finalizable object to report its malloc usage.)
    unsigned mallocSizeEstimate{0};
    /// The total amount of Virtual Address space (VA) that the GC is using.
    uint64_t va{0};
    /// Number of bytes retained by objects as external memory on the C++ heap.
    /// This is typically associated with allocations that are modified
    /// infrequently, and can therefore be stored in a counter in the GC, making
    /// them cheaper to query. This is a subset of mallocSizeEstimate.
    uint64_t externalBytes{0};
    /// Cumulative number of mark stack overflows in full collections
    /// (zero if non-generational GC).
    unsigned numMarkStackOverflows{0};
    /// Stats for full collections (zeroes if non-generational GC).
    CumulativeHeapStats fullStats;
    /// Stats for collections in the young generation (zeroes if
    /// non-generational GC).
    CumulativeHeapStats youngGenStats;
  };

#ifndef NDEBUG
  struct DebugHeapInfo {
    /// Number of currently allocated objects present in the heap. Some may be
    /// unreachable.
    unsigned numAllocatedObjects{0};
    /// Number of reachable objects in the last collection.
    unsigned numReachableObjects{0};
    /// Number of collected objects in the last collection.
    unsigned numCollectedObjects{0};
    /// Number of finalized objects in the last collection.
    unsigned numFinalizedObjects{0};
    /// Number of marked symbols.
    unsigned numMarkedSymbols{0};
    /// Number of hidden classes alive after the last collection.
    unsigned numHiddenClasses{0};
    /// Number of "leaf" hidden classes alive after the last collection.
    unsigned numLeafHiddenClasses{0};

    // Assert any invariants that should hold among the fields of the
    // DebugHeapInfo.
    void assertInvariants() const;
  };
#endif

#ifdef HERMES_MEMORY_INSTRUMENTATION
  /// When enabled, every allocation gets an attached stack-trace and an
  /// object ID. When disabled old allocations continue to be tracked but
  /// no new allocations get a stack-trace.
  struct AllocationLocationTracker final {
    explicit AllocationLocationTracker(GCBase *gc);

    /// Returns true if tracking is enabled for new allocations.
    bool isEnabled() const;
    /// Must be called by GC implementations whenever a new allocation is made.
    void newAlloc(const GCCell *ptr, uint32_t sz);

    /// If an object's size changes, update the entry here.
    void updateSize(const GCCell *ptr, uint32_t oldSize, uint32_t newSize);

    /// Must be called by GC implementations whenever an allocation is freed.
    void freeAlloc(const GCCell *ptr, uint32_t sz);
    /// Returns data needed to reconstruct the JS stack used to create the
    /// specified allocation.
    StackTracesTreeNode *getStackTracesTreeNodeForAlloc(
        HeapSnapshot::NodeID id) const;

    /// A Fragment is a time bound for when objects are allocated. Any
    /// allocations that occur before the lastSeenObjectID_ are in this
    /// fragment. Allocations increment the numObjects_ and numBytes_. Free'd
    /// cells from this fragment decrement numObjects_ and numBytes_.
    struct Fragment {
      HeapSnapshot::NodeID lastSeenObjectID_;
      std::chrono::microseconds timestamp_;
      /// Number of objects still alive in this fragment. Incremented when
      /// objects are created, decremented when objects are destroyed.
      uint64_t numObjects_;
      /// Total size of objects still alive in this fragment.
      uint64_t numBytes_;
      /// If true, one of numObjects or numBytes changed since the last flush.
      bool touchedSinceLastFlush_;
    };

    /// This must match the definition in jsi::Instrumentation to avoid
    /// unnecessary copying.
    using HeapStatsUpdate = std::tuple<uint64_t, uint64_t, uint64_t>;

    /// Enable location tracking.
    void enable(std::function<void(
                    uint64_t,
                    std::chrono::microseconds,
                    std::vector<HeapStatsUpdate>)> callback);

    /// Disable location tracking - turns \c newAlloc() into a no-op. Existing
    /// allocations continue to be tracked.
    void disable();

    /// Flush the current fragment and write all flushed fragments to \p snap.
    void addSamplesToSnapshot(HeapSnapshot &snap);

   private:
    /// Flush out heap profiler data to the callback after a new kFlushThreshold
    /// bytes are allocated.
    static constexpr uint64_t kFlushThreshold = 128 * (1 << 10);
    /// This mutex protects stackMap_ and fragments_. Specifically does not
    /// protect enabled_, because enabled_ should only be changed while the GC
    /// isn't running anyway.
    Mutex mtx_;
    /// Associates allocations at their current location with their stack trace
    /// data.
    llvh::DenseMap<HeapSnapshot::NodeID, StackTracesTreeNode *> stackMap_;
    /// We need access to the GCBase to collect the current stack when nodes are
    /// allocated.
    GCBase *gc_;
    /// Indicates if tracking of new allocations is enabled.
    bool enabled_{false};
    /// Time when the profiler was started.
    std::chrono::steady_clock::time_point startTime_;
    /// This should be called periodically whenever the last seen object ID is
    /// updated.
    std::function<
        void(uint64_t, std::chrono::microseconds, std::vector<HeapStatsUpdate>)>
        fragmentCallback_;
    /// All samples that have been flushed. Only needs the last object ID to be
    /// written to the file.
    std::vector<Fragment> fragments_;

    /// Updates the last fragment to have the current last ID and timestamp,
    /// then calls fragmentCallback_ with both the new fragment and any changed
    /// fragments from freeAlloc.
    void flushCallback();

    /// Find the fragment corresponding to the given id.
    /// \return fragments_.back() if none exists (it's the currently active
    ///   fragment).
    Fragment &findFragmentForID(HeapSnapshot::NodeID id);
  };

  class SamplingAllocationLocationTracker final {
   public:
    explicit inline SamplingAllocationLocationTracker(GCBase *gc) : gc_(gc) {}

    /// Returns true if tracking is enabled for new allocations.
    bool isEnabled() const {
      return !!dist_;
    }

    /// Must be called by GC implementations whenever a new allocation is made.
    void newAlloc(const GCCell *ptr, uint32_t sz);

    /// Must be called by GC implementations whenever an allocation is freed.
    void freeAlloc(const GCCell *ptr, uint32_t sz);

    /// If an object's size changes, update the entry here.
    void updateSize(const GCCell *ptr, uint32_t oldSize, uint32_t newSize);

    /// Turn the sampling memory profiler on. About once every
    /// \p samplingInterval bytes are allocated, sample the allocation by
    /// recording its stack.
    /// \param seed If non-negative, use as the seed for the random sampling
    ///   mechanism, giving deterministic output.
    void enable(size_t samplingInterval, int64_t seed);

    void disable(llvh::raw_ostream &os);

   private:
    struct Sample final {
      size_t size;
      StackTracesTreeNode *node;
      /// This is the auto-incremented sample ID, not the ID of the object
      /// associated with the sample.
      uint64_t id;
    };

    /// This mutex protects stackMap_ and samples_. Not needed for enabling and
    /// disabling because those only happen while the world is stopped.
    Mutex mtx_;

    GCBase *gc_;

    /// Subtract from this each allocation. If it would underflow below zero,
    /// take a sample.
    size_t limit_{0};

    /// Track all samples that have been taken.
    llvh::DenseMap<HeapSnapshot::NodeID, Sample> samples_;

    /// Use a poisson distribution to decide when to take the next sample.
    std::minstd_rand randomEngine_;
    std::unique_ptr<std::poisson_distribution<>> dist_;

    /// An auto-incrementing integer representing a unique ID for a sample.
    /// Used for ordering samples.
    uint64_t nextSampleID_{1};

    /// \return How many bytes should be waited until the next sample.
    size_t nextSample();
  };
#endif

  class IDTracker final {
   public:
    /// These are IDs that are reserved for special objects.
    enum class ReservedObjectID : HeapSnapshot::NodeID {
      // The ID for the super root object.
      SuperRoot,
      // The ID for the (GC roots) object.
      GCRoots,
#define ROOT_SECTION(name) name,
#include "hermes/VM/RootSections.def"
      IdentifierTableLookupVector,
      IdentifierTableHashTable,
      IdentifierTableMarkedSymbols,
      JSIHermesValueList,
      JSIWeakHermesValueList,
      WeakRefSlotStorage,
      Undefined,
      Null,
      True,
      False,
      FirstNonReservedID,
    };

    // 0 is guaranteed to never be a valid node ID.
    static constexpr HeapSnapshot::NodeID kInvalidNode = 0;

    static constexpr HeapSnapshot::NodeID reserved(ReservedObjectID id) {
      // All reserved IDs should be odd numbers to signify that they're JS
      // objects and not native objects. This follows v8's output.
      return static_cast<std::underlying_type<ReservedObjectID>::type>(id) * 2 +
          1;
    }

    /// A comparator for doubles that allows NaN.
    struct DoubleComparator {
      static double getEmptyKey() {
        // Use a non-canonical NaN value as an empty value, which should never
        // occur naturally.
        // NOTE: HermesValue uses NaN tagging internally so we can use that to
        // get the encoding.
        return llvh::BitsToDouble(HermesValue::encodeUndefinedValue().getRaw());
      }
      static double getTombstoneKey() {
        // Use a non-canonical NaN value as the tombstone, which should never
        // occur naturally.
        // NOTE: HermesValue uses NaN tagging internally so we can use that to
        // get the encoding.
        return llvh::BitsToDouble(HermesValue::encodeNullValue().getRaw());
      }
      static unsigned getHashValue(double val) {
        return std::hash<uint64_t>{}(llvh::DoubleToBits(val));
      }
      static bool isEqual(double LHS, double RHS) {
        return llvh::DoubleToBits(LHS) == llvh::DoubleToBits(RHS);
      }
    };

    explicit IDTracker();

    /// Return true if IDs are being tracked.
    bool isTrackingIDs();

    /// Get the unique object id of the given object.
    /// If one does not yet exist, start tracking it.
    HeapSnapshot::NodeID getObjectID(CompressedPointer cell);

    /// \return true if the cell has an object ID associated with it, false if
    ///   there is none.
    bool hasObjectID(CompressedPointer cell);

    /// Same as \c getObjectID, except it asserts if the cell doesn't have an
    /// ID.
    HeapSnapshot::NodeID getObjectIDMustExist(CompressedPointer cell);

    /// Get the unique object id of the symbol with the given symbol \p sym. If
    /// one does not yet exist, start tracking it.
    HeapSnapshot::NodeID getObjectID(SymbolID sym);

    /// Get the unique object id of the given native memory (non-JS-heap).
    /// If one does not yet exist, start tracking it.
    HeapSnapshot::NodeID getNativeID(const void *mem);

    /// Get a list of IDs for native memory attached to the given node.
    /// List will be empty if nothing is attached yet. Then push onto the end
    /// with nextNativeID().
    /// When the NodeID that these are attached to is untracked, so are the
    /// attached native NodeIDs.
    llvh::SmallVector<HeapSnapshot::NodeID, 1> &getExtraNativeIDs(
        HeapSnapshot::NodeID node);

    /// Assign a unique ID to a literal number value that occurs in the heap.
    /// Can be used to make fake nodes that will display their numeric value.
    HeapSnapshot::NodeID getNumberID(double num);

    /// Get the object pointer for the given ID. This is the inverse of \c
    /// getObjectID.
    /// Returns none if there is no object for that ID.
    llvh::Optional<CompressedPointer> getObjectForID(HeapSnapshot::NodeID id);

    /// Tell the tracker that an object has moved locations.
    /// This must be called in a safe order, if A moves to B, and C moves to A,
    /// the first move must be recorded before the second.
    void moveObject(
        CompressedPointer oldLocation,
        CompressedPointer newLocation);

    /// Remove the object from being tracked. This should be done to keep the
    /// tracking working set small.
    void untrackObject(CompressedPointer cell);

    /// Remove the symbol from being tracked. This needs to be done to allow
    /// symbols to be re-used.
    void untrackSymbol(uint32_t symIdx);

    /// Remove the native memory from being tracked. This should be done to keep
    /// the tracking working set small. It is also required to be done when
    /// malloc'ed memory is freed, since addresses can be re-used by future
    /// allocations.
    void untrackNative(const void *mem);

    /// \return True if this is tracking any native IDs, false if there are no
    ///   native IDs being tracked.
    bool hasNativeIDs();

    /// Get the current last ID. All other existing IDs are less than or equal
    /// to this one.
    HeapSnapshot::NodeID lastID() const;

    /// Get the next unique native ID for a chunk of native memory.
    /// NOTE: public to get assigned native ids without needing to reserve in
    /// advance.
    HeapSnapshot::NodeID nextNativeID();

   private:
    /// Get the next unique object ID for a newly created object.
    HeapSnapshot::NodeID nextObjectID();
    /// Get the next unique number ID for a number.
    HeapSnapshot::NodeID nextNumberID();

    /// JS heap nodes are represented by odd-numbered IDs, while native nodes
    /// are represented with even-numbered IDs. This requirement is enforced by
    /// the Chrome snapshot viewer.
    static constexpr HeapSnapshot::NodeID kIDStep = 2;

    /// This mutex protects objectIDMap_, symbolIDMap_, and numberIDMap_.
    /// Specifically does not protect lastID_, since there's only one allocator
    /// at a time, and only new allocations affect lastID_.
    Mutex mtx_;

    /// The last ID assigned to a non-native object. Object IDs are not
    /// recycled so that snapshots don't confuse two objects with each other.
    /// NOTE: Reserved guarantees that this is an odd number.
    HeapSnapshot::NodeID lastID_{
        reserved(ReservedObjectID::FirstNonReservedID)};

    /// Map of object pointers to IDs. Only populated once the first heap
    /// snapshot is requested, or the first time the memory profiler is turned
    /// on, or if JSI tracing is in effect.
    /// This map's size is O(number of cells in the heap), which can grow quite
    /// large. Using compressed pointers keeps the size small.
    llvh::DenseMap<CompressedPointer::RawType, HeapSnapshot::NodeID>
        objectIDMap_;

    /// The inverse of \c objectIDMap_. Only used for debugging views on heap
    /// snapshots. To avoid wasting memory in the case where the debugger hasn't
    /// requested any, it is populated lazily as each entry is requested. We
    /// expect the vast majority of objects aren't inspected in the snapshot.
    llvh::DenseMap<HeapSnapshot::NodeID, CompressedPointer::RawType>
        idObjectMap_;

    /// Map of native pointers to IDs. Populated according to
    /// the same rules as the objectIDMap_.
    llvh::DenseMap<const void *, HeapSnapshot::NodeID> nativeIDMap_;

    /// Map from a JS heap object ID to additional lazily created IDs for
    /// objects. Most useful for native IDs that are attached to a heap object
    /// but don't have a stable pointer to use (such as std::vector and
    /// llvh::DenseMap).
    llvh::DenseMap<
        HeapSnapshot::NodeID,
        llvh::SmallVector<HeapSnapshot::NodeID, 1>>
        extraNativeIDs_;

    /// Map from symbol indices to unique IDs.  Populated according to
    /// the same rules as the objectIDMap_.
    llvh::DenseMap<uint32_t, HeapSnapshot::NodeID> symbolIDMap_;

    /// Map of numeric values to IDs. Used to give numbers in the heap a unique
    /// node.
    llvh::DenseMap<double, HeapSnapshot::NodeID, DoubleComparator> numberIDMap_;
  };

  enum class HeapKind { HadesGC, MallocGC };

  GCBase(
      GCCallbacks &gcCallbacks,
      PointerBase &pointerBase,
      const GCConfig &gcConfig,
      std::shared_ptr<CrashManager> crashMgr,
      HeapKind kind);

  virtual ~GCBase() {}

  /// Create a fixed size object of type T.
  /// \return a pointer to the newly created object in the GC heap.
  template <
      typename T,
      HasFinalizer hasFinalizer = HasFinalizer::No,
      LongLived longLived = LongLived::No,
      class... Args>
  T *makeAFixed(Args &&...args);

  /// Create a variable size object of type T and size \p size.
  /// \return a pointer to the newly created object in the GC heap.
  template <
      typename T,
      HasFinalizer hasFinalizer = HasFinalizer::No,
      LongLived longLived = LongLived::No,
      class... Args>
  T *makeAVariable(uint32_t size, Args &&...args);

  template <
      typename T,
      bool fixedSize = true,
      HasFinalizer hasFinalizer = HasFinalizer::No,
      LongLived longLived = LongLived::No,
      class... Args>
  T *makeA(uint32_t size, Args &&...args);

<<<<<<< HEAD
  /// \return true if the "target space" for allocations should be randomized
  /// (for GCs where that concept makes sense).
  bool shouldRandomizeAllocSpace() const {
    return randomizeAllocSpace_;
  }

=======
>>>>>>> 299cc8f4
  /// Name to identify this heap in logs.
  const std::string &getName() const {
    return name_;
  }

  /// \return the base of pointers in the heap.
  /// NOTE: This normally should not be needed, Runtime provides it.
  /// However in some scenarios there is only a GC available, not a
  /// Runtime. In those cases use this function.
  PointerBase &getPointerBase() const {
    return pointerBase_;
  }

  GCCallbacks &getCallbacks() const {
    return gcCallbacks_;
  }

  /// Forwards to the GC callback \p convertSymbolToUTF8, see documentation
  /// for that function.
  std::string convertSymbolToUTF8(SymbolID id) {
    return gcCallbacks_.convertSymbolToUTF8(id);
  }

  /// Called by the Runtime to inform the GC that it is about to execute JS for
  /// the first time.
  void runtimeWillExecute();

  /// Inform the GC that TTI has been reached.  (In case, for example,
  /// behavior should change at that point.  Default behavior is to do
  /// nothing.)
  virtual void ttiReached() {}

  /// Do anything necessary to record the current number of allocated
  /// objects in numAllocatedObjects_.  Default is to do nothing.
  virtual void recordNumAllocatedObjects() {}

  /// Print any and all collected statistics to the give output stream, \p os.
  void printAllCollectedStats(llvh::raw_ostream &os);

  /// Total number of collections of any kind.
  unsigned getNumGCs() const {
    return cumStats_.numCollections;
  }

  /// Total wall time in seconds of all pauses due to collections so far.
  double getGCTime() const {
    return cumStats_.gcWallTime.sum();
  }

  /// Total CPU time in seconds of all pauses due to collections so far.
  double getGCCPUTime() const {
    return cumStats_.gcCPUTime.sum();
  }

  GCCallbacks &getGCCallbacks() const {
    return gcCallbacks_;
  }

  /// Cumulative stats over time so far.
  virtual size_t getPeakAllocatedBytes() const {
    return cumStats_.usedBefore.max();
  }
  virtual size_t getPeakLiveAfterGC() const {
    return cumStats_.usedAfter.max();
  }

  /// Populate \p info with information about the heap.
  virtual void getHeapInfo(HeapInfo &info);
  /// Same as \c getHeapInfo, and it adds the amount of malloc memory in use.
  virtual void getHeapInfoWithMallocSize(HeapInfo &info);

  /// Return a reference to the GCExecTrace object, which is used if
  /// we're keeping track of information about GCs, for tracing, for example.
  const GCExecTrace &getGCExecTrace() const;

  /// Populate \p info with crash manager information about the heap
  virtual void getCrashManagerHeapInfo(CrashManager::HeapInformation &info) = 0;

#ifndef NDEBUG
  /// Populate \p info with more detailed information about the heap that is
  /// too expensive to know during production builds.
  virtual void getDebugHeapInfo(DebugHeapInfo &info);

  /// \return Number of weak ref slots currently in use.
  /// Inefficient. For testing/debugging.
  size_t countUsedWeakRefs() const;

  /// Return true if \p ptr is currently pointing at valid accessable memory,
  /// allocated to an object.
  virtual bool validPointer(const void *ptr) const = 0;
#endif

#ifdef HERMESVM_GC_RUNTIME
  inline static constexpr uint32_t minAllocationSizeImpl();

  inline static constexpr uint32_t maxAllocationSizeImpl();
#endif

  inline static constexpr uint32_t minAllocationSize();

  inline static constexpr uint32_t maxAllocationSize();

  /// Dump detailed heap contents to the given output stream, \p os.
  virtual void dump(llvh::raw_ostream &os, bool verbose = false);

  /// Run the finalizers for all heap objects.
  virtual void finalizeAll() = 0;

  /// Force a garbage collection cycle. The provided cause will be used in
  /// logging.
  virtual void collect(std::string cause, bool canEffectiveOOM = false) = 0;

  /// Iterate over all objects in the heap, and call \p callback on them.
  /// \param callback A function to call on each found object.
  virtual void forAllObjs(const std::function<void(GCCell *)> &callback) = 0;

  /// \return true if the pointer lives in the young generation.
  virtual bool inYoungGen(const void *p) const {
    return false;
  }

  /// Returns whether an external allocation of the given \p size fits
  /// within the maximum heap size. (Note that this does not guarantee that the
  /// allocation will "succeed" -- the size plus the used() of the heap may
  /// still exceed the max heap size. But if it fails, the allocation can never
  /// succeed.)
  virtual bool canAllocExternalMemory(uint32_t size) {
    return true;
  }

<<<<<<< HEAD
  virtual WeakRefSlot *allocWeakSlot(CompressedPointer ptr) = 0;
=======
  WeakRefSlot *allocWeakSlot(CompressedPointer ptr);
>>>>>>> 299cc8f4

#ifndef NDEBUG
  /// \name Debug APIs
  /// \{
  virtual bool calledByBackgroundThread() const {
    return false;
  }
  virtual bool calledByGC() const {
    return true;
  }
  virtual bool dbgContains(const void *ptr) const = 0;
  virtual void trackReachable(CellKind kind, unsigned sz) {}
<<<<<<< HEAD
=======
  virtual bool needsWriteBarrier(void *loc, GCCell *value) = 0;
>>>>>>> 299cc8f4
  /// \}
#endif

  /// Do any logging of info about the heap that is useful, then dies with a
  /// fatal out-of-memory error.
  LLVM_ATTRIBUTE_NORETURN void oom(std::error_code reason);

#ifdef HERMES_MEMORY_INSTRUMENTATION
  /// Creates a snapshot of the heap and writes it to the given \p fileName.
  /// \return An error code on failure, else an empty error code.
  std::error_code createSnapshotToFile(const std::string &fileName);

  /// Creates a snapshot of the heap, which includes information about what
  /// objects exist, their sizes, and what they point to.
  virtual void createSnapshot(llvh::raw_ostream &os) = 0;
  void createSnapshot(GC &gc, llvh::raw_ostream &os);

  /// Subclasses can override and add more specific native memory usage.
  virtual void snapshotAddGCNativeNodes(HeapSnapshot &snap);

  /// Subclasses can override and add more specific edges.
  virtual void snapshotAddGCNativeEdges(HeapSnapshot &snap);

  /// Turn on the heap profiler, which will track when allocations are made and
  /// the stack trace of when they were created.
  virtual void enableHeapProfiler(
      std::function<void(
          uint64_t,
          std::chrono::microseconds,
          std::vector<GCBase::AllocationLocationTracker::HeapStatsUpdate>)>
          fragmentCallback);

  /// Turn off the heap profiler, which will stop tracking new allocations and
  /// not record any stack traces.
  /// Disabling will not forget any objects that are still alive. This way
  /// re-enabling later will still remember earlier objects.
  virtual void disableHeapProfiler();

  /// Turn the sampling memory profiler on. About once every
  /// \p samplingInterval bytes are allocated, sample the allocation by
  /// recording its stack.
  /// \param seed If non-negative, use as the seed for the random sampling
  ///   mechanism, giving deterministic output.
  virtual void enableSamplingHeapProfiler(
      size_t samplingInterval,
      int64_t seed);

  /// Turn off the sampling heap profiler, which will stop tracking new
  /// allocations and not record any stack traces. Write out the results of the
  /// trace to \p os. After this call, any remembered data about sampled objects
  /// will be gone.
  virtual void disableSamplingHeapProfiler(llvh::raw_ostream &os);
#endif // HERMES_MEMORY_INSTRUMENTATION

  /// Inform the GC about external memory retained by objects.
  virtual void creditExternalMemory(GCCell *alloc, uint32_t size) = 0;
  virtual void debitExternalMemory(GCCell *alloc, uint32_t size) = 0;

#ifdef HERMESVM_GC_RUNTIME
  /// Default implementations for read and write barriers: do nothing.
  void writeBarrier(const GCHermesValue *loc, HermesValue value);
  void writeBarrier(const GCSmallHermesValue *loc, SmallHermesValue value);
  void writeBarrier(const GCPointerBase *loc, const GCCell *value);
  void constructorWriteBarrier(const GCHermesValue *loc, HermesValue value);
  void constructorWriteBarrier(
      const GCSmallHermesValue *loc,
      SmallHermesValue value);
  void constructorWriteBarrier(const GCPointerBase *loc, const GCCell *value);
  void writeBarrierRange(const GCHermesValue *start, uint32_t numHVs);
  void writeBarrierRange(const GCSmallHermesValue *start, uint32_t numHVs);
  void constructorWriteBarrierRange(
      const GCHermesValue *start,
      uint32_t numHVs);
  void constructorWriteBarrierRange(
      const GCSmallHermesValue *start,
      uint32_t numHVs);
  void snapshotWriteBarrier(const GCHermesValue *loc);
  void snapshotWriteBarrier(const GCSmallHermesValue *loc);
  void snapshotWriteBarrier(const GCPointerBase *loc);
  void snapshotWriteBarrier(const GCSymbolID *symbol);
  void snapshotWriteBarrierRange(const GCHermesValue *start, uint32_t numHVs);
  void snapshotWriteBarrierRange(
      const GCSmallHermesValue *start,
      uint32_t numHVs);
  void weakRefReadBarrier(GCCell *value);
#endif

  /// @name Marking APIs
  /// @{

  /// Marks a cell by its metadata.
  /// \p cell The heap object to mark.
  /// \p acceptor The action to perform on each slot in the cell.
  template <typename Acceptor>
  inline void markCell(GCCell *cell, Acceptor &acceptor);

  /// Same as the normal \c markCell, but for cells that don't have a valid
  /// CellKind.
  template <typename Acceptor>
  inline void markCell(GCCell *cell, CellKind kind, Acceptor &acceptor);

  /// Same as the normal \c markCell, but takes a visitor instead.
  template <typename Acceptor>
  inline void
  markCell(SlotVisitor<Acceptor> &visitor, GCCell *cell, CellKind kind);

  /// Marks a cell by its metadata, but only for the slots that point between
  /// [begin, end).
  template <typename Acceptor>
  inline void markCellWithinRange(
      SlotVisitor<Acceptor> &visitor,
      GCCell *cell,
      CellKind kind,
      const char *begin,
      const char *end);

  /// Marks a cell by its metadata, and outputs the names of the slots.
  /// Meant to be used by heap snapshots.
  template <typename Acceptor>
  inline void markCellWithNames(
      SlotVisitorWithNames<Acceptor> &visitor,
      GCCell *cell);

  /// Utilities for WeakMap marking.

  /// \return a list of pointers to all the WeakRefKeys in \p weakMap.
  /// The \p gc argument is passed to methods that verify they're only
  /// called during GC.
  static std::vector<detail::WeakRefKey *> buildKeyList(
      GC &gc,
      JSWeakMap *weakMap);

  /// For all non-null keys in \p weakMap that are unreachable, clear
  /// the key (clear the pointer in the WeakRefSlot) and value (set it
  /// to undefined).
  template <typename KeyReachableFunc>
  static void clearEntriesWithUnreachableKeys(
      GC &gc,
      JSWeakMap *weakMap,
      KeyReachableFunc keyReachable);

  /// For all reachable keys in \p weakMap, mark from the
  /// corresponding value using the given \p acceptor, reaching a
  /// transitive closure.  The acceptor is required to have a property
  /// we don't normally require: it must be idempotent.  I.e., it must
  /// function properly when applied multiple times to the same
  /// pointer slot during a collection.  "Mark-in-place" acceptors
  /// will generally have this property.  Uses \p objIsMarked to
  /// determine whether an object is marked, and, for entries whose
  /// keys are marked, invokes \p markFromVal on the corresponding value.
  /// These have the following specs:
  ///
  ///  * objIsMarked: (GCCell*) ==> bool
  ///    Returns whether a GCCell is marked.
  ///
  ///  * markFromVal: GCCell *cell, GCHermesValue &cellRef) ==> bool
  ///    If the argument is unmarked, mark it, schedule for scanning.
  ///    Returns whether the object was newly marked.
  ///
  /// If the \p unreachableKeys map has an entry for \p weakMap, assumes the
  /// list of WeakRefKeys contains all possibly-unreachable keys; any
  /// other keys are assumed to have already been found reachable.
  /// Ensures that \p unreachableKeys has an accurate value for \p
  /// weakMap before return.  \return whether any previously-unmarked
  /// values were marked.
  template <
      typename Acceptor,
      typename ObjIsMarkedFunc,
      typename MarkFromValFunc>
  static bool markFromReachableWeakMapKeys(
      GC &gc,
      JSWeakMap *weakMap,
      Acceptor &acceptor,
      llvh::DenseMap<JSWeakMap *, std::vector<detail::WeakRefKey *>>
          *unreachableKeys,
      ObjIsMarkedFunc objIsMarked,
      MarkFromValFunc markFromVal);

  /// \return A reference to the mutex that controls accessing any WeakRef.
  ///   This mutex must be held if a WeakRef is created or modified.
  WeakRefMutex &weakRefMutex() {
    return weakRefMutex_;
  }

  /// Assumes that all known reachable WeakMaps have been collected in
  /// \p reachableWeakMaps.  For all these WeakMaps, find all
  /// reachable keys and mark from the corresponding value using the given \p
  /// acceptor, reaching a transitive closure.
  /// Do this until no newly reachable objects are found in a
  /// traversal of the WeakMaps.  We assume that WeakMaps found newly
  /// reachable are added to \p reachableWeakMaps, and do not assume
  /// we've reached transitive closure until all maps are scanned.
  /// Uses \p objIsMarked to determine whether an object is marked,
  /// and, for entries whose keys are marked, invokes \p
  /// checkValIsMarked on the corresponding value.  Used \p
  /// drainMarkStack to ensure that the transitive closure of what's
  /// currently on the mark stack is marked.  Requires \p acceptor
  /// to be idempotent: it must be legal to apply the acceptor
  /// multiple times to the same slot.  The function arguments have
  /// the following specs:
  ///
  ///  * objIsMarked: (GCCell *) ==> bool
  ///    Returns whether a GCCell is marked.
  ///
  ///  * markFromVal: (GCCell *cell, HermesValue &cellRef) ==> bool
  ///    Requires that \p cell is non-null, and the value of \p
  ///    cellRef.  If the argument is unmarked, ensure that its
  ///    transitive closure is marked.  Returns whether the object was
  ///    newly marked.
  ///
  ///  * drainMarkStack: (Acceptor &acceptor) ==> void
  ///    Ensures that the mark stack used by the collector is empty;
  ///    the transitive closure of the original contents is marked.
  ///
  ///  * checkMarkStackOverflow: () ==> bool
  ///    Returns whether mark stack overflow has occurred.
  ///
  /// Some collectors compute the allocated bytes during GC.  If this
  /// is done in \p drainMarkStack, that will cover all objects except
  /// WeakWaps, which are never pushed on the mark stack.  Thus:
  /// \return the total size of reachable WeakMaps.
  template <
      typename Acceptor,
      typename ObjIsMarkedFunc,
      typename MarkFromValFunc,
      typename DrainMarkStackFunc,
      typename CheckMarkStackOverflowFunc>
  static gcheapsize_t completeWeakMapMarking(
      GC &gc,
      Acceptor &acceptor,
      std::vector<JSWeakMap *> &reachableWeakMaps,
      ObjIsMarkedFunc objIsMarked,
      MarkFromValFunc markFromVal,
      DrainMarkStackFunc drainMarkStack,
      CheckMarkStackOverflowFunc checkMarkStackOverflow);

  /// @}

  /// If false, all reachable objects in the heap will have a dereference-able
  /// VTable pointer which describes its type and size. If true, both reachable
  /// objects and unreachable objects may not have dereference-able VTable
  /// pointers, and any reads from JS heap memory may give strange results.
  bool inGC() const {
    return inGC_;
  }

  HeapKind getKind() const {
    return heapKind_;
  }

  /// \return A string representation of the kind of GC.
  virtual std::string getKindAsStr() const = 0;

  bool isTrackingIDs() {
#ifdef HERMES_MEMORY_INSTRUMENTATION
    return getIDTracker().isTrackingIDs() ||
        getAllocationLocationTracker().isEnabled() ||
        getSamplingAllocationTracker().isEnabled();
#else
    return getIDTracker().isTrackingIDs();
#endif
  }

  IDTracker &getIDTracker() {
    return idTracker_;
  }

#ifdef HERMES_MEMORY_INSTRUMENTATION
  AllocationLocationTracker &getAllocationLocationTracker() {
    return allocationLocationTracker_;
  }

  SamplingAllocationLocationTracker &getSamplingAllocationTracker() {
    return samplingAllocationTracker_;
  }
#endif

  /// \name Snapshot ID methods
  /// \{
  // This set of methods are all mirrors of IDTracker, except with pointer
  // compression done automatically.
  HeapSnapshot::NodeID getObjectID(const GCCell *cell);
  HeapSnapshot::NodeID getObjectIDMustExist(const GCCell *cell);
  HeapSnapshot::NodeID getObjectID(CompressedPointer cell);
  HeapSnapshot::NodeID getObjectID(SymbolID sym);
  HeapSnapshot::NodeID getNativeID(const void *mem);
  /// \return The ID for the given value. If the value cannot be represented
  ///   with an ID, returns None.
  llvh::Optional<HeapSnapshot::NodeID> getSnapshotID(HermesValue val);

  /// \return The object pointer for the given \p id. This is quite slow.
  ///   If there is no such object this returns nullptr.
  void *getObjectForID(HeapSnapshot::NodeID id);

  /// \return True if the given cell has an ID associated with it.
  bool hasObjectID(const GCCell *cell);
  /// Records that a new allocation has occurred.
  void newAlloc(const GCCell *ptr, uint32_t sz);
  /// Moves an object to a new address and a new size for all trackers.
  void moveObject(
      const GCCell *oldPtr,
      uint32_t oldSize,
      const GCCell *newPtr,
      uint32_t newSize);
  /// Untracks a freed object from all trackers.
  void untrackObject(const GCCell *cell, uint32_t sz);
  /// \}

#ifndef NDEBUG
  /// \return The next debug allocation ID for embedding directly into a GCCell.
  /// NOTE: This is not the same ID as is used for stable lifetime tracking, use
  /// \p getObjectID for that.
  uint64_t nextObjectID();
#endif

// Mangling scheme used by MSVC encode public/private into the name.
// As a result, vanilla "ifdef public" trick leads to link errors.
#if defined(UNIT_TEST) || defined(_MSC_VER)
 public:
#else
 protected:
#endif

  /// dataSize is the live data in bytes, now is the current time point. The
  /// function checks these parameters against the limits set at initialisation.
  /// If the conditions are met, the tripwire is triggered and tripwireCallback_
  /// is called.
  void checkTripwire(size_t dataSize);

  // Visibility here is public for unit_tests and protected otherwise

 protected:
  /// An RAII-style object used to denote regions when a GC cycle is considered
  /// active.
  class GCCycle final {
   public:
    explicit GCCycle(GCBase &gc, std::string extraInfo = "");
    ~GCCycle();

    const std::string &extraInfo() {
      return extraInfo_;
    }

   private:
    GCBase &gc_;
    std::string extraInfo_;
    bool previousInGC_;
  };

  /// Returns the number of bytes allocated allocated since the last GC.
  /// TODO: Implement this for heaps other than GenGC
  /// (at which point this can become an abstract function).
  virtual gcheapsize_t bytesAllocatedSinceLastGC() const {
    return 0;
  }

  /// Convenience method to invoke the mark roots function provided at
  /// initialization, using the context provided then (on this heap).
  /// The \p markLongLived argument indicates whether root data structures
  /// containing only pointers to objects allocated via allocLongLived
  /// are required to be marked.  In this collector, such objects will
  /// be allocated in the old gen, and references to them need not be
  /// marked during young-gen collection.
  void markRoots(RootAndSlotAcceptorWithNames &acceptor, bool markLongLived) {
    gcCallbacks_.markRoots(acceptor, markLongLived);
  }

  /// Convenience method to invoke the mark weak roots function provided at
  /// initialization, using the context provided then (on this heap).
  void markWeakRoots(WeakRootAcceptor &acceptor, bool markLongLived) {
    gcCallbacks_.markWeakRoots(acceptor, markLongLived);
    acceptor.beginRootSection(RootAcceptor::Section::WeakRefSlots);
    for (auto &slot : weakSlots_) {
      slot.markWeakRoots(acceptor);
    }
    acceptor.endRootSection();
<<<<<<< HEAD
=======
  }

  /// Frees the weak slot, so it can be re-used by future WeakRef allocations.
  void freeWeakSlot(WeakRefSlot *slot) {
    slot->free(firstFreeWeak_);
    firstFreeWeak_ = slot;
>>>>>>> 299cc8f4
  }

  /// Print the cumulative statistics.
  virtual void printStats(JSONEmitter &json);

  /// Record statistics from a single GC, which are specified in the given
  /// \p event, in the overall cumulative stats struct.
  void recordGCStats(const GCAnalyticsEvent &event, bool onMutator);

  /// Record statistics from a single GC, which are specified in the given
  /// \p event, in the given cumulative stats struct.
  void recordGCStats(
      const GCAnalyticsEvent &event,
      CumulativeHeapStats *stats,
      bool onMutator);

  /// Print detailed stats of the breakdown of the roots and heap in terms of
  /// the number of pointers, symbols, HermesValues, etc.
  void sizeDiagnosticCensus(size_t allocatedBytes);

  /// Do any additional GC-specific logging that is useful before dying with
  /// out-of-memory. Takes a char buffer to avoid dynamic allocations.
  virtual void oomDetail(
      llvh::MutableArrayRef<char> detailBuffer,
      std::error_code reason);

  /// If a cell has any weak references to mark, and the acceptor supports
  /// marking them, mark those weak references.
  template <typename Acceptor>
  void markWeakRefsIfNecessary(GCCell *cell, CellKind kind, Acceptor &acceptor);

  /// Overload of \p markWeakRefsIfNecessary for acceptors that support marking
  /// weak references.
  /// Don't call this directly, use the three-argument variant instead.
  template <typename Acceptor>
  void markWeakRefsIfNecessary(
      GCCell *cell,
      CellKind kind,
      Acceptor &acceptor,
      std::true_type) {
    // In C++17, we could implement this via "constexpr if" rather than
    // overloads with std::true_type.
    // Once C++17 is available, switch to using that.
    if (auto *cb = VTable::getVTable(kind)->getMarkWeakCallback()) {
      std::lock_guard<Mutex> wrLk{weakRefMutex()};
      cb(cell, acceptor);
    }
  }

  /// Overload of \p markWeakRefsIfNecessary for acceptors that do not support
  /// marking weak references.
  /// Don't call this directly, use the three-argument variant instead.
  template <typename Acceptor>
  static void markWeakRefsIfNecessary(
      GCCell *,
      CellKind kind,
      Acceptor &,
      std::false_type) {}

  template <typename T, class... Args>
  static T *constructCell(void *ptr, uint32_t size, Args &&...args) {
    auto *cell = new (ptr) T(std::forward<Args>(args)...);
    constexpr auto kind = T::getCellKind();
    cell->setKindAndSize({kind, size});
    return cell;
  }

  /// Number of finalized objects in the last collection.
  unsigned numFinalizedObjects_{0};

  /// The total number of bytes allocated in the execution.
  uint64_t totalAllocatedBytes_{0};

  /// A trace of GC execution.
  GCExecTrace execTrace_;

/// These fields are not available in optimized builds.
#ifndef NDEBUG
  /// Number of currently allocated objects present in the heap before the start
  /// of the last collection.  Some may be unreachable.
  unsigned numAllocatedObjects_{0};
  /// Number of reachable objects in the last collection.  (More properly, this
  /// is the number not known to be unreachable: if a GC does not consider
  /// determine the reachability of some subset of objects, for example, an old
  /// generation in a generational collection, those objects should be included
  /// in this count.)
  unsigned numReachableObjects_{0};
  /// Number of collected objects in the last collection.  Equal to
  /// numAllocatedObjects_ (at the start of the last collection),
  /// minus numReachableObjects_ found in that collection.
  unsigned numCollectedObjects_{0};
  /// Number of marked symbols.
  unsigned numMarkedSymbols_{0};
  /// Number of hidden classes alive after the last collection.
  unsigned numHiddenClasses_{0};
  /// Number of "leaf" hidden classes alive after the last collection.
  unsigned numLeafHiddenClasses_{0};

  /// Associate a semi-unique (until it overflows) id with every allocation
  /// for easier identification when debugging.
  uint64_t debugAllocationCounter_{0};
#endif

  /// User-supplied callbacks invoked by the GC to query information or perform
  /// tasks.
  GCCallbacks &gcCallbacks_;

  /// Base of all pointers in compressed pointers implementation.
  PointerBase &pointerBase_;

  /// A place to log crash data if a crash is about to occur.
  std::shared_ptr<CrashManager> crashMgr_;

  HeapKind heapKind_;

  /// Callback called once for each GC event that wants to be logged. Can be
  /// null if no analytics are requested.
  std::function<void(const GCAnalyticsEvent &)> analyticsCallback_;

  /// Capture all analytics events to print stats at the end.
  std::vector<GCAnalyticsEvent> analyticsEvents_;

  /// Whether to output GC statistics at the end of execution.
  bool recordGcStats_{false};

  /// Whether or not a GC cycle is currently occurring.
  bool inGC_{false};

  /// Whether the GC has OOMed. Currently only useful for understanding crash
  /// dumps, particularly when HERMESVM_EXCEPTION_ON_OOM is set.
  bool hasOOMed_{false};

  /// The block of fields below records values of various metrics at
  /// the start of execution, so that we can get the values at the end
  /// and subtract.  The "runtimeWillExecute" method is called at
  /// first bytecode execution, but also when executing the bodies of
  /// other bundles.  We want to record these at the first such call.
  /// This field tells whether these values have been recorded yet.
  bool execStartTimeRecorded_{false};

  /// Time at which execution of the Hermes VM began.
  std::chrono::time_point<std::chrono::steady_clock> execStartTime_;
  std::chrono::microseconds execStartCPUTime_;
  /// Number of context switches before execution of the Hermes VM began.
  long startNumVoluntaryContextSwitches_{0};
  long startNumInvoluntaryContextSwitches_{0};

  // The cumulative GC stats.
  CumulativeHeapStats cumStats_;

  /// Name to identify this heap in logs.
  std::string name_;

  /// weakSlots_ is a list of all the weak pointers in the system. They are
  /// invalidated if they point to an object that is dead, and do not count
  /// towards whether an object is live or dead.
  /// The state enum of a WeakRefSlot that is not free may be modified
  /// concurrently, those values are protected by the weakRefMutex_.
  std::deque<WeakRefSlot> weakSlots_;

  /// Pointer to the first free weak reference slot. Free weak refs are chained
  /// together in a linked list.
  WeakRefSlot *firstFreeWeak_{nullptr};

  /// Any thread that modifies a WeakRefSlot or a data structure containing
  /// WeakRefs that the GC will mark must hold this mutex. The GC will hold this
  /// mutex while scanning any weak references.
  WeakRefMutex weakRefMutex_;

  /// Tracks what objects need a stable identity for features such as heap
  /// snapshots and the memory profiler.
  IDTracker idTracker_;

#ifdef HERMES_MEMORY_INSTRUMENTATION
  /// Attaches stack-traces to objects when enabled.
  AllocationLocationTracker allocationLocationTracker_;

  /// Attaches stack-traces to objects when enabled.
  SamplingAllocationLocationTracker samplingAllocationTracker_;
#endif

#ifndef NDEBUG
  /// The number of reasons why no allocation is allowed in this heap right
  /// now.
  uint32_t noAllocLevel_{0};

  friend class NoAllocScope;
#endif

#ifdef HERMESVM_SANITIZE_HANDLES
  /// \return true if we should run handle sanitization and the coin flip with
  /// probability sanitizeRate_ has passed.
  bool shouldSanitizeHandles();

  /// Whether to keep moving the heap around to detect unsanitary GC handles.
  double sanitizeRate_{1.0};

  /// PRNG for sanitizing at a less than 1.0 rate.
  std::minstd_rand randomEngine_;
#else
  /// Sanitize handles is completely disabled (and ignored at runtime) without
  /// a special build mode.
  static constexpr double sanitizeRate_{0.0};

  static constexpr bool shouldSanitizeHandles() {
    return false;
  }
#endif

 private:
#ifdef HERMESVM_GC_RUNTIME
  /// Use the kind tag of the GC to statically call a function with one of the
  /// available runtime GCs.
  template <typename Func>
  auto runtimeGCDispatch(Func f) {
    switch (getKind()) {
#define GC_KIND(kind)          \
  case GCBase::HeapKind::kind: \
    return f(llvh::cast<kind>(this));
      RUNTIME_GC_KINDS
#undef GC_KIND
      default:
        llvm_unreachable("No other valid GC for RuntimeGC");
    }
  }
#endif

  template <typename T, XorPtrKeyID K>
  friend class XorPtr;

  /// Randomly generated key used to obfuscate pointers in XorPtr.
  uintptr_t pointerEncryptionKey_[XorPtrKeyID::_NumKeys];

  /// Callback called if it's not null when the Live Data Tripwire is
  /// triggered.
  std::function<void(GCTripwireContext &)> tripwireCallback_;

  /// Maximum size limit before the heap size tripwire will trigger.
  gcheapsize_t tripwireLimit_;

  /// True if the tripwire has already been called on this heap.
  bool tripwireCalled_{false};
};

// Utilities for formatting time durations and memory sizes.

/// An object that, written to an ostream, formats the given # of
/// secs in appropriate units (down to microseconds).
struct DurationFormatObj {
  double secs;
};
llvh::raw_ostream &operator<<(
    llvh::raw_ostream &os,
    const DurationFormatObj &dfo);
inline DurationFormatObj formatSecs(double secs) {
  return {secs};
}

/// An object that, written to an ostream, formats the given # of
/// bytes in appropriate units (bytes to GiB).
struct SizeFormatObj {
  uint64_t bytes;
};
llvh::raw_ostream &operator<<(llvh::raw_ostream &os, const SizeFormatObj &sfo);
inline SizeFormatObj formatSize(uint64_t size) {
  return {size};
}

} // namespace vm
} // namespace hermes
#pragma GCC diagnostic pop

#endif // HERMES_VM_GCBASE_H<|MERGE_RESOLUTION|>--- conflicted
+++ resolved
@@ -71,12 +71,9 @@
 #define RUNTIME_GC_KINDS GC_KIND(HadesGC)
 #endif
 
-<<<<<<< HEAD
-=======
 /// Used by XorPtr to separate encryption keys between uses.
 enum XorPtrKeyID { ArrayBufferData, JSFunctionCodeBlock, _NumKeys };
 
->>>>>>> 299cc8f4
 // A specific GC class extend GCBase, and override its virtual functions.
 // In addition, it must implement the following methods:
 
@@ -803,15 +800,6 @@
       class... Args>
   T *makeA(uint32_t size, Args &&...args);
 
-<<<<<<< HEAD
-  /// \return true if the "target space" for allocations should be randomized
-  /// (for GCs where that concept makes sense).
-  bool shouldRandomizeAllocSpace() const {
-    return randomizeAllocSpace_;
-  }
-
-=======
->>>>>>> 299cc8f4
   /// Name to identify this heap in logs.
   const std::string &getName() const {
     return name_;
@@ -942,11 +930,7 @@
     return true;
   }
 
-<<<<<<< HEAD
-  virtual WeakRefSlot *allocWeakSlot(CompressedPointer ptr) = 0;
-=======
   WeakRefSlot *allocWeakSlot(CompressedPointer ptr);
->>>>>>> 299cc8f4
 
 #ifndef NDEBUG
   /// \name Debug APIs
@@ -959,10 +943,7 @@
   }
   virtual bool dbgContains(const void *ptr) const = 0;
   virtual void trackReachable(CellKind kind, unsigned sz) {}
-<<<<<<< HEAD
-=======
   virtual bool needsWriteBarrier(void *loc, GCCell *value) = 0;
->>>>>>> 299cc8f4
   /// \}
 #endif
 
@@ -1339,15 +1320,12 @@
       slot.markWeakRoots(acceptor);
     }
     acceptor.endRootSection();
-<<<<<<< HEAD
-=======
   }
 
   /// Frees the weak slot, so it can be re-used by future WeakRef allocations.
   void freeWeakSlot(WeakRefSlot *slot) {
     slot->free(firstFreeWeak_);
     firstFreeWeak_ = slot;
->>>>>>> 299cc8f4
   }
 
   /// Print the cumulative statistics.
