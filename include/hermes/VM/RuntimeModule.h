/*
 * Copyright (c) Facebook, Inc. and its affiliates.
 *
 * This source code is licensed under the MIT license found in the
 * LICENSE file in the root directory of this source tree.
 */

#ifndef HERMES_VM_RUNTIMEMODULE_H
#define HERMES_VM_RUNTIMEMODULE_H

#include "hermes/BCGen/HBC/BytecodeDataProvider.h"
#include "hermes/Public/DebuggerTypes.h"
#include "hermes/Support/HashString.h"
#include "hermes/VM/CodeBlock.h"
#include "hermes/VM/IdentifierTable.h"

#include "hermes/VM/StringRefUtils.h"
#include "hermes/VM/WeakRef.h"

#include "llvh/ADT/simple_ilist.h"

namespace hermes {
namespace vm {

class CodeBlock;
class Runtime;

using StringID = uint32_t;

namespace detail {
/// Unit tests need to call into this function. We cannot expose the
/// templated version as its definition is in the cpp file, and will
/// cause a link error.
StringID mapStringMayAllocate(RuntimeModule &module, const char *str);
} // namespace detail

/// Flags supporting RuntimeModule.
union RuntimeModuleFlags {
  struct {
    /// Whether this runtime module should persist in memory (i.e. never get
    /// freed even when refCount_ goes to 0.) This is needed when we want to
    /// have lazy identifiers whose string content is a pointer to the string
    /// storage in the bytecode module. We should only make the first (biggest)
    /// module persistent.
    bool persistent : 1;

    /// Whether this runtime module's epilogue should be hidden in
    /// runtime.getEpilogues().
    bool hidesEpilogue : 1;
  };
  uint8_t flags;
  RuntimeModuleFlags() : flags(0) {}
};

/// This class is used to store the non-instruction information needed to
/// execute code. The RuntimeModule owns a BytecodeModule, from which it copies
/// the string ID map and function map. Every CodeBlock contains a reference to
/// the RuntimeModule that contains its relevant information. Whenever a
/// JSFunction is created/destroyed, it will update the reference count of the
/// runtime module following through the code block.
/// CodeBlock's bytecode buffers live in a BytecodeFunction, which is owned by
/// BytecodeModule, which is stored in this RuntimeModule.
///
/// If executing a CodeBlock, construct a RuntimeModule with
/// RuntimeModule::create(runtime) first. If the string ID map and function map
/// are needed, then use RuntimeModule::create(runtime, bytecodeModule).
///
/// All RuntimeModule-s associated with a \c Runtime are kept together in a
/// linked list which can be walked to perform memory management tasks.
class RuntimeModule final : public llvh::ilist_node<RuntimeModule> {
 private:
  friend StringID detail::mapStringMayAllocate(
      RuntimeModule &module,
      const char *str);

  /// The runtime this module is associated with.
  Runtime *runtime_;

  /// The table maps from a sequential string id in the bytecode to an
  /// SymbolID.
  std::vector<RootSymbolID> stringIDMap_;

  /// Weak pointer to a GC-managed Domain that owns this RuntimeModule.
  /// NOTE: This will not be made invalid through marking, because the domain
  /// updates the WeakRefs on the RuntimeModule when it is marked.
  /// We use WeakRef<Domain> here to express that the RuntimeModule does not own
  /// the Domain.
  /// We avoid using a raw pointer to Domain because we must be able to update
  /// it when the GC moves the Domain.
  WeakRef<Domain> domain_;

  /// The table maps from a function index to a CodeBlock.
  std::vector<CodeBlock *> functionMap_{};

  /// The byte-code provider for this RuntimeModule. The RuntimeModule is
  /// designed to own the provider exclusively, especially because in some
  /// cases the bytecode can be modified (e.g. for breakpoints). This however
  /// is a shared_ptr<> instead of unique_ptr<> for a pragmatic reason - when
  /// we run performance tests, we want to re-use a BCProvider between runtimes
  /// in order to minimize the noise.
  std::shared_ptr<hbc::BCProvider> bcProvider_{};

  /// Flags associated with the module.
  RuntimeModuleFlags flags_{};

  /// The sourceURL set explicitly for the module, or empty if none.
  std::string sourceURL_{};

  /// The scriptID assigned to this RuntimeModule.
  /// If this RuntimeModule is lazy, its scriptID matches its lazy root's
  /// scriptID.
  facebook::hermes::debugger::ScriptID scriptID_;

  /// A map from NewObjectWithBuffer's <keyBufferIndex, numLiterals> tuple to
  /// its shared hidden class.
  /// During hashing, keyBufferIndex takes the top 24bits while numLiterals
  /// becomes the lower 8bits of the key.
  /// Cacheing will be skipped if keyBufferIndex is >= 2^24.
  llvh::DenseMap<uint32_t, WeakRoot<HiddenClass>> objectLiteralHiddenClasses_;

  /// A map from template object ids to template objects.
  llvh::DenseMap<uint32_t, JSObject *> templateMap_;

  /// Registers the created RuntimeModule with \p domain, resulting in
  /// \p domain owning it. The RuntimeModule will be freed when the
  /// domain is collected..
  explicit RuntimeModule(
      Runtime *runtime,
      Handle<Domain> domain,
      RuntimeModuleFlags flags,
      llvh::StringRef sourceURL,
      facebook::hermes::debugger::ScriptID scriptID);

  CodeBlock *getCodeBlockSlowPath(unsigned index);

#ifndef HERMESVM_LEAN
  /// For a lazy module, this is the RuntimeModule that ultimately spawned it
  // (the global function of the loaded file).
  RuntimeModule *lazyRoot_;
#endif

 public:
  ~RuntimeModule();

  /// Creates a new RuntimeModule under \p runtime and imports the CJS
  /// module table into \p domain.
  /// \param runtime the runtime to use for the identifier table.
  /// \param bytecode the bytecode to import strings and functions from.
  /// \param sourceURL the filename to report in exception backtraces.
  /// \return a raw pointer to the runtime module.
  static CallResult<RuntimeModule *> create(
      Runtime *runtime,
      Handle<Domain> domain,
      facebook::hermes::debugger::ScriptID scriptID,
      std::shared_ptr<hbc::BCProvider> &&bytecode = nullptr,
      RuntimeModuleFlags flags = {},
      llvh::StringRef sourceURL = {});

  /// Creates a new RuntimeModule that is not yet initialized. It may be
  /// initialized later through lazy compilation.
  /// \param runtime the runtime to use for the identifier table.
  /// \return a raw pointer to the runtime module.
  static RuntimeModule *createUninitialized(
      Runtime *runtime,
      Handle<Domain> domain,
      RuntimeModuleFlags flags = {},
      facebook::hermes::debugger::ScriptID scriptID =
          facebook::hermes::debugger::kInvalidLocation);

#ifndef HERMESVM_LEAN
  /// Crates a lazy RuntimeModule as part of lazy compilation. This module
  /// will contain only one CodeBlock that points to \p function.
  static RuntimeModule *createLazyModule(
      Runtime *runtime,
      Handle<Domain> domain,
      RuntimeModule *parent,
      uint32_t functionID);

  /// Verifies that there is only one CodeBlock in this module, and return it.
  /// This is used when a lazy code block is created which should be the only
  /// block in the module.
  CodeBlock *getOnlyLazyCodeBlock() const {
    assert(functionMap_.size() == 1 && functionMap_[0] && "Not a lazy module?");
    return functionMap_[0];
  }

  /// Get the name symbol ID associated with the getOnlyLazyCodeBlock().
  SymbolID getLazyName();

  /// Initialize lazy modules created with \p createUninitialized.
  /// Calls `initialize` and does a bit of extra work.
  /// \param bytecode the bytecode data to initialize it with.
  void initializeLazyMayAllocate(std::unique_ptr<hbc::BCProvider> bytecode);
#endif

  /// If this function was lazily compiled, return the RuntimeModule with the
  /// file's global function (i.e. the first RM created when we started
  /// interpreting and lazily compiling the source code). For other RMs,
  /// e.g. those loaded from precompiled bytecode, this is just itself.
  /// We also return this for RM created from serialization/deserialization.
  /// Note that lazy and serialization are not intended to work together.
  RuntimeModule *getLazyRootModule() {
<<<<<<< HEAD
#if defined(HERMESVM_LEAN) || defined(HERMESVM_SERIALIZE)
=======
#if defined(HERMESVM_LEAN)
>>>>>>> ab2e4b1f
    return this;
#else
    return lazyRoot_;
#endif
  }

  /// Initialize modules created with \p createUninitialized,
  /// but do not import the CJS module table, allowing us to always succeed.
  /// \param bytecode the bytecode data to initialize it with.
  void initializeWithoutCJSModulesMayAllocate(
      std::shared_ptr<hbc::BCProvider> &&bytecode);

  /// Initialize modules created with \p createUninitialized and import the CJS
  /// module table from the provided bytecode file.
  /// \param bytecode the bytecode data to initialize it with.
  LLVM_NODISCARD ExecutionStatus
  initializeMayAllocate(std::shared_ptr<hbc::BCProvider> &&bytecode);

  /// Prepares this RuntimeModule for the systematic destruction of all modules.
  /// Normal destruction is reference counted, but when the Runtime shuts down,
  /// we ignore that count and delete all in an arbitrary order.
  void prepareForRuntimeShutdown();

  /// For opcodes that use a stringID as identifier explicitly, we know that
  /// the compiler would have marked the stringID as identifier, and hence
  /// we should have created the symbol during identifier table initialization.
  /// The symbol must already exist in the map. This is a fast path.
  SymbolID getSymbolIDMustExist(StringID stringID) {
    assert(
        stringIDMap_[stringID].isValid() &&
        "Symbol must exist for this string ID");
    return stringIDMap_[stringID];
  }

  /// \return the \c SymbolID for a string by string index. The symbol may not
  /// already exist for this given string ID. Hence we may need to create it
  /// on the fly.
  SymbolID getSymbolIDFromStringIDMayAllocate(StringID stringID) {
    SymbolID id = stringIDMap_[stringID];
    if (LLVM_UNLIKELY(!id.isValid())) {
      // Materialize this lazily created symbol.
      auto entry = bcProvider_->getStringTableEntry(stringID);
      id = createSymbolFromStringIDMayAllocate(stringID, entry, llvh::None);
    }
    assert(id.isValid() && "Failed to create symbol for stringID");
    return id;
  }

  /// Gets the SymbolID and looks it up in the runtime's identifier table.
  /// \return the StringPrimitive for a string by string index.
  StringPrimitive *getStringPrimFromStringIDMayAllocate(StringID stringID);

  /// \return the UTF-8 encoded string represented by stringID.
  /// Does no JS heap allocation.
  std::string getStringFromStringID(StringID stringID);

  /// \return the RegExp bytecode for a given regexp ID.
  llvh::ArrayRef<uint8_t> getRegExpBytecodeFromRegExpID(
      uint32_t regExpId) const;

  /// \return the number of functions in the function map.
  uint32_t getNumCodeBlocks() const {
    return functionMap_.size();
  }

  /// \return the CodeBlock for a function by function index.
  inline CodeBlock *getCodeBlockMayAllocate(unsigned index) {
    if (LLVM_LIKELY(functionMap_[index])) {
      return functionMap_[index];
    }
    return getCodeBlockSlowPath(index);
  }

  /// \return whether this RuntimeModule has been initialized.
  bool isInitialized() const {
    return !bcProvider_->isLazy();
  }

  const hbc::BCProvider *getBytecode() const {
    return bcProvider_.get();
  }

  hbc::BCProvider *getBytecode() {
    return bcProvider_.get();
  }

  std::shared_ptr<hbc::BCProvider> getBytecodeSharedPtr() {
    return bcProvider_;
  }

  /// \return true if the RuntimeModule has CJS modules that have not been
  /// statically resolved.
  bool hasCJSModules() const {
    return !getBytecode()->getCJSModuleTable().empty();
  }

  /// \return true if the RuntimeModule has CJS modules that have been resolved
  /// statically.
  bool hasCJSModulesStatic() const {
    return !getBytecode()->getCJSModuleTableStatic().empty();
  }

  /// \return the domain which owns this RuntimeModule.
  inline Handle<Domain> getDomain(Runtime *);

  /// \return a raw pointer to the domain which owns this RuntimeModule.
  inline Domain *getDomainUnsafe(Runtime *);

  /// \return a raw pointer to the domain which owns this RuntimeModule.
  /// Does not execute any read or write barriers on the GC. Should only be
  /// used during a signal handler or from a non-mutator thread.
  inline Domain *getDomainForSamplingProfiler();

  /// \return the Runtime of this module.
  Runtime *getRuntime() {
    return runtime_;
  }

  /// \return a constant reference to the function map.
  const std::vector<CodeBlock *> &getFunctionMap() {
    return functionMap_;
  }

  /// \return the sourceURL, or an empty string if none.
  llvh::StringRef getSourceURL() const {
    return sourceURL_;
  }

  /// \return whether this module hides its epilogue from
  /// Runtime.getEpilogues().
  bool hidesEpilogue() const {
    return flags_.hidesEpilogue;
  }

  /// \return any trailing data after the real bytecode.
  llvh::ArrayRef<uint8_t> getEpilogue() const {
    return bcProvider_->getEpilogue();
  }

  facebook::hermes::debugger::ScriptID getScriptID() const {
    return scriptID_;
  }

  /// Mark the non-weak roots owned by this RuntimeModule.
  void markRoots(RootAcceptor &acceptor, bool markLongLived);

  /// Mark the weak roots owned by this RuntimeModule.
  void markWeakRoots(WeakRootAcceptor &acceptor);

  /// Mark the weak reference to the Domain which owns this RuntimeModule.
  void markDomainRef(WeakRefAcceptor &acceptor);

  /// \return an estimate of the size of additional memory used by this
  /// RuntimeModule.
  size_t additionalMemorySize() const;

  /// Add native nodes and edges to heap snapshots.
  void snapshotAddNodes(GC *gc, HeapSnapshot &snap) const;
  void snapshotAddEdges(GC *gc, HeapSnapshot &snap) const;

  /// Find the cached hidden class for an object literal, if one exists.
  /// \param keyBufferIndex value of NewObjectWithBuffer instruction.
  /// \param numLiterals number of literals used from key buffer of
  /// NewObjectWithBuffer instruction.
  /// \return the cached hidden class.
  llvh::Optional<Handle<HiddenClass>> findCachedLiteralHiddenClass(
      Runtime *runtime,
      unsigned keyBufferIndex,
      unsigned numLiterals) const;

  /// Try to cache the sharable hidden class for object literal. Cache will
  /// be skipped if keyBufferIndex is >= 2^24.
  /// \param keyBufferIndex value of NewObjectWithBuffer instruction.
  /// \param clazz the hidden class to cache.
  void tryCacheLiteralHiddenClass(
      Runtime *runtime,
      unsigned keyBufferIndex,
      HiddenClass *clazz);

  /// Given \p templateObjectID, retrieve the cached template object.
  /// if it doesn't exist, return a nullptr.
  JSObject *findCachedTemplateObject(uint32_t templateObjID) {
    return templateMap_.lookup(templateObjID);
  }

  /// Cache a template object in the template map using a template object ID as
  /// key.
  /// \p templateObjID is the template object ID, and it should not already
  /// exist in the map.
  /// \p templateObj is the template object that we are caching.
  void cacheTemplateObject(
      uint32_t templateObjID,
      Handle<JSObject> templateObj) {
    assert(
        templateMap_.count(templateObjID) == 0 &&
        "The template object already exists.");
    templateMap_[templateObjID] = templateObj.get();
  }

 private:
  /// Import the string table from the supplied module.
  void importStringIDMapMayAllocate();

  /// Initialize functionMap_, without actually creating the code blocks.
  /// They will be created lazily when needed.
  void initializeFunctionMap();

  /// Import the CommonJS module table.
  /// Set every module to uninitialized, except for the first module.
  LLVM_NODISCARD ExecutionStatus importCJSModuleTable();

  /// Map the supplied string to a given \p stringID, register it in the
  /// identifier table, and \return the symbol ID.
  /// Computes the hash of the string when it's not supplied.
  template <typename T>
  SymbolID mapStringMayAllocate(llvh::ArrayRef<T> str, StringID stringID) {
    return mapStringMayAllocate(str, stringID, hermes::hashString(str));
  }

  /// Map the supplied string to a given \p stringID, register it in the
  /// identifier table, and \return the symbol ID.
  template <typename T>
  SymbolID
  mapStringMayAllocate(llvh::ArrayRef<T> str, StringID stringID, uint32_t hash);

  /// Create a symbol from a given \p stringID, which is an index to the
  /// string table, corresponding to the entry \p entry. If \p mhash is not
  /// None, use it as the hash; otherwise compute the hash from the string
  /// contents. \return the created symbol ID.
  SymbolID createSymbolFromStringIDMayAllocate(
      StringID stringID,
      const StringTableEntry &entry,
      OptValue<uint32_t> mhash);

  /// \return a unqiue hash key for object literal hidden class cache.
  /// \param keyBufferIndex value of NewObjectWithBuffer instruction(must be
  /// less than 2^24).
  /// \param numLiterals number of literals used from key buffer of
  /// NewObjectWithBuffer instruction(must be less than 256).
  static uint32_t getLiteralHiddenClassCacheHashKey(
      unsigned keyBufferIndex,
      unsigned numLiterals) {
    assert(
        canGenerateLiteralHiddenClassCacheKey(keyBufferIndex, numLiterals) &&
        "<keyBufferIndex, numLiterals> tuple can't be used as cache key.");
    return ((uint32_t)keyBufferIndex << 8) | numLiterals;
  }

  /// \return whether tuple <keyBufferIndex, numLiterals> can generate a
  /// hidden class literal cache hash key or not.
  /// \param keyBufferIndex value of NewObjectWithBuffer instruction. it must
  /// be less than 256 to be used as a cache key.
  static bool canGenerateLiteralHiddenClassCacheKey(
      uint32_t keyBufferIndex,
      unsigned numLiterals) {
    return (keyBufferIndex & 0xFF000000) == 0 && numLiterals < 256;
  }
};

using RuntimeModuleList = llvh::simple_ilist<RuntimeModule>;

} // namespace vm
} // namespace hermes

#endif<|MERGE_RESOLUTION|>--- conflicted
+++ resolved
@@ -200,11 +200,7 @@
   /// We also return this for RM created from serialization/deserialization.
   /// Note that lazy and serialization are not intended to work together.
   RuntimeModule *getLazyRootModule() {
-<<<<<<< HEAD
-#if defined(HERMESVM_LEAN) || defined(HERMESVM_SERIALIZE)
-=======
 #if defined(HERMESVM_LEAN)
->>>>>>> ab2e4b1f
     return this;
 #else
     return lazyRoot_;
