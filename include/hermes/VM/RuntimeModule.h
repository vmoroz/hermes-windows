--- conflicted
+++ resolved
@@ -370,10 +370,7 @@
   /// Add native nodes and edges to heap snapshots.
   void snapshotAddNodes(GC &gc, HeapSnapshot &snap) const;
   void snapshotAddEdges(GC &gc, HeapSnapshot &snap) const;
-<<<<<<< HEAD
-=======
 #endif
->>>>>>> 299cc8f4
 
   /// Find the cached hidden class for an object literal, if one exists.
   /// \param keyBufferIndex value of NewObjectWithBuffer instruction.
