/*
 * Copyright (c) Meta Platforms, Inc. and affiliates.
 *
 * This source code is licensed under the MIT license found in the
 * LICENSE file in the root directory of this source tree.
 */

#ifndef HERMES_VM_JSWEAKMAPIMPL_H
#define HERMES_VM_JSWEAKMAPIMPL_H

#include "hermes/VM/CallResult.h"
#include "hermes/VM/CellKind.h"
#include "hermes/VM/GCPointer.h"
#include "hermes/VM/JSObject.h"
#include "hermes/VM/Runtime.h"
#include "hermes/VM/WeakRef.h"

namespace hermes {
namespace vm {

namespace detail {

/// Used as the key to the DenseMap in JSWeakMapImpl.
/// Packages the hash with the WeakRef itself.
/// Uses WeakRefs using invalid locations as slots for empty and tombstone keys.
struct WeakRefKey {
  /// Actual weak ref stored as the key.
  WeakRef<JSObject> ref;

  /// GC-stable hash value of the JSObject pointed to by ref, while it's alive.
  uint32_t hash;

  WeakRefKey(WeakRef<JSObject> ref, uint32_t hash) : ref(ref), hash(hash) {}

  /// Returns the object reference of ref; returns null if ref is not valid.
  /// Should only be called during GC; the \param gc argument is used only to
  /// verify this.
  JSObject *getObjectInGC(GC &gc) const;
};

/// Enable using WeakRef<JSObject> in DenseMap.
struct WeakRefInfo {
 public:
  /// \return Empty key which is simply null.
  static inline WeakRefKey getEmptyKey() {
    return WeakRefKey{
        WeakRef<JSObject>(
            reinterpret_cast<WeakRefSlot *>(static_cast<uintptr_t>(kEmptyKey))),
        kEmptyKey};
  }
  /// \return Empty key which is simply a pointer to 0x1 - don't dereference.
  static inline WeakRefKey getTombstoneKey() {
    return WeakRefKey{
        WeakRef<JSObject>(reinterpret_cast<WeakRefSlot *>(
            static_cast<uintptr_t>(kTombstoneKey))),
        kTombstoneKey};
  }
  /// \return the hash in \p key.
  static inline unsigned getHashValue(const WeakRefKey &key) {
    return key.hash;
  }
  /// \return true both arguments are empty, both are tombstone,
  /// or both point to the same JSObject.
  /// \pre The weak ref mutex needs to be held before this function is called.
  static inline bool isEqual(const WeakRefKey &a, const WeakRefKey &b) {
    const auto *aSlot = a.ref.unsafeGetSlot();
    const auto *bSlot = b.ref.unsafeGetSlot();
    // Check if the keys are empty or tombstones, to avoid deferencing them.
    if (aSlot == bSlot) {
      return true;
    }
    if (reinterpret_cast<uintptr_t>(aSlot) <= kTombstoneKey ||
        reinterpret_cast<uintptr_t>(bSlot) <= kTombstoneKey) {
      // aSlot != bSlot and one or both are empty or tombstone.
      return false;
    }
    // Check if the refs are valid.
    // The underlying object may have been collected already,
    // but markWeakRefs may not have run at this point.
    // The value will be cleared on the next GC cycle, but for now,
    // isSlotValid needs to be checked to avoid an error on access.
    return WeakRef<JSObject>::isSlotValid(aSlot) &&
        WeakRef<JSObject>::isSlotValid(bSlot) &&
        aSlot->getNoBarrierUnsafe() == bSlot->getNoBarrierUnsafe();
  }

 private:
  /// The empty key (used as a pointer and a hash).
  static constexpr uint32_t kEmptyKey = 0;

  /// The tombstone key (used as a pointer and a hash).
  static constexpr uint32_t kTombstoneKey = 1;

  static_assert(
      kEmptyKey < kTombstoneKey,
      "empty key must be less than tombstone key");
};

} // namespace detail

/// Base implementation of JSWeakMapImpl methods,
/// used by both WeakMap and WeakSet, with no templating.
class JSWeakMapImplBase : public JSObject {
  using Super = JSObject;
  using WeakRefKey = detail::WeakRefKey;
  using DenseMapT = llvh::DenseMap<WeakRefKey, uint32_t, detail::WeakRefInfo>;

 protected:
  JSWeakMapImplBase(
      Runtime &runtime,
      Handle<JSObject> parent,
      Handle<HiddenClass> clazz,
      Handle<BigStorage> valueStorage)
      : JSObject(runtime, *parent, *clazz),
        valueStorage_(runtime, *valueStorage, runtime.getHeap()) {}

 public:
  static const ObjectVTable vt;

  static bool classof(const GCCell *cell) {
    return kindInRange(
        cell->getKind(),
        CellKind::WeakMapImplBaseKind_first,
        CellKind::WeakMapImplBaseKind_last);
  }

  static void WeakMapImplBaseBuildMeta(
      const GCCell *cell,
      Metadata::Builder &mb);

  /// Set a key/value, overwriting the previous value at that key,
  /// or add a new key/value if the key doesn't exist.
  static ExecutionStatus setValue(
      Handle<JSWeakMapImplBase> self,
      Runtime &runtime,
      Handle<JSObject> key,
      Handle<> value);

  /// Delete a key/value in the map.
  /// \return true if the key/value existed and was removed.
  static bool deleteValue(
      Handle<JSWeakMapImplBase> self,
      Runtime &runtime,
      Handle<JSObject> key);

  /// \return true if the \p key exists in the map.
  static bool hasValue(
      Handle<JSWeakMapImplBase> self,
      Runtime &runtime,
      Handle<JSObject> key);

  /// \return the value at \p key, if it exists. Else, return undefined.
  static HermesValue getValue(
      Handle<JSWeakMapImplBase> self,
      Runtime &runtime,
      Handle<JSObject> key);

  /// \return the size of the internal map, after freeing any freeable slots.
  /// Used for testing purposes.
  static uint32_t debugFreeSlotsAndGetSize(
      Runtime &runtime,
      JSWeakMapImplBase *self);

  /// An iterator over the keys of the map.
  struct KeyIterator {
    DenseMapT::iterator mapIter;

    KeyIterator &operator++(int /*dummy*/) {
      mapIter++;
      return *this;
    }

    WeakRefKey &operator*() {
      return mapIter->first;
    }

    WeakRefKey *operator->() {
      return &mapIter->first;
    }

    bool operator!=(const KeyIterator &other) {
      return mapIter != other.mapIter;
    }
  };

  // Return begin and end iterators for the keys of the map.
  KeyIterator keys_begin();
  KeyIterator keys_end();

  /// Returns a pointer to the HermesValue corresponding to the given \p key.
  /// Returns nullptr if \p key is not in the map.  May only be
  /// called during GC.  Note that this returns a pointer into the interior
  /// of an object; must not be used in contexts where the object might move.
  /// \param gc Used to verify that the call is during GC, and provides
  /// a PointerBase.
  GCHermesValue *getValueDirect(GC &gc, const WeakRefKey &key);

  /// Return a reference to the slot that contains the pointer to the storage
  /// for the values of the weak map.  Note that this returns a pointer into the
  /// interior of an object; must not be used in contexts where the object might
  /// move.
  /// \param GC Used to verify that the call is during GC.
  GCPointerBase &getValueStorageRef(GC &gc);

  /// If the given \p key is in the map, clears the entry
  /// corresponding to \p key -- clears the slot of the WeakRef in
  /// key, and sets the value to the empty HermesValue.  May only be
  /// called during GC.
  /// \param gc Used to verify that the call is during GC, and provides
  /// a PointerBase.
  /// \return whether the key was in the map.
  bool clearEntryDirect(GC &gc, const WeakRefKey &key);

 protected:
  static void _finalizeImpl(GCCell *cell, GC &gc) {
    auto *self = vmcast<JSWeakMapImplBase>(cell);
    self->~JSWeakMapImplBase();
  }

  /// Mark weak references and set hasFreeableSlots_ if invalidated slots
  /// were found.
  /// \pre The weak ref mutex must be held.
  static void _markWeakImpl(GCCell *cell, WeakRefAcceptor &acceptor);

  static size_t _mallocSizeImpl(GCCell *cell) {
    auto *self = vmcast<JSWeakMapImplBase>(cell);
    return self->getMallocSize();
  }

<<<<<<< HEAD
  static void _snapshotAddEdgesImpl(GCCell *cell, GC &gc, HeapSnapshot &snap);
  static void _snapshotAddNodesImpl(GCCell *cell, GC &gc, HeapSnapshot &snap);
=======
#ifdef HERMES_MEMORY_INSTRUMENTATION
  static void _snapshotAddEdgesImpl(GCCell *cell, GC &gc, HeapSnapshot &snap);
  static void _snapshotAddNodesImpl(GCCell *cell, GC &gc, HeapSnapshot &snap);
#endif
>>>>>>> 299cc8f4

  /// Iterate the slots in map_ and call deleteInternal on any invalid
  /// references, adding all available slots to the free list.
  void findAndDeleteFreeSlots(Runtime &runtime);

  /// Erase the map entry and corresponding valueStorage entry
  /// pointed to by the iterator \p it.
  /// Add the newly opened valueStorage slot to the free list.
  void deleteInternal(Runtime &runtime, DenseMapT::iterator it);

 private:
  /// Get the index to insert a new value into valueStorage_.
  /// Resize valueStorage_ if no such spots exist.
  /// \return the index into which to insert, or EXCEPTION if resize failed.
  static CallResult<uint32_t> getFreeValueStorageIndex(
      Handle<JSWeakMapImplBase> self,
      Runtime &runtime);

 public:
  // Public for tests.

  /// Lazily fetches the ID for the DenseMap used in this class. After it has
  /// been assigned once it'll stay constant.
  HeapSnapshot::NodeID getMapID(GC &gc);

  /// \return the number of bytes allocated by this object on the heap.
  size_t getMallocSize() const {
    return map_.getMemorySize();
  }

 private:
  /// The underlying weak value map.
  DenseMapT map_;

  /// Value storage, used to keep the HermesValues out of the DenseMap.
  /// If a value is kFreeListInvalid it's free to use.
  /// If a value can be found by following indices starting at freeListHead_,
  /// it's also free to use.
  /// The last member of this linked list of free spots is kFreeListInvalid.
  GCPointer<BigStorage> valueStorage_;

  /// Number indicating the end of the free list.
  static constexpr uint32_t kFreeListInvalid{UINT32_MAX};

  /// Index of the first free spot in the valueStorage_ free list.
  /// If kFreeListInvalid, then the free list is completely empty,
  /// and the nextIndex_ should be used.
  uint32_t freeListHead_{kFreeListInvalid};

  /// Next index to use when the free list runs out of elements.
  uint32_t nextIndex_{0};

  /// This is set to true when markWeakRefs sees an invalid slot which can be
  /// freed later.
  /// When set to true, the WeakMap should look for free slots the next time
  /// the user tries to add an element.
  bool hasFreeableSlots_{false};
};

/// Underlying representation of the WeakMap and WeakSet objects.
///
/// The keys are stored in a `DenseMap<WeakRefKey, uint32_t>`,
/// which allows storing the hashes with the keys,
/// so that the DenseMap can compute the hashes
/// without being given a Runtime.
/// We can't store the hashes separately because the DenseMap
/// needs to be able to compute hashes based on only the KeyT,
/// because the map rehashes when growing itself,
/// and it doesn't store the LookupKeyT if using find_as or insert_as.
///
/// The values in the map_ are indices into valueStorage_,
/// which is where we store the actual values.
/// valueStorage_ is a GC-managed PropStorage,
/// and the indices in map_ are gotten either via the free list
/// or, if that's empty, via the nextIndex_ field.
/// If we run out of slots, we double the size of valueStorage_.
/// Currently, we never shrink it.
template <CellKind C>
class JSWeakMapImpl final : public JSWeakMapImplBase {
  using Super = JSWeakMapImplBase;

 public:
  static const ObjectVTable vt;

  static constexpr CellKind getCellKind() {
    return C;
  }
  static bool classof(const GCCell *cell) {
    return cell->getKind() == C;
  }

  /// Create a new WeakMap with prototype property \p parentHandle.
  static CallResult<PseudoHandle<JSWeakMapImpl<C>>> create(
      Runtime &runtime,
      Handle<JSObject> parentHandle);

  static void WeakMapOrSetBuildMeta(const GCCell *cell, Metadata::Builder &mb);

  JSWeakMapImpl(
      Runtime &runtime,
      Handle<JSObject> parent,
      Handle<HiddenClass> clazz,
      Handle<BigStorage> valueStorage)
      : JSWeakMapImplBase(runtime, parent, clazz, valueStorage) {}
};

using JSWeakMap = JSWeakMapImpl<CellKind::JSWeakMapKind>;
using JSWeakSet = JSWeakMapImpl<CellKind::JSWeakSetKind>;

} // namespace vm
} // namespace hermes

#endif<|MERGE_RESOLUTION|>--- conflicted
+++ resolved
@@ -227,15 +227,10 @@
     return self->getMallocSize();
   }
 
-<<<<<<< HEAD
-  static void _snapshotAddEdgesImpl(GCCell *cell, GC &gc, HeapSnapshot &snap);
-  static void _snapshotAddNodesImpl(GCCell *cell, GC &gc, HeapSnapshot &snap);
-=======
 #ifdef HERMES_MEMORY_INSTRUMENTATION
   static void _snapshotAddEdgesImpl(GCCell *cell, GC &gc, HeapSnapshot &snap);
   static void _snapshotAddNodesImpl(GCCell *cell, GC &gc, HeapSnapshot &snap);
 #endif
->>>>>>> 299cc8f4
 
   /// Iterate the slots in map_ and call deleteInternal on any invalid
   /// references, adding all available slots to the free list.
