/*
 * Copyright (c) Facebook, Inc. and its affiliates.
 *
 * This source code is licensed under the MIT license found in the
 * LICENSE file in the root directory of this source tree.
 */

#ifndef HERMES_VM_CODEBLOCK_H
#define HERMES_VM_CODEBLOCK_H

#include "hermes/BCGen/HBC/BytecodeDataProvider.h"
#include "hermes/BCGen/HBC/BytecodeFileFormat.h"
#include "hermes/Inst/Inst.h"
#include "hermes/Support/SourceErrorManager.h"
#include "hermes/VM/HermesValue.h"
#include "hermes/VM/IdentifierTable.h"
#include "hermes/VM/Profiler.h"
#include "hermes/VM/PropertyCache.h"
#include "hermes/VM/SerializedLiteralParser.h"
#include "llvh/ADT/DenseSet.h"
#include "llvh/ADT/Optional.h"
#include "llvh/Support/TrailingObjects.h"

#include <memory>
#include <vector>

namespace hermes {
namespace vm {

class RuntimeModule;
class CodeBlock;

/// A pointer to JIT-compiled function.
typedef CallResult<HermesValue> (*JITCompiledFunctionPtr)(Runtime *runtime);

/// A sequence of instructions representing the body of a function.
class CodeBlock final
    : private llvh::TrailingObjects<CodeBlock, PropertyCacheEntry> {
  friend TrailingObjects;
  /// Points to the runtime module with the information required for this code
  /// block.
  RuntimeModule *const runtimeModule_;

  /// Pointer to the function header.
  hbc::RuntimeFunctionHeader functionHeader_;

  /// Pointer to the bytecode opcodes.
  const uint8_t *bytecode_;

  /// ID of this function in the module's function list.
  uint32_t functionID_;

  /// Total size of the property cache.
  const uint32_t propertyCacheSize_;

  /// Offset of the write property cache, which occurs after the read property
  /// cache.
  const uint32_t writePropCacheOffset_;

#ifndef HERMESVM_LEAN
  /// Compiles a lazy CodeBlock. Intended to be called from lazyCompile.
  void lazyCompileImpl(Runtime *runtime);
#endif

  /// Helper function for getting start and end locations.
  /// Given an SMLoc, returns the source coordinates of it in the lazy function.
  /// \param start if true, return the start coordinates, else end coordinates.
  SourceErrorManager::SourceCoords getLazyFunctionLoc(bool start) const;

  /// \return the base pointer of the property cache.
  PropertyCacheEntry *propertyCache() {
    return getTrailingObjects<PropertyCacheEntry>();
  }

  PropertyCacheEntry *writePropertyCache() {
    return getTrailingObjects<PropertyCacheEntry>() + writePropCacheOffset_;
  }

  CodeBlock(
      RuntimeModule *runtimeModule,
      hbc::RuntimeFunctionHeader header,
      const uint8_t *bytecode,
      uint32_t functionID,
      uint32_t cacheSize,
      uint32_t writePropCacheOffset)
      : runtimeModule_(runtimeModule),
        functionHeader_(header),
        bytecode_(bytecode),
        functionID_(functionID),
        propertyCacheSize_(cacheSize),
        writePropCacheOffset_(writePropCacheOffset) {
    std::uninitialized_fill_n(propertyCache(), cacheSize, PropertyCacheEntry{});
  }

 public:
#if defined(HERMESVM_PROFILER_JSFUNCTION) || defined(HERMESVM_PROFILER_EXTERN)
  /// ID written/read by JS function profiler on first/later function events.
  ProfilerID profilerID{NO_PROFILER_ID};
#endif

  /// Create a CodeBlock for a given runtime module \p runtimeModule. The result
  /// must be deallocated via delete, which is overridden.
  /// TODO: it would be nice to have this return a unique_ptr with a custom
  /// deleter; however lazy compilation requires that multiple RuntimeModules
  /// reference the same CodeBlock, so it is not yet possible.
  static CodeBlock *create(
      RuntimeModule *runtimeModule,
      hbc::RuntimeFunctionHeader header,
      const uint8_t *bytecode,
      uint32_t functionID,
      uint32_t cacheSize,
      uint32_t writePropCacheOffset) {
    auto allocSize = totalSizeToAlloc<PropertyCacheEntry>(cacheSize);
    void *mem = checkedMalloc(allocSize);
    return new (mem) CodeBlock(
        runtimeModule,
        header,
        bytecode,
        functionID,
        cacheSize,
        writePropCacheOffset);
  }

  /// Override of delete that balances the memory allocated in our create()
  /// function. Note the destructor has run already.
  static void operator delete(void *cb) {
    free(cb);
  }

  using const_iterator = const uint8_t *;

  uint32_t getParamCount() const {
    return functionHeader_.paramCount();
  }
  uint32_t getFrameSize() const {
    return functionHeader_.frameSize();
  }
  uint32_t getEnvironmentSize() const {
    return functionHeader_.environmentSize();
  }
  uint32_t getFunctionID() const {
    return functionID_;
  }

  /// Given the offset of the instruction where exception happened,
  /// \returns the offset of the exception handler to jump to.
  /// \returns -1 if a handler is not found.
  int32_t findCatchTargetOffset(uint32_t exceptionOffset);

  /// \return the offset of the function in a virtual bytecode stream, in which
  /// each function emits its bytecode in order. This is used for error
  /// backtraces when debug info is not present.
  uint32_t getVirtualOffset() const;

  SerializedLiteralParser getArrayBufferIter(
      uint32_t idx,
      unsigned int numLiterals) const;

  SerializedLiteralParser getObjectBufferKeyIter(
      uint32_t idx,
      unsigned int numLiterals) const;

  SerializedLiteralParser getObjectBufferValueIter(
      uint32_t idx,
      unsigned int numLiterals) const;

  RuntimeModule *getRuntimeModule() const {
    return runtimeModule_;
  }

  hbc::FunctionHeaderFlag getHeaderFlags() const {
    return functionHeader_.flags();
  }

  bool isStrictMode() const {
    return functionHeader_.flags().strictMode;
  }

  SymbolID getNameMayAllocate() const;

  /// \return The name of this code block, as a UTF-8 encoded string.
  /// Does no JS heap allocation.
  std::string getNameString(GCBase::GCCallbacks *runtime) const;

  const_iterator begin() const {
    return bytecode_;
  }
  const_iterator end() const {
    return bytecode_ + functionHeader_.bytecodeSizeInBytes();
  }
  llvh::ArrayRef<uint8_t> getOpcodeArray() const {
    return {bytecode_, functionHeader_.bytecodeSizeInBytes()};
  }

  /// \return true when \p inst is in this code block, false otherwise.
  bool contains(const inst::Inst *inst) const {
    return begin() <= reinterpret_cast<const uint8_t *>(inst) &&
        reinterpret_cast<const uint8_t *>(inst) < end();
  }

  OptValue<uint32_t> getDebugSourceLocationsOffset() const;

  /// \return the source location of the given instruction offset \p offset in
  /// the code block \p codeBlock.
  OptValue<hbc::DebugSourceLocation> getSourceLocation(
      uint32_t offset = 0) const;

  /// Look up the function source table and \return the String ID associated
  /// with the current function if an entry is found, or llvh::None if not.
  OptValue<uint32_t> getFunctionSourceID() const;

  OptValue<uint32_t> getDebugLexicalDataOffset() const;

  const inst::Inst *getOffsetPtr(uint32_t offset) const {
    assert(begin() + offset < end() && "offset out of bounds");
    return reinterpret_cast<const inst::Inst *>(begin() + offset);
  }

  uint32_t getOffsetOf(const inst::Inst *inst) const {
    assert(
        reinterpret_cast<const uint8_t *>(inst) >= begin() &&
        "inst not in this codeBlock");
    uint32_t offset = reinterpret_cast<const uint8_t *>(inst) - begin();
    assert(begin() + offset < end() && "inst not in this codeBlock");
    return offset;
  }

#ifndef HERMESVM_LEAN
  /// Checks whether this function is lazily compiled.
  bool isLazy() const {
    // null bytecode_ indicates that this is a lazy code block.
    return !bytecode_;
  }

  /// Compiles this CodeBlock, if it's lazy and not already compiled.
  void lazyCompile(Runtime *runtime) {
    if (LLVM_UNLIKELY(isLazy())) {
      lazyCompileImpl(runtime);
    }
  }
#else
  /// Checks whether this function is lazily compiled.
  bool isLazy() const {
    return false;
  }
  void lazyCompile(Runtime *) {}
#endif

  /// Get the start location of this function, if it's lazy.
  SourceErrorManager::SourceCoords getLazyFunctionStartLoc() const {
    return getLazyFunctionLoc(true);
  }

  /// Get the end location of this function, if it's lazy.
  SourceErrorManager::SourceCoords getLazyFunctionEndLoc() const {
    return getLazyFunctionLoc(false);
  }

  inline PropertyCacheEntry *getReadCacheEntry(uint8_t idx) {
    assert(idx < writePropCacheOffset_ && "idx out of ReadCache bound");
    return &propertyCache()[idx];
  }

  inline PropertyCacheEntry *getWriteCacheEntry(uint8_t idx) {
    assert(
        writePropCacheOffset_ + idx < propertyCacheSize_ &&
        "idx out of WriteCache bound");
    return &propertyCache()[writePropCacheOffset_ + idx];
  }

  // Mark all hidden classes in the property cache as roots.
  void markCachedHiddenClasses(Runtime *runtime, WeakRootAcceptor &acceptor);

  static CodeBlock *createCodeBlock(
      RuntimeModule *runtimeModule,
      hbc::RuntimeFunctionHeader header,
      const uint8_t *bytecode,
      uint32_t functionID);

  /// \return an estimate of the size of additional memory used by this
  /// CodeBlock.
  size_t additionalMemorySize() const {
    return propertyCacheSize_ * sizeof(PropertyCacheEntry);
  }

#ifdef HERMES_ENABLE_DEBUGGER
  inst::OpCode getOpCode(uint32_t offset) const {
    auto opcodes = getOpcodeArray();
    assert(offset < opcodes.size() && "opCode offset out of bounds");
    const auto *inst = reinterpret_cast<const inst::Inst *>(&opcodes[offset]);
    return inst->opCode;
  }

  /// Installs in the debugger instruction into the opcode stream
  /// at location \p offset.
  /// Requires that there's a breakpoint registered at \p offset.
  /// Increments the user count of the associated runtime module.
  void installBreakpointAtOffset(uint32_t offset);

  /// Uninstalls the debugger instruction from the opcode stream
  /// at location \p offset, replacing it with \p opCode.
  /// Requires the opcodes at \p offset is DebuggerInst.
  /// Requires that a breakpoint has been set at \p offset.
  /// Decrements the user count of the associated runtime module.
  void uninstallBreakpointAtOffset(uint32_t offset, uint8_t opCode);

  /// \return the offset of the next instruction after the one at \p offset.
  uint32_t getNextOffset(uint32_t offset) const;
#endif
<<<<<<< HEAD

#ifdef HERMESVM_SERIALIZE
  /// Serialize this CodeBlock.
  void serialize(Serializer &s) const;

  /// Deserialize and create a new CodeBlock. \return a pointer to the
  /// CodeBlock. It has the same semantics as \p create() wrt memory management:
  /// the result must be deallocated via delete, which is overridden.
  /// \param runtimeModule The RuntimeModule the CodeBlock belongs to.
  static CodeBlock *deserialize(Deserializer &d, RuntimeModule *runtimeModule);
#endif
=======
>>>>>>> ab2e4b1f
};

} // namespace vm
} // namespace hermes

#endif // HERMES_VM_CODEBLOCK_H<|MERGE_RESOLUTION|>--- conflicted
+++ resolved
@@ -307,20 +307,6 @@
   /// \return the offset of the next instruction after the one at \p offset.
   uint32_t getNextOffset(uint32_t offset) const;
 #endif
-<<<<<<< HEAD
-
-#ifdef HERMESVM_SERIALIZE
-  /// Serialize this CodeBlock.
-  void serialize(Serializer &s) const;
-
-  /// Deserialize and create a new CodeBlock. \return a pointer to the
-  /// CodeBlock. It has the same semantics as \p create() wrt memory management:
-  /// the result must be deallocated via delete, which is overridden.
-  /// \param runtimeModule The RuntimeModule the CodeBlock belongs to.
-  static CodeBlock *deserialize(Deserializer &d, RuntimeModule *runtimeModule);
-#endif
-=======
->>>>>>> ab2e4b1f
 };
 
 } // namespace vm
