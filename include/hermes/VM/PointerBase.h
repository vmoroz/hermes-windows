/*
 * Copyright (c) Meta Platforms, Inc. and affiliates.
 *
 * This source code is licensed under the MIT license found in the
 * LICENSE file in the root directory of this source tree.
 */

#ifndef HERMES_VM_POINTERBASE_H
#define HERMES_VM_POINTERBASE_H

#include "hermes/VM/AlignedStorage.h"
#include "hermes/VM/SegmentInfo.h"
#include "llvh/Support/Compiler.h"
#include "llvh/Support/MathExtras.h"

#include <cassert>
#include <cstdint>
#pragma GCC diagnostic push

#ifdef HERMES_COMPILER_SUPPORTS_WSHORTEN_64_TO_32
#pragma GCC diagnostic ignored "-Wshorten-64-to-32"
#endif
namespace hermes {
namespace vm {

#ifdef HERMESVM_COMPRESSED_POINTERS
class BasedPointer final {
 public:
  using StorageType = uint32_t;
  explicit operator bool() const;

  inline bool operator==(BasedPointer other) const;

  inline bool operator!=(BasedPointer other) const;

  BasedPointer() = default;

  /// Efficiently yields the representation of a null pointer.
  explicit BasedPointer(std::nullptr_t);
  explicit BasedPointer(StorageType raw);

  BasedPointer &operator=(std::nullptr_t);

  inline StorageType getRawValue() const;

 private:
#ifndef HERMESVM_CONTIGUOUS_HEAP
  // Only PointerBase needs these functions. To every other part of the system
  // this is an opaque type that PointerBase handles translations for.
  friend class PointerBase;
  inline uint32_t getSegmentIndex() const;
  inline uint32_t getOffset() const;
#endif

  StorageType raw_;
};
#endif

/// PointerBase is an opaque type meant to be used as a base pointer.
/// This is used to implement a mechanism where 32-bit offsets are used as
/// pointers instead of a full pointer.
class PointerBase {
 public:
  /// Initialize the PointerBase.
  inline PointerBase();

  /// Record \p segStart as the start address for the given segment index.
  inline void setSegment(unsigned idx, void *segStart);

#ifdef HERMESVM_COMPRESSED_POINTERS
 private:
  friend class CompressedPointer;

  /// Convert a pointer to an offset from this.
  /// \param ptr A pointer to convert.
  /// \pre ptr must start after this, and must end before 2 ^ 32 after this.
  inline BasedPointer pointerToBased(const void *ptr) const;
  /// Same as above, but has a precondition that the pointer is not null.
  /// \pre ptr is not null.
  inline BasedPointer pointerToBasedNonNull(const void *ptr) const;

  /// Convert an offset from this PointerBase into a real pointer that can be
  /// de-referenced.
  /// \param ptr An offset (based pointer) to convert.
  inline void *basedToPointer(BasedPointer ptr) const;

  /// Same as above, but has a precondition that the pointer is not null.
  /// \pre ptr is not null.
  inline void *basedToPointerNonNull(BasedPointer ptr) const;

#ifndef HERMESVM_CONTIGUOUS_HEAP
  static constexpr unsigned kNullPtrSegmentIndex = 0;
  /// To support 32-bit GC pointers in segmentIdx:offset form,
  /// segmentMap_ maps segment indices to "biased segment starts."
  /// This "bias" speeds up the decoding of a BasedPointer.  If the segmentMap_
  /// contained the actual segment starts, decoding a segmentIdx:offset form
  /// would require a shift to extract the segmentIdx, a lookup of the
  /// segment start, a subtraction of the shifted index to obtain the
  /// offset, and an addition to get the final native pointer.
  /// That is,
  ///   segmentIdx = basedPtr >> kLogSize;
  ///   segmentStart = segmentMap_[segmentIdx]
  ///   offset = basedPtr - (segmentIdx << kLogSize)
  ///   native_ptr = segmentStart + offset
  ///
  /// The bias allows us to avoid the subtraction: the segment table entry
  /// for index i is <segment-start> - (i << kLogSize)
  /// So the calculation can be:
  ///   segmentIdx = based_ptr >> kLogSize;
  ///   biasedSegmentStart = segmentMap_[segmentIdx]
  ///       [== segmentStart - (segmentIdx << kLogSize)]
  ///   native_ptr = basedPtr + biasedSegmentStart
  ///       [== basedPtr + segmentStart - (segmentIdx << kLogSize)
  ///        == segmentStart + (basedPtr - (segmentIdx << kLogSize))
  ///        == segmentStart + offset]
  ///
  /// Because we use the same 8-byte alignment in the offsets as we do
  /// in object pointers, the max heap size for 32-bit pointers is
  /// 4GB.  With 4MB segments, that's 1024 segments, plus one for
  /// segmentMap_[0], which is used for the null pointer
  /// representation.
  using SegmentPtr = void *;
  static constexpr unsigned kSegmentMapSize = 1
      << (32 - AlignedStorage::kLogSize);
  /// We subtract one entry so that segmentMap_[0] can contain the null pointer.
  static constexpr unsigned kMaxSegments = kSegmentMapSize - 1;
  SegmentPtr segmentMap_[kSegmentMapSize];
#endif
#endif // HERMESVM_COMPRESSED_POINTERS
};

/// @name Inline implementations.
/// @{

#ifdef HERMESVM_COMPRESSED_POINTERS
inline BasedPointer::BasedPointer(std::nullptr_t) : raw_(0) {}
inline BasedPointer::BasedPointer(StorageType raw) : raw_(raw) {}

inline BasedPointer &BasedPointer::operator=(std::nullptr_t) {
  raw_ = 0;
  return *this;
}

inline BasedPointer::StorageType BasedPointer::getRawValue() const {
  return raw_;
}

inline BasedPointer::operator bool() const {
  return raw_ != 0;
}

inline bool BasedPointer::operator==(BasedPointer other) const {
  return raw_ == other.raw_;
}

inline bool BasedPointer::operator!=(BasedPointer other) const {
  return raw_ != other.raw_;
}

#ifdef HERMESVM_CONTIGUOUS_HEAP
inline void *PointerBase::basedToPointerNonNull(BasedPointer ptr) const {
  assert(ptr && "Null pointer given to basedToPointerNonNull");
  uintptr_t addr = reinterpret_cast<uintptr_t>(this) + ptr.getRawValue();
  return reinterpret_cast<void *>(addr);
}

<<<<<<< HEAD
inline PointerBase::PointerBase() {}
=======
inline PointerBase::PointerBase() {
  // The PointerBase must be segment aligned, so that the compressed pointer
  // corresponding to the start of a segment is also segment aligned.
  assert(llvh::alignmentAdjustment(this, AlignedStorage::size()) == 0);
}
>>>>>>> b21aafbc

inline void *PointerBase::basedToPointer(BasedPointer ptr) const {
  return ptr ? basedToPointerNonNull(ptr) : nullptr;
}

inline BasedPointer PointerBase::pointerToBasedNonNull(const void *ptr) const {
  assert(ptr && "Null pointer given to pointerToBasedNonNull");
  uintptr_t offset = (uintptr_t)ptr - (uintptr_t)this;
  assert(llvh::isUInt<32>(offset) && "Pointer out of range");
  return BasedPointer{static_cast<uint32_t>(offset)};
}

inline BasedPointer PointerBase::pointerToBased(const void *ptr) const {
  return ptr ? pointerToBasedNonNull(ptr) : BasedPointer{nullptr};
}

inline void PointerBase::setSegment(unsigned idx, void *segStart) {
  assert(segStart == AlignedStorage::start(segStart) && "Precondition");
  SegmentInfo::setSegmentIndexFromStart(segStart, idx);
}
#else
inline void *PointerBase::basedToPointerNonNull(BasedPointer ptr) const {
  assert(ptr && "Null pointer given to basedToPointerNonNull");
  // This implementation is the same for null and non-null pointers.
  return basedToPointer(ptr);
}

inline PointerBase::PointerBase() {
  segmentMap_[kNullPtrSegmentIndex] = nullptr;
}

inline uint32_t BasedPointer::getSegmentIndex() const {
  return raw_ >> AlignedStorage::kLogSize;
}

inline uint32_t BasedPointer::getOffset() const {
  return raw_ & ((1 << AlignedStorage::kLogSize) - 1);
}

inline void *PointerBase::basedToPointer(BasedPointer ptr) const {
  char *segBase = reinterpret_cast<char *>(segmentMap_[ptr.getSegmentIndex()]);
  return segBase + ptr.getRawValue();
}

inline BasedPointer PointerBase::pointerToBased(const void *ptr) const {
  if (!ptr) {
    // Null pointers are special and can't be "compressed" in the same
    // way as non-null pointers.  So we make a special case for null.
    return BasedPointer{};
  }
  return pointerToBasedNonNull(ptr);
}

inline BasedPointer PointerBase::pointerToBasedNonNull(const void *ptr) const {
  assert(ptr && "Null pointer given to pointerToBasedNonNull");
  uintptr_t addrAsInt = reinterpret_cast<uintptr_t>(ptr);
  void *segStart = AlignedStorage::start(ptr);
  /// segStart is the start of the AlignedStorage containing
  /// ptr, so its low AlignedStorage::kLogSize are zeros.
  /// Thus, offset, below, will be the offset of ptr within the
  /// segment; bits above AlignedStorage::kLogSize will be zero.
  uintptr_t offset = addrAsInt - reinterpret_cast<uintptr_t>(segStart);
  /// Now get the segment index, and shift it so that its bits do not
  /// overlap with those of offset.
  uint32_t raw = (SegmentInfo::segmentIndexFromStart(segStart)
                  << AlignedStorage::kLogSize) |
      offset;
  return BasedPointer{raw};
}

inline void PointerBase::setSegment(unsigned idx, void *segStart) {
  assert(segStart == AlignedStorage::start(segStart) && "Precondition");
  // See the explanation for the "bias" above the declaration of
  // segmentMap_ in PointerBase.h.
  char *bias =
      reinterpret_cast<char *>(segStart) - (idx << AlignedStorage::kLogSize);
  segmentMap_[idx] = bias;
  SegmentInfo::setSegmentIndexFromStart(segStart, idx);
}
#endif // HERMESVM_CONTIGUOUS_HEAP
#else
inline PointerBase::PointerBase() {}

inline void PointerBase::setSegment(unsigned idx, void *segStart) {
  assert(segStart == AlignedStorage::start(segStart) && "Precondition");
  SegmentInfo::setSegmentIndexFromStart(segStart, idx);
}
#endif // HERMESVM_COMPRESSED_POINTERS

/// @}

} // namespace vm
} // namespace hermes
#pragma GCC diagnostic pop
#endif<|MERGE_RESOLUTION|>--- conflicted
+++ resolved
@@ -164,15 +164,11 @@
   return reinterpret_cast<void *>(addr);
 }
 
-<<<<<<< HEAD
-inline PointerBase::PointerBase() {}
-=======
 inline PointerBase::PointerBase() {
   // The PointerBase must be segment aligned, so that the compressed pointer
   // corresponding to the start of a segment is also segment aligned.
   assert(llvh::alignmentAdjustment(this, AlignedStorage::size()) == 0);
 }
->>>>>>> b21aafbc
 
 inline void *PointerBase::basedToPointer(BasedPointer ptr) const {
   return ptr ? basedToPointerNonNull(ptr) : nullptr;
