/*
 * Copyright (c) Meta Platforms, Inc. and affiliates.
 *
 * This source code is licensed under the MIT license found in the
 * LICENSE file in the root directory of this source tree.
 */

#ifndef HERMES_VM_DEBUGGER_DEBUGGER_H
#define HERMES_VM_DEBUGGER_DEBUGGER_H

#ifdef HERMES_ENABLE_DEBUGGER

#include "hermes/BCGen/HBC/BytecodeInstructionGenerator.h"
#include "hermes/BCGen/HBC/DebugInfo.h"
#include "hermes/Inst/Inst.h"
#include "hermes/Public/DebuggerTypes.h"
#include "hermes/Support/OptValue.h"
#include "hermes/VM/Debugger/DebugCommand.h"
#include "hermes/VM/HermesValue.h"
#include "hermes/VM/InterpreterState.h"
#include "hermes/VM/RuntimeModule.h"
#include "llvh/ADT/DenseSet.h"
#include "llvh/ADT/MapVector.h"

#include <atomic>
#include <cstdint>
#include <string>

namespace hermes {
namespace vm {
class HermesValue;
class CodeBlock;
class Runtime;
} // namespace vm
} // namespace hermes

namespace hermes {
namespace vm {

/// Main debugger object that receives commands from an external source,
/// and passes them back to the interpreter loop, which handles them.
class Debugger {
 public:
  struct EvalResultMetadata;

  using DidPauseCallback = std::function<DebugCommand(
      InterpreterState state,
      ::facebook::hermes::debugger::PauseReason pauseReason,
      HermesValue evalResult,
      const EvalResultMetadata &evalResultMetadata,
      ::facebook::hermes::debugger::BreakpointID)>;

  using BreakpointResolvedCallback =
      std::function<void(facebook::hermes::debugger::BreakpointID)>;

 private:
  friend DebugCommand;

  using PauseOnThrowMode = ::facebook::hermes::debugger::PauseOnThrowMode;
  using BreakpointID = ::facebook::hermes::debugger::BreakpointID;
  using BreakpointInfo = ::facebook::hermes::debugger::BreakpointInfo;
  using CallFrameInfo = ::facebook::hermes::debugger::CallFrameInfo;
  using ExceptionDetails = ::facebook::hermes::debugger::ExceptionDetails;
  using PauseReason = ::facebook::hermes::debugger::PauseReason;
  using SourceLocation = ::facebook::hermes::debugger::SourceLocation;
  using StackTrace = ::facebook::hermes::debugger::StackTrace;
  using StepMode = ::facebook::hermes::debugger::StepMode;
  using String = ::facebook::hermes::debugger::String;
  using LexicalInfo = ::facebook::hermes::debugger::LexicalInfo;
  using ScriptID = ::facebook::hermes::debugger::ScriptID;
  using AsyncPauseKind = ::facebook::hermes::debugger::AsyncPauseKind;

  Runtime &runtime_;

  /// Function handling pauses.
  DidPauseCallback didPauseCallback_;

  /// Function handling breakpoint resolution.
  BreakpointResolvedCallback breakpointResolvedCallback_;

  /// Logical breakpoint.
  struct Breakpoint {
    CodeBlock *codeBlock;
    uint32_t offset;

    /// Whether the breakpoint is "enabled" from the user's perspective.
    /// Note that this is set independently of resolved.
    bool enabled;

    /// Condition on which the breakpoint should trigger.
    /// If empty, the breakpoint will always trigger at the location it's set.
    std::string condition{};

    /// Requested location of the breakpoint.
    SourceLocation requestedLocation;
    /// Resolved location of the breakpoint.
    /// Optionally filled in for resolved user breakpoints.
    llvh::Optional<SourceLocation> resolvedLocation{llvh::None};

    bool isResolved() const {
      return resolvedLocation.hasValue();
    }
  };

  /// Breakpoints that were set by the user.
  /// Every breakpoint has a unique ID that is never reused.
  /// Use a MapVector to iterate in insertion order.
  llvh::MapVector<BreakpointID, Breakpoint> userBreakpoints_{};
  BreakpointID nextBreakpointId_{1};

  /// One-shot breakpoints that are used for stepping commands.
  /// These are typically cleared immediately after breaking.
  std::vector<Breakpoint> tempBreakpoints_{};

  /// One-shot breakpoints that are used for restoring breakpoint after using \p
  /// processInstUnderDebuggerOpCode(). These are cleared immediately after
  /// breaking.
  std::vector<Breakpoint> restorationBreakpoints_{};

  /// Physical breakpoint location.
  struct BreakpointLocation {
    /// Opcode that was replaced.
    hbc::opcode_atom_t opCode;

    /// If this location has a user breakpoint set,
    /// then this is set to the ID of the user breakpoint.
    /// Else, it's set to None.
    OptValue<BreakpointID> user{llvh::None};

    /// Whether this location has an on-load breakpoint set.
    bool onLoad{false};
    /// Whether this location has a Step breakpoint set.
    bool hasStepBreakpoint{false};
    /// Whether this location has a Restoration breakpoint set.
    bool hasRestorationBreakpoint{false};

    /// This is the set of callStackDepths at which we are supposed to stop
    /// on this breakpoint for Step breakpoints.
    /// The size of this set is the number of Step breakpoints.
    /// We enforce that there is only one Step breakpoint
    /// per physical location, because Step breakpoints
    /// should be set in one location and cleared immediately when hit.
    /// If a depth != 0, then only break when the runtime call stack
    /// has exactly depth elements in it, and if a depth == 0,
    /// then break on any runtime call stack size.
    llvh::DenseSet<uint32_t> callStackDepths{};

    BreakpointLocation(hbc::opcode_atom_t opCode) : opCode(opCode) {}

    /// Total number of logical breakpoints set at this location.
    uint32_t count() const {
      return callStackDepths.size() + (user ? 1 : 0) + (onLoad ? 1 : 0);
    }
  };

  llvh::DenseMap<const inst::Inst *, BreakpointLocation> breakpointLocations_{};

  /// The debugger is currently executing instructions.
  bool isDebugging_{false};

  /// If not None, the debugger was issued a STEP instruction of some sort,
  /// and it hasn't completed yet.
  /// The value indicates the type of step we're trying to take.
  OptValue<StepMode> curStepMode_{llvh::None};

  /// If true, all code blocks are breakpointed,
  /// and the debugger should stop on entering any code blocks.
  bool pauseOnAllCodeBlocks_{false};

  /// Similar to \p pauseOnAllCodeBlocks_, except this flag specifically
  /// indicates whether Restoration breakpoint should be created. This can be
  /// set at the same time as \p pauseOnAllCodeBlocks_. If both are set, then in
  /// \p setEntryBreakpointForCodeBlock(), both a Step breakpoint and a
  /// Restoration breakpoint will be created at the same location. In \p
  /// runDebugger(), the Restoration breakpoint will be handled first and be
  /// cleared out, then if there is a Step breakpoint due to \p
  /// pauseOnAllCodeBlocks_, that will be handled as if the Restoration
  /// breakpoint was never there.
  bool pauseOnAllCodeBlocksToRestoreBreakpoint_{false};

  /// Stores the CodeBlock and offset where in \p
  /// processInstUnderDebuggerOpCode() we purposely keep breakpoint uninstalled
  /// to reuse the Interpreter loop.
  std::pair<CodeBlock *, uint32_t> breakpointToRestore_{nullptr, 0};

  /// What conditions the debugger needs to stop on exceptions.
  PauseOnThrowMode pauseOnThrowMode_{PauseOnThrowMode::None};

  // When true, debugger is moving on after reporting an exception.
  // This is used to ensure we don't report an exception to the user twice
  // when pauseOnThrowMode_ is not None. The Interpreter can't distinguish
  // between exceptions thrown in native functions vs. thrown by users
  // when there's a native stack frame in the middle, so we need to account for
  // that by setting this flag to not stop between a caught exception
  // and its exception handler. This works because there should be no ability
  // to throw a new exception between reporting it and stepping to its handler.
  bool isUnwindingException_{false};

  /// Whether the Debugger should pause after a script has loaded, before it
  /// begins executing.
  bool pauseOnScriptLoad_{false};

  /// The last location we were at before we resumed execution in mid-step.
  /// This is only valid if curStepMode_ is not None.
  InterpreterState preStepState_{};

  // Whether an user has attached to any Inspector.
  // It is exposed to JS via a property %DebuggerInternal.isDebuggerAttached
  std::atomic<bool> isDebuggerAttached_{false};

 public:
  explicit Debugger(Runtime &runtime) : runtime_(runtime) {}

  /// Reasons why the interpreter may invoke the debugger. Note this is a more
  /// limited set than PauseReason, because the Interpreter cannot distinguish
  /// between debugger opcodes as part of the Debugger command versus those
  /// inserted for breakpoints.
  enum class RunReason {
    /// The Interpreter hit a Debugger opcode.
    Opcode,

    /// The Interpreter hit an exception.
    Exception,

    /// The Interpreter is reacting to an async break request from the user.
    /// Any current stepping state should be cleared.
    AsyncBreakExplicit,

    /// The Interpreter is reacting to an async break request from the
    /// inspector.
    /// Any current stepping state should be *preserved*.
    AsyncBreakImplicit,
  };

  /// An EvalResultMetadata is a subset of EvalResult in DebuggerAPI.h, lacking
  /// a jsi::Value field.
  struct EvalResultMetadata {
    bool isException = false;
    ExceptionDetails exceptionDetails;
  };

  /// Runs debugger commands until execution continues.
  /// \param runReason the reason that the interpreter invoked the debugger.
  /// \param[in,out] state the debugging state.
  /// \return status after running the debugger.
  /// Ensures that if we stopped on an exception, the state doesn't change and
  /// the status is RETURNED.
  /// If the status is EXCEPTION, then the state is the state at the instruction
  /// that threw the exception - this allows the interpreter to handle the
  /// exception directly from the instruction that threw.
  ExecutionStatus runDebugger(RunReason runReason, InterpreterState &state);

  bool isDebugging() const {
    return isDebugging_;
  }

  /// Should only be called when there is a current frame. Do not call while not
  /// in the interpreter loop.
  /// \return the current stack trace.
  StackTrace getStackTrace() const;

  llvh::Optional<const BreakpointLocation> getBreakpointLocation(
      const inst::Inst *ip) const {
    auto it = breakpointLocations_.find(ip);
    if (it == breakpointLocations_.end()) {
      return llvh::None;
    }
    return {it->second};
  }
  llvh::Optional<const BreakpointLocation> getBreakpointLocation(
      CodeBlock *codeBlock,
      uint32_t offset) const;

  void setDidPauseCallback(DidPauseCallback callback) {
    didPauseCallback_ = std::move(callback);
  }

  void setBreakpointResolvedCallback(BreakpointResolvedCallback callback) {
    breakpointResolvedCallback_ = std::move(callback);
  }

  void setShouldPauseOnScriptLoad(bool flag) {
    pauseOnScriptLoad_ = flag;
  }

  bool getShouldPauseOnScriptLoad() const {
    return pauseOnScriptLoad_;
  }

  void setPauseOnThrowMode(PauseOnThrowMode mode) {
    pauseOnThrowMode_ = mode;
  }

  PauseOnThrowMode getPauseOnThrowMode() const {
    return pauseOnThrowMode_;
  }

  /// Sets the property %isDebuggerAttached in the %DebuggerInternal object. Can
  /// be called from any thread.
  void setIsDebuggerAttached(bool isAttached) {
    isDebuggerAttached_ = isAttached;
  }

  /// Gets the property %isDebuggerAttached in the %DebuggerInternal object. Can
  /// be called from any thread.
  bool getIsDebuggerAttached() const {
    return isDebuggerAttached_;
  }

  /// Signal to the debugger that we are done unwinding an exception.
  /// This means that we can begin reporting exceptions to the user again
  /// if the user has requested them.
  void finishedUnwindingException() {
    isUnwindingException_ = false;
  }

  /// Request an async pause. This may be called from any thread, or a signal
  /// handler.
  void triggerAsyncPause(AsyncPauseKind kind);

  /// Creates a user breakpoint given filename, line, and column.
  /// \param loc the location to set the breakpoint.
  /// \return the id of the new breakpoint, kInvalidBreakpoint if none was
  /// created.
  BreakpointID createBreakpoint(const SourceLocation &loc);

  /// Sets the condition on a breakpoint.
  /// \param id the breakpoint to change the condition on.
  /// \param condition if None, unset the condition, else set the condition.
  void setBreakpointCondition(BreakpointID id, std::string condition);

  /// Deletes the breakpoint given.
  void deleteBreakpoint(BreakpointID id);

  /// Deletes all breakpoints.
  void deleteAllBreakpoints();

  /// Enables/disables the breakpoint given.
  /// \param id the id of the breakpoint to edit.
  /// \param enable if true, enable breakpoint \p id.
  void setBreakpointEnabled(BreakpointID id, bool enable);

  /// \return the breakpoint information for breakpoint \p id.
  /// If the supplied id is not valid, then the result has id ==
  /// kInvalidBreakpoint.
  BreakpointInfo getBreakpointInfo(BreakpointID id) const {
    auto it = userBreakpoints_.find(id);
    if (it == userBreakpoints_.end()) {
      // Invalid input.
      BreakpointInfo result{};
      result.id = ::facebook::hermes::debugger::kInvalidBreakpoint;
      return result;
    }

    const auto &breakpoint = it->second;
    BreakpointInfo result{};
    result.id = id;
    result.enabled = breakpoint.enabled;
    result.resolved = breakpoint.isResolved();
    result.requestedLocation = breakpoint.requestedLocation;
    if (breakpoint.isResolved()) {
      result.resolvedLocation = *breakpoint.resolvedLocation;
    }
    return result;
  }

  /// \return a list of valid user breakpoint IDs.
  std::vector<BreakpointID> getBreakpoints() const {
    std::vector<BreakpointID> result{};
    result.reserve(userBreakpoints_.size());
    for (const auto &it : userBreakpoints_) {
      result.push_back(it.first);
    }
    return result;
  }

  /// \return the number of variables in the given frame \p frame.
  LexicalInfo getLexicalInfoInFrame(uint32_t frame) const;

  /// \return the variable at \p variableIndex at scope depth \p scopeDepth in
  /// frame \p frame. 0 is the topmost frame, corresponding to \p topBlock. If
  /// \p outName is not null, populate it with the variable's name.
  HermesValue getVariableInFrame(
      uint32_t frame,
      uint32_t scopeDepth,
      uint32_t variableIndex,
      std::string *outName = nullptr) const;

  /// \param frame the index of the frame, with 0 being the topmost.
  /// \return the 'this' value at \p frame.
  HermesValue getThisValue(uint32_t frame) const;

  /// Report to the debugger that the runtime will execute a module given by \p
  /// module. The debugger may propagate a pause to the client.
  void willExecuteModule(RuntimeModule *module, CodeBlock *codeBlock);

  /// Report to the debugger that the runtime will unload a RuntimeModule.
  /// The debugger should unresolve breakpoints in that module.
  void willUnloadModule(RuntimeModule *module);

  /// Report to the debugger that the runtime will execute a codeBlock given by
  /// \p codeBlock.
  /// For example, this is used to set up the codeBlock while stepping.
  void willEnterCodeBlock(CodeBlock *codeBlock) {
    if (LLVM_UNLIKELY(pauseOnAllCodeBlocks_)) {
      setEntryBreakpointForCodeBlock(codeBlock);
    }
  }

  /// Resolve any unresolved breakpoints.
  /// Intended for use following compilation or loading of a new function.
  /// \param codeBlock the code block that was compiled before this call.
  void resolveBreakpoints(CodeBlock *codeBlock);

  /// \return the source map URL for \p scriptId, empty string if non exists.
  String getSourceMappingUrl(ScriptID scriptId) const;

<<<<<<< HEAD
  /// \return list of loaded scripts
=======
  /// \return list of loaded scripts that haven't been garbage collected
>>>>>>> 388376f0
  std::vector<SourceLocation> getLoadedScripts() const;

  /// Find the handler for an exception thrown at \p state.
  /// \return llvh::None if no handler is found, else return the state of the
  /// handler and the offset of its frame.
  llvh::Optional<std::pair<InterpreterState, uint32_t>> findCatchTarget(
      const InterpreterState &state) const;

  /// Attempt to resolve the \p filenameId to a script ID based on the table.
  /// \return the ScriptID of the given filenameId.
  ScriptID resolveScriptId(RuntimeModule *runtimeModule, uint32_t filenameId)
      const;

  /// Get the actual OpCode produced from the source without being affected by
  /// any user installed breakpoint "Debugger" OpCode overrides.
  inst::OpCode getRealOpCode(CodeBlock *block, uint32_t offset) const;

  /// Processes an instruction that had Debugger OpCode installed on top of it.
  /// This is meant to be done after Interpreter encounters Debugger OpCode. It
  /// differs from \p stepInstruction() in that this function will handle Ret.
  /// Ret requires special logic in the case if it's returning to native code.
  /// The Interpreter has special logic to exit out of the Interpreter if we're
  /// returning to native code. But when \p stepFunction() is used, we have
  /// recursive Interpreter loop and the expectation is to exit out of both.
  /// This function will avoid using stepFunction() for Ret. It will instead
  /// keep breakpoint uninstalled and re-use the same Interpreter loop.
  /// \param[in,out] InterpreterState for where the Interpreter is currently at,
  /// and gets filled with where Interpreter should resume executing
  /// \return status after processing
  ExecutionStatus processInstUnderDebuggerOpCode(InterpreterState &state);

 private:
  /// The primary debugger command loop.
  ExecutionStatus debuggerLoop(
      InterpreterState &state,
      PauseReason pauseReason,
      BreakpointID breakpoint);

  /// Gets a BreakpointLocation from breakpointLocations_ if it exists
  /// for the given codeBlock and offset, else creates one.
  /// Used by other functions which should be called to set breakpoints.
  /// Installs a breakpoint at that location, doesn't modify it.
  /// \return the location at which the breakpoint was installed.
  BreakpointLocation &installBreakpoint(CodeBlock *codeBlock, uint32_t offset);

  /// Helper function to uninstall a breakpoint. Always use this function to
  /// uninstall breakpoints. This takes care of the case when we purposely keep
  /// breakpoint uninstalled in \p processInstUnderDebuggerOpCode().
  void uninstallBreakpoint(
      CodeBlock *codeBlock,
      uint32_t offset,
      hbc::opcode_atom_t opCode);

  /// Set a user breakpoint at \p offset in \p codeBlock.
  /// Increments the count at a breakpoint if it already exists.
  /// If the physical breakpoint isn't enabled yet, patches the debugger
  /// instruction in.
  /// Sets the breakpoint ID to \p id.
  void
  setUserBreakpoint(CodeBlock *codeBlock, uint32_t offset, BreakpointID id);

  /// Should not be called directly except from \p setStepBreakpoint() or \p
  /// setRestorationBreakpoint(). This function sets a non-user breakpoint at \p
  /// offset in \p codeBlock. Increments the count at a breakpoint if it already
  /// exists. If the physical breakpoint isn't enabled yet, patches the debugger
  /// instruction in.
  /// The breakpoint is set to be a one-shot.
  /// If \p callStackDepth != 0, then the Interpreter should only
  /// break if the callStack is exactly \p callStackDepth frames long.
  /// If \p callStackDepth == 0, then the Step breakpoint should break
  /// regardless of the actual depth of the call stack.
  /// /param isStepBreakpoint true if creating a Step breakpoint, false for
  /// Restoration breakpoint.
  void doSetNonUserBreakpoint(
      CodeBlock *codeBlock,
      uint32_t offset,
      uint32_t callStackDepth,
      bool isStepBreakpoint);

  /// Set a stepping breakpoint at \p offset in \p codeBlock.
  void setStepBreakpoint(
      CodeBlock *codeBlock,
      uint32_t offset,
      uint32_t callStackDepth);

  /// Set an on-load breakpoint at \p offset in \p codeBlock.
  /// Increments the count at a breakpoint if it already exists.
  /// If the physical breakpoint isn't enabled yet, patches the debugger
  /// instruction in.
  /// The breakpoint is set to be a one-shot.
  void setOnLoadBreakpoint(CodeBlock *codeBlock, uint32_t offset);

  /// Unset user breakpoint \p breakpoint.
  /// Removes the location from breakpointLocations_ if no longer needed.
  void unsetUserBreakpoint(const Breakpoint &breakpoint);

  /// Creates a step breakpoint at offset 0 of \p codeBlock,
  /// to be used while in the middle of a step and entering a
  /// codeBlock for the first time.
  /// Requires that getShouldPauseOnAllCodeBlocks is true.
  /// The breakpoint will clear on the next call to clearTempBreakpoints.
  void setEntryBreakpointForCodeBlock(CodeBlock *codeBlock);

  /// Add a non-user breakpoint to the last interpreted function on the
  /// call stack, at the next offset after the saved return address.
  /// This allows stepping out of the currently executing function.
  /// \param forRestorationBreakpoint whether to create as a restoration
  /// breakpoint or a Step breakpoint
  void breakpointCaller(bool forRestorationBreakpoint);

  /// Add a Step breakpoint at the exception handler for the current state.
  /// Does nothing if the exception is uncaught.
  void breakpointExceptionHandler(const InterpreterState &state);

  /// Should not be called directly except from \p clearTempBreakpoints() or \p
  /// clearRestorationBreakpoints(). This function clears all of the given type
  /// of non-user breakpoint that have been set.
  /// /param isStepBreakpoint true to clear Step breakpoints, false to clear
  /// Restoration breakpoints.
  void doClearNonUserBreakpoints(bool isStepBreakpoint);

  /// Clear all the Step and OnLoad breakpoints that have been set.
  void clearTempBreakpoints();

  /// Set a Restoration breakpoint at \p offset in \p codeBlock.
  void setRestorationBreakpoint(
      CodeBlock *codeBlock,
      uint32_t offset,
      uint32_t callStackDepth);

  /// Re-install any breakpoint stored by \p breakpointToRestore_.
  /// \return true if there was a breakpoint to restore, false otherwise.
  bool restoreBreakpointIfAny();

  /// Clear all the Restoration breakpoints that have been set.
  void clearRestorationBreakpoints();

  /// Steps a single instruction.
  /// Requires that the current instruction steps to somewhere else in the
  /// current function.
  /// If the current instruction is a call or a return, don't use this function.
  ExecutionStatus stepInstruction(InterpreterState &state);

  /// Evaluate \p src rooted in the stack frame specified in \p args. 0 is the
  /// topmost frame, corresponding to \p state. Populate \p outMetadata
  /// with metadata for the result.
  /// \return the resulting HermesValue.
  HermesValue evalInFrame(
      const EvalArgs &args,
      const std::string &src,
      const InterpreterState &state,
      EvalResultMetadata *outMetadata);

  /// Given that the runtime threw an exception, clear the thrown value, and
  /// populate the \p outMetadata. \return the thrown value.
  HermesValue getExceptionAsEvalResult(EvalResultMetadata *outMetadata);

  /// Requires that we're currently debugging.
  /// If the queue is empty, invoke the didPauseCallback_ (or command line,
  /// provided that stdin is interactive), with the given interpeter state \p
  /// state and pause reason \p pause.
  /// If the pause is EvalComplete, the evalResult is given in \p evalResult;
  /// othewrise the evalResult should be ignored.
  /// \return the next command to run in a paused interpreter loop.
  DebugCommand getNextCommand(
      InterpreterState state,
      PauseReason pauseReason,
      HermesValue evalResult,
      const EvalResultMetadata &evalMetadata,
      BreakpointID breakpoint) {
    // If we have a didPauseCallback, invoke it. If we don't have a callback,
    // fall back to simply continuing.
    if (didPauseCallback_)
      return didPauseCallback_(
          state, pauseReason, evalResult, evalMetadata, breakpoint);

    return DebugCommand::makeContinue();
  }

  /// \return true if the states are on different instructions within the same
  /// statement.
  /// Ensure different instructions to allow for stepping to the same
  /// statement within a loop.
  inline bool sameStatementDifferentInstruction(
      const InterpreterState &a,
      const InterpreterState &b) const {
    auto aLoc = getLocationForState(a);
    auto bLoc = getLocationForState(b);

    // Same statement in the same codeBlock, but different offsets.
    return a.codeBlock == b.codeBlock && aLoc->statement == bLoc->statement &&
        a.offset != b.offset;
  }

  OptValue<hbc::DebugSourceLocation> getLocationForState(
      const InterpreterState &state) const {
    return state.codeBlock->getSourceLocation(state.offset);
  }

  /// Attempt to resolve the requestedLocation in \p breakpoint.
  /// If successful, sets breakpoint.resolvedLocation to the resolved location.
  /// Requires that \p breakpoint is not yet resolved.
  /// \return true if the breakpoint is successfully resolved.
  bool resolveBreakpointLocation(Breakpoint &breakpoint) const;

  /// Unresolves the breakpoint.
  void unresolveBreakpointLocation(Breakpoint &breakpoint);

  /// \return a CallFrameInfo for a given code block \p codeBlock and IP offset
  /// into it \p ipOffset.
  CallFrameInfo getCallFrameInfo(const CodeBlock *codeBlock, uint32_t offset)
      const;

  /// Get the jump target for an instruction (if it is a jump).
  llvh::Optional<uint32_t> findJumpTarget(CodeBlock *block, uint32_t offset);

  /// Set breakpoints at all possible next instructions after the current one.
  void breakAtPossibleNextInstructions(const InterpreterState &state);
};

} // namespace vm
} // namespace hermes

#endif // HERMES_ENABLE_DEBUGGER
#endif<|MERGE_RESOLUTION|>--- conflicted
+++ resolved
@@ -415,11 +415,7 @@
   /// \return the source map URL for \p scriptId, empty string if non exists.
   String getSourceMappingUrl(ScriptID scriptId) const;
 
-<<<<<<< HEAD
-  /// \return list of loaded scripts
-=======
   /// \return list of loaded scripts that haven't been garbage collected
->>>>>>> 388376f0
   std::vector<SourceLocation> getLoadedScripts() const;
 
   /// Find the handler for an exception thrown at \p state.
