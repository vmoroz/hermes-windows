--- conflicted
+++ resolved
@@ -227,15 +227,10 @@
   /// Obtain an element from the "indexed storage" of this object. The storage
   /// itself is implementation dependent.
   /// \return the value of the element or "empty" if there is no such element.
-<<<<<<< HEAD
-  HermesValue (
-      *getOwnIndexed)(JSObject *self, Runtime &runtime, uint32_t index);
-=======
   HermesValue (*getOwnIndexed)(
       PseudoHandle<JSObject> self,
       Runtime &runtime,
       uint32_t index);
->>>>>>> b21aafbc
 
   /// Set an element in the "indexed storage" of this object. Depending on the
   /// semantics of the "indexed storage" the storage capacity may need to be
@@ -336,11 +331,7 @@
       NeedsBarriers needsBarriers)
       : parent_(runtime, parent, runtime.getHeap(), needsBarriers),
         clazz_(runtime, clazz, runtime.getHeap(), needsBarriers),
-<<<<<<< HEAD
-        propStorage_(runtime, nullptr, runtime.getHeap(), needsBarriers) {
-=======
         propStorage_(nullptr) {
->>>>>>> b21aafbc
     // Direct property slots are initialized by initDirectPropStorage.
   }
 
@@ -352,11 +343,7 @@
       NeedsBarriers needsBarriers)
       : parent_(runtime, *parent, runtime.getHeap(), needsBarriers),
         clazz_(runtime, *clazz, runtime.getHeap(), needsBarriers),
-<<<<<<< HEAD
-        propStorage_(runtime, nullptr, runtime.getHeap(), needsBarriers) {
-=======
         propStorage_(nullptr) {
->>>>>>> b21aafbc
     // Direct property slots are initialized by initDirectPropStorage.
   }
 
@@ -421,8 +408,6 @@
   /// \param clazz the hidden class for the new object.
   static PseudoHandle<JSObject> create(
       Runtime &runtime,
-<<<<<<< HEAD
-=======
       Handle<HiddenClass> clazz);
 
   /// Allocates a JSObject with the given hidden class and prototype.
@@ -430,7 +415,6 @@
   static PseudoHandle<JSObject> create(
       Runtime &runtime,
       Handle<JSObject> parentHandle,
->>>>>>> b21aafbc
       Handle<HiddenClass> clazz);
 
   ~JSObject() = default;
@@ -1065,13 +1049,8 @@
 
   /// Calls ObjectVTable::getOwnIndexed.
   static HermesValue
-<<<<<<< HEAD
-  getOwnIndexed(JSObject *self, Runtime &runtime, uint32_t index) {
-    return self->getVT()->getOwnIndexed(self, runtime, index);
-=======
   getOwnIndexed(PseudoHandle<JSObject> self, Runtime &runtime, uint32_t index) {
     return self->getVT()->getOwnIndexed(std::move(self), runtime, index);
->>>>>>> b21aafbc
   }
 
   /// Calls ObjectVTable::setOwnIndexed.
@@ -1272,10 +1251,7 @@
   /// There is no one definitive type name for an object. If no heuristic is
   /// able to produce a name, the empty string is returned.
   std::string getHeuristicTypeName(GC &gc);
-<<<<<<< HEAD
-=======
 #endif
->>>>>>> b21aafbc
 
   /// Accesses the name property on an object, returns the empty string if it
   /// doesn't exist or isn't a string.
@@ -1296,10 +1272,7 @@
   /// Add the location of the constructor for this object to the heap snapshot.
   static void
   _snapshotAddLocationsImpl(GCCell *cell, GC &gc, HeapSnapshot &snap);
-<<<<<<< HEAD
-=======
 #endif
->>>>>>> b21aafbc
 
   /// \return the range of indexes (end-exclusive) stored in indexed storage.
   static std::pair<uint32_t, uint32_t> _getOwnIndexedRangeImpl(
@@ -1323,15 +1296,10 @@
   /// Obtain an element from the "indexed storage" of this object. The storage
   /// itself is implementation dependent.
   /// \return the value of the element or "empty" if there is no such element.
-<<<<<<< HEAD
-  static HermesValue
-  _getOwnIndexedImpl(JSObject *self, Runtime &runtime, uint32_t index);
-=======
   static HermesValue _getOwnIndexedImpl(
       PseudoHandle<JSObject> self,
       Runtime &runtime,
       uint32_t index);
->>>>>>> b21aafbc
 
   /// Set an element in the "indexed storage" of this object. Depending on the
   /// semantics of the "indexed storage" the storage capacity may need to be
