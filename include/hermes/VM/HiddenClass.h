/*
 * Copyright (c) Meta Platforms, Inc. and affiliates.
 *
 * This source code is licensed under the MIT license found in the
 * LICENSE file in the root directory of this source tree.
 */

#ifndef HERMES_VM_HIDDENCLASS_H
#define HERMES_VM_HIDDENCLASS_H

#include "hermes/Support/OptValue.h"
#include "hermes/VM/ArrayStorage.h"
#include "hermes/VM/DictPropertyMap.h"
#include "hermes/VM/GCPointer-inline.h"
#include "hermes/VM/PropertyDescriptor.h"
#include "hermes/VM/SegmentedArray.h"
#include "hermes/VM/WeakValueMap.h"

#include <functional>
#include "llvh/ADT/ArrayRef.h"

namespace hermes {
namespace vm {

/// The storage type used for properties. Its size may be restricted depending
/// on the current configuration, for example because it must fit in a single
/// heap segment.
using PropStorage = ArrayStorageSmall;

/// The storage type used for large arrays that don't necessarily fit in a
/// single heap segment.
using BigStorage = SegmentedArray;

/// Flags associated with a hidden class.
struct ClassFlags {
  /// This class is in dictionary mode, meaning that adding and removing fields
  /// doesn't cause transitions but simply updates the property map.  (We may
  /// still change hidden classes; see dictionaryNoCacheMode, below).
  uint8_t dictionaryMode : 1;

  /// If dictionaryMode is set, this indicates whether the hidden class can
  /// be used as the key in property caches.  If we delete properties, or update
  /// properties, we create a new hidden class for the owning object
  /// (to invalidate any property caches referencing the old hidden
  /// class).  We may decide to limit the number of hidden classes
  /// created this way (currently we allow just one).  To do this, we
  /// set this property of the hidden class property, so that the new
  /// hidden class is never added to an property cache.
  uint8_t dictionaryNoCacheMode : 1;

  /// Set when we have index-like named properties (e.g. "0", "1", etc) defined
  /// using defineOwnProperty. Array accesses will have to check the named
  /// properties first. The absence of this flag is important as it indicates
  /// that named properties whose name is an integer index don't need to be
  /// searched for - they don't exist.
  uint8_t hasIndexLikeProperties : 1;

  /// There may be a accessor property somewhere in the entire chain of leading
  /// up to this HiddenClass. Set when a property is an accessor, and can never
  /// be unset. That means this is a pessimistic flag: if a getter/setter
  /// property is set and then deleted, this will still be set to true.
  uint8_t mayHaveAccessor : 1;

  ClassFlags() {
    ::memset(this, 0, sizeof(*this));
  }
};

/// A "hidden class" describes a fixed set of properties, their property flags
/// and the order that they were created in. It is logically immutable (unless
/// it is in "dictionary mode", which is described below).
///
/// Overview
/// ========
/// Adding, deleting or updating a property of a "hidden class" is represented
/// as a transition to a new "hidden class", which encodes the new state of the
/// property set. We call the old class a "parent" and the new class a
/// "child". Starting from a given parent class, its children and their
/// children (etc...) form a tree.
///
/// Each class contains a transition table from itself to its children, keyed on
/// the new/updated property name (SymbolID) and the new/updated property flags
/// that caused each child to be created.
///
/// When a new empty JavaScript object is created, it is assigned an empty
/// "root" hidden class. Adding a new property causes a transition from the
/// root class to a new child class and the transition is recorded in the root
/// class transition table. Adding a second property causes another class to
/// be allocated and a transition to be recorded in its parent, and so on.
/// When a second empty JavaScript object is created and the same properties
/// are added in the same order, the existing classes will be found by looking
/// up in each transition table.
///
/// In this way, JavaScript objects which have the same properties added in the
/// same order will end up having the same hidden class identifying their set
/// of properties. That can decreases the memory dramatically (because we have
/// only one set description per class instead of one per object) and can be
/// used for caching property offsets and other attributes.
///
/// Dictionary Mode
/// ===============
/// When more than a predefined number of properties are added (\c
/// kDictionaryThreshold) or if a property is deleted, a new class is created
/// without a parent and placed in "dictionary mode". In that mode the class
/// is not shared - it belongs to exactly one object - and updates are done "in
/// place" instead of creating new child classes.
///
/// Property Maps
/// =============
/// Conceptually every hidden class has a property map - a table mapping from
/// a property name (SymbolID) to a property descriptor (slot + flags).
///
/// In order to conserve memory, we create the property map associated with a
/// class the first time it is needed. To delay creation further, if we are
/// looking for a property for a "put-by-name" operation, we can avoid needing
/// the map by looking for the property in the transition table first. Lastly,
/// when we transition from a parent class to a child class, we "steal" the
/// parent's property map and assign it to the child.
///
/// The desired effect is that only "leaf" classes have property maps and normal
/// property assignment doesn't create a map at all in the intermediate states
/// (except the first time).
class HiddenClass;
namespace detail {
/// Encode a transition from a hidden class to a child, keyed on the
/// name of the property and its property flags.
/// This is an internal type but has to be made public so we can define
/// a llvh::DenseMapInfo<> trait for it.
class Transition {
 public:
  SymbolID symbolID;
  PropertyFlags propertyFlags;

  /// An explicit constructor for creating DenseMap sentinel values.
  explicit Transition(SymbolID symbolID)
      : symbolID(symbolID), propertyFlags() {}
  Transition(SymbolID symbolID, PropertyFlags flags)
      : symbolID(symbolID), propertyFlags(flags) {}

  bool operator==(const Transition &a) const {
    return symbolID == a.symbolID && propertyFlags == a.propertyFlags;
  }
};

/// A front for WeakValueMap<Transition, HiddenClass> that is space-optimized
/// for the common case of 0 or 1 entry. See WeakValueMap for more details.
class TransitionMap {
 public:
  ~TransitionMap() {
    if (isLarge())
      delete large();
  }

  /// Return true if there is an entry with the given key and a valid value.
  bool containsKey(const Transition &key, GC &gc) {
    return (smallKey_ == key && smallValue().isValid()) ||
        (isLarge() && large()->containsKey(key));
  }

<<<<<<< HEAD
  /// Look for key and return the value as Handle<T> if found or None if not.
  llvh::Optional<Handle<HiddenClass>> lookup(
      Runtime &runtime,
      const Transition &key) {
=======
  /// Look for a \p key and return the corresponding HiddenClass, or nullptr if
  /// it is not found.
  HiddenClass *lookup(Runtime &runtime, const Transition &key) {
>>>>>>> b21aafbc
    if (smallKey_ == key) {
      return smallValue().get(runtime);
    } else if (isLarge()) {
      return large()->lookup(runtime, key);
    } else {
      return nullptr;
    }
  }

  /// Insert a key/value into the map if the key is not already there.
  /// \return true if it was inserted, false if the key was already there.
  bool insertNew(
      Runtime &runtime,
      const Transition &key,
      Handle<HiddenClass> value) {
    assert(
        key.symbolID != SymbolID::empty() &&
        "Should never insert an empty key");
    if (smallKey_ == key && smallValue().isValid()) {
      return false;
    }
    // Need to hold the lock when mutating smallKey and smallValue.
    WeakRefLock lk{runtime.getHeap().weakRefMutex()};
    if (isClean()) {
      smallKey_ = key;
      smallValue() = WeakRef<HiddenClass>(runtime, value);
      return true;
    }
    if (!isLarge())
      uncleanMakeLarge(runtime);
    return large()->insertNewLocked(runtime, key, value);
  }

<<<<<<< HEAD
  /// Insert key/value into the map. Used by deserialization.
  void insertUnsafe(Runtime &runtime, const Transition &key, WeakRefSlot *ptr);

=======
>>>>>>> b21aafbc
  /// Accepts every valid WeakRef in the map.
  void markWeakRefs(WeakRefAcceptor &acceptor) {
    if (isLarge()) {
      large()->markWeakRefs(acceptor);
    } else if (!isClean()) {
      acceptor.accept(smallValue());
    }
  }

  /// \return estimated dynamically allocated memory owned by this map.
  size_t getMemorySize() const;

  /// \return true if the map is known to be empty. May have false negatives.
  bool isKnownEmpty() const {
    return isClean() || (isLarge() && large()->isKnownEmpty());
  }

  /// Invoke \p callback on each (const) key and value. Values may be invalid.
  template <typename CallbackFunction>
  void forEachEntry(const CallbackFunction &callback) const {
    if (isLarge()) {
      large()->forEachEntry(callback);
    } else if (!isClean()) {
      callback(smallKey_, smallValue());
    }
  }

<<<<<<< HEAD
  void snapshotAddNodes(GC &gc, HeapSnapshot &snap);
  void snapshotAddEdges(GC &gc, HeapSnapshot &snap);
  void snapshotUntrackMemory(GC &gc);
=======
#ifdef HERMES_MEMORY_INSTRUMENTATION
  void snapshotAddNodes(GC &gc, HeapSnapshot &snap);
  void snapshotAddEdges(GC &gc, HeapSnapshot &snap);
  void snapshotUntrackMemory(GC &gc);
#endif
>>>>>>> b21aafbc

 private:
  /// Clean = no transition has been inserted since construction.
  bool isClean() const {
    return smallKey_.symbolID == SymbolID::empty();
  }

  /// Large = allocated WeakValueMap contains any/all entries.
  bool isLarge() const {
    return smallKey_.symbolID == SymbolID::deleted();
  }

  /// Expand to large mode, assuming already unclean.
  void uncleanMakeLarge(Runtime &runtime);

  /// Accessors for each union member after asserting it's active.
  WeakRef<HiddenClass> &smallValue() {
    assert(!isLarge());
    return u.smallValue_;
  }
  const WeakRef<HiddenClass> &smallValue() const {
    assert(!isLarge());
    return u.smallValue_;
  }
  WeakValueMap<Transition, HiddenClass> *large() const {
    assert(isLarge());
    return u.large_;
  }

  Transition smallKey_{SymbolID::empty()};
  union U {
    U() : smallValue_((WeakRefSlot *)nullptr) {}
    WeakRef<HiddenClass> smallValue_;
    WeakValueMap<Transition, HiddenClass> *large_;
  } u;
};

} // namespace detail

class HiddenClass final : public GCCell {
  friend void HiddenClassBuildMeta(const GCCell *cell, Metadata::Builder &mb);

 public:
  using Transition = detail::Transition;
  /// Adding more than this number of properties will switch to "dictionary
  /// mode".
  static constexpr unsigned kDictionaryThreshold = 64;

  static const VTable vt;

  static constexpr CellKind getCellKind() {
    return CellKind::HiddenClassKind;
  }
  static bool classof(const GCCell *cell) {
    return cell->getKind() == CellKind::HiddenClassKind;
  }

  /// Create a "root" hidden class - one that doesn't define any properties, but
  /// is a starting point for a hierarchy.
  static CallResult<HermesValue> createRoot(Runtime &runtime);

  /// \return true if this hidden class is guaranteed to be a leaf.
  /// It can return false negatives, so it should only be used for stats
  /// reporting and such.
  bool isKnownLeaf() const {
    return transitionMap_.isKnownEmpty();
  }

  /// \return the number of own properties described by this hidden class.
  /// This corresponds to the size of the property map, if it is initialized.
  unsigned getNumProperties() const {
    return numProperties_;
  }

  /// \return true if this class is in "dictionary mode" - i.e. changes to it
  /// don't (normally) result in creation of new classes.
  bool isDictionary() const {
    return flags_.dictionaryMode;
  }

  /// \return true if this class is in "non-cacheable dictionary mode"
  /// - it is a dictionary, and the owning object has been modified in
  /// a way since becoming a dictionary that precludes inline caching
  /// (for example, a property has been deleted or updated).
  bool isDictionaryNoCache() const {
    assert(
        (!flags_.dictionaryNoCacheMode || flags_.dictionaryMode) &&
        "dictionaryNoCacheMode should only be set if dictionaryMode is set.");
    return flags_.dictionaryNoCacheMode;
  }

  bool getHasIndexLikeProperties() const {
    return flags_.hasIndexLikeProperties;
  }

  bool getMayHaveAccessor() const {
    return flags_.mayHaveAccessor;
  }

  /// \return The for-in cache if one has been set, otherwise nullptr.
  BigStorage *getForInCache(Runtime &runtime) const {
    return forInCache_.get(runtime);
  }

  void setForInCache(BigStorage *arr, Runtime &runtime) {
    forInCache_.set(runtime, arr, runtime.getHeap());
  }

  void clearForInCache(Runtime &runtime) {
    forInCache_.setNull(runtime.getHeap());
  }

  /// Reset the property map, unless this class is in dictionary mode.
  /// May be called by the GC for any HiddenClass not in a Handle.
  void clearPropertyMap(GC &gc) {
    if (!isDictionary())
      propertyMap_.setNull(gc);
  }

  /// An opaque class representing a reference to a valid property in the
  /// property map.
  using PropertyPos = DictPropertyMap::PropertyPos;

  /// Call the supplied callback pass each property's \c SymbolID and \c
  /// NamedPropertyDescriptor as parameters.
  /// Obviously the callback shouldn't be doing naughty things like modifying
  /// the property map or creating new hidden classes (even implicitly).
  /// A marker for the current gcScope is obtained in the beginning and the
  /// scope is flushed after every callback.
  template <typename CallbackFunction>
  static void forEachProperty(
      Handle<HiddenClass> selfHandle,
      Runtime &runtime,
      const CallbackFunction &callback);

  /// Same as \p forEachProperty, but the callback cannot do any GC operations,
  /// such as allocating objects, modifying objects, or creating handles.
  /// \p forEachProperty is allowed to allocate, and thus can steal and cache
  /// the property map for the next query, so it is preferred.
  static void forEachPropertyNoAlloc(
      HiddenClass *self,
      PointerBase &base,
      std::function<void(SymbolID, NamedPropertyDescriptor)> callback);

  /// Same as forEachProperty() but the callback returns true to continue or
  /// false to stop immediately.
  /// A marker for the current gcScope is obtained in the beginning and the
  /// scope is flushed after every callback.
  /// \return false if the callback returned false, true otherwise.
  template <typename CallbackFunction>
  static bool forEachPropertyWhile(
      Handle<HiddenClass> selfHandle,
      Runtime &runtime,
      const CallbackFunction &callback);

  /// Look for a property in the property map. If the property is found, return
  /// a \c PropertyPos identifying it and store its descriptor in \p desc.
  /// \param expectedFlags if valid, we can search the transition table for this
  ///   property with these precise flags. If found in the transition table,
  ///   we don't need to create a property map.
  /// \return the "position" of the property, if found.
  static OptValue<PropertyPos> findProperty(
      PseudoHandle<HiddenClass> self,
      Runtime &runtime,
      SymbolID name,
      PropertyFlags expectedFlags,
      NamedPropertyDescriptor &desc);

  /// Same operation as \p findProperty, but does not do any allocations.
  /// This is slower than \p findProperty because it needs to traverse the full
  /// hidden class chain in the worst case.
  static llvh::Optional<NamedPropertyDescriptor>
  findPropertyNoAlloc(HiddenClass *self, PointerBase &base, SymbolID name);

  /// An optimistic fast path for \c findProperty(). If there is an allocated
  /// property map, this will return an OptValue containing either true or
  /// false. If there was no allocated property map, this returns llvh::None. If
  /// this fails by returning None, the "slow path", \c findProperty() itself,
  /// must be used.
  static OptValue<bool> tryFindPropertyFast(
      const HiddenClass *self,
      PointerBase &base,
      SymbolID name,
      NamedPropertyDescriptor &desc);

  /// Performs a very slow linear search for the specified property. This should
  /// only be used for debug tests where we don't want to allocate a property
  /// map because doing so would change the behavior.
  /// \return true if the property is defined, false otherwise.
  static bool
  debugIsPropertyDefined(HiddenClass *self, PointerBase &base, SymbolID name);

  /// Delete a property which we found earlier using \c findProperty.
  /// \return the resulting new class.
  static Handle<HiddenClass> deleteProperty(
      Handle<HiddenClass> selfHandle,
      Runtime &runtime,
      PropertyPos pos);

  /// Add a new property. It must not already exist.
  /// \return the resulting new class and the index of the new property.
  static CallResult<std::pair<Handle<HiddenClass>, SlotIndex>> addProperty(
      Handle<HiddenClass> selfHandle,
      Runtime &runtime,
      SymbolID name,
      PropertyFlags propertyFlags);

  /// Update an existing property's flags and return the resulting class.
  /// \param pos is the position of the property into the property map.
  static Handle<HiddenClass> updateProperty(
      Handle<HiddenClass> selfHandle,
      Runtime &runtime,
      PropertyPos pos,
      PropertyFlags newFlags);

  /// Mark all properties as non-configurable.
  /// \return the resulting class
  static Handle<HiddenClass> makeAllNonConfigurable(
      Handle<HiddenClass> selfHandle,
      Runtime &runtime);

  /// Mark all properties as non-writable and non-configurable.
  /// \return the resulting class
  static Handle<HiddenClass> makeAllReadOnly(
      Handle<HiddenClass> selfHandle,
      Runtime &runtime);

  /// Update the flags for the properties in the list \p props with \p
  /// flagsToClear and \p flagsToSet. If in dictionary mode, the properties are
  /// updated on the hidden class directly; otherwise, create a new dictionary
  /// hidden class as result. Updating the properties mutates the property map
  /// directly without creating transitions.
  /// \p flagsToClear and \p flagsToSet are masks for updating the property
  /// flags.
  /// \p props is a list of SymbolIDs for properties that need to be updated
  /// made read-only. It should contain a subset of properties in the hidden
  /// class, so the SymbolIDs won't get freed by gc. It can be llvh::None; if it
  /// is llvh::None, update every property.
  /// \return the resulting hidden class.
  static Handle<HiddenClass> updatePropertyFlagsWithoutTransitions(
      Handle<HiddenClass> selfHandle,
      Runtime &runtime,
      PropertyFlags flagsToClear,
      PropertyFlags flagsToSet,
      OptValue<llvh::ArrayRef<SymbolID>> props);

  /// Create a new class where the next slot is reserved, by calling addProperty
  /// with an internal property name. Only slots with index less than
  /// InternalProperty::NumAnonymousInternalProperties can be reserved.
  /// \param selfHandle must not be in dictionary mode.
  /// \return the resulting new class and the index of the reserved slot.
  static CallResult<std::pair<Handle<HiddenClass>, SlotIndex>> reserveSlot(
      Handle<HiddenClass> selfHandle,
      Runtime &runtime);

  /// \return true if all properties are non-configurable
  static bool areAllNonConfigurable(
      Handle<HiddenClass> selfHandle,
      Runtime &runtime);

  /// \return true if all properties are non-writable and non-configurable
  static bool areAllReadOnly(Handle<HiddenClass> selfHandle, Runtime &runtime);

  HiddenClass(
      Runtime &runtime,
      ClassFlags flags,
      Handle<HiddenClass> parent,
      SymbolID symbolID,
      PropertyFlags propertyFlags,
      unsigned numProperties)
      : symbolID_(symbolID),
        propertyFlags_(propertyFlags),
        flags_(flags),
        numProperties_(numProperties),
        parent_(runtime, *parent, runtime.getHeap()) {
    assert(propertyFlags.isValid() && "propertyFlags must be valid");
  }

 private:
  /// Allocate a new hidden class instance with the supplied parameters.
  static CallResult<HermesValue> create(
      Runtime &runtime,
      ClassFlags flags,
      Handle<HiddenClass> parent,
      SymbolID symbolID,
      PropertyFlags propertyFlags,
      unsigned numProperties);

  /// Create a copy of this \c HiddenClass and ensure that the copy is
  /// in dictionary mode.  Requires that the current \C HiddenClass
  /// does not have the dictionaryNoCacheMode flag set; such
  /// dictionaries may not be copied.  If the current class has a
  /// property map, it will be moved to the new class. Otherwise a new
  /// property map will be created for the new class. In either case,
  /// the current class will have no property map and the new class
  /// will have one.  The \p noCache argument indicates whether the
  /// new dictionary \c HiddenClass's dictionaryNoCacheMode flag will
  /// be set.  \return the new class.
  static Handle<HiddenClass> copyToNewDictionary(
      Handle<HiddenClass> selfHandle,
      Runtime &runtime,
      bool noCache = false);

  /// Add a new property pair (\p name and \p desc) to the property map (which
  /// must have been initialized).
  static ExecutionStatus addToPropertyMap(
      Handle<HiddenClass> selfHandle,
      Runtime &runtime,
      SymbolID name,
      NamedPropertyDescriptor desc);

  /// Construct a property map by walking back the chain of hidden classes and
  /// store it in \c propertyMap_.
  static void initializeMissingPropertyMap(
      Handle<HiddenClass> selfHandle,
      Runtime &runtime);

  /// Initialize the property map by transferring the parent's map to ourselves
  /// and adding a our property to it. It must only be called if we don't have a
  /// property map of our own but have a valid parent with a property map.
  static void stealPropertyMapFromParent(
      Handle<HiddenClass> selfHandle,
      Runtime &runtime);

  /// Free all non-GC managed resources associated with the object.
  static void _finalizeImpl(GCCell *cell, GC &gc);

  /// Mark all the weak references for an object.
  static void _markWeakImpl(GCCell *cell, WeakRefAcceptor &acceptor);

  /// \return the amount of non-GC memory being used by the given \p cell, which
  /// is assumed to be a HiddenClass.
  static size_t _mallocSizeImpl(GCCell *cell);

<<<<<<< HEAD
  static std::string _snapshotNameImpl(GCCell *cell, GC &gc);
  static void _snapshotAddEdgesImpl(GCCell *cell, GC &gc, HeapSnapshot &snap);
  static void _snapshotAddNodesImpl(GCCell *cell, GC &gc, HeapSnapshot &snap);
=======
#ifdef HERMES_MEMORY_INSTRUMENTATION
  static std::string _snapshotNameImpl(GCCell *cell, GC &gc);
  static void _snapshotAddEdgesImpl(GCCell *cell, GC &gc, HeapSnapshot &snap);
  static void _snapshotAddNodesImpl(GCCell *cell, GC &gc, HeapSnapshot &snap);
#endif
>>>>>>> b21aafbc

 private:
  /// The symbol that was added when transitioning to this hidden class.
  const GCSymbolID symbolID_;
  /// The flags of the added symbol.
  const PropertyFlags propertyFlags_;

  /// Flags associated with this hidden class.
  ClassFlags flags_{};

  /// Total number of properties encoded in the entire chain from this class
  /// to the root. Note that some transitions do not introduce a new property,
  /// so this is not the same as the length of the transition chain.
  /// Before we enter "dictionary mode", this determines the offset of a new
  /// property.
  unsigned numProperties_;

  /// Optional property map of all properties defined by this hidden class.
  /// This includes \c symbolID_, \c parent_->symbolID_, \c
  /// parent_->parent_->symbolID_ and so on (in reverse order).
  /// It is constructed lazily when needed, or is "stolen" from the parent class
  /// when a transition is performed from the parent class to this one.
  ///
  /// NOTE: May be cleared by the GC for any HiddenClass not in a Handle.
  GCPointer<DictPropertyMap> propertyMap_{};

  /// This hash table encodes the transitions from this class to child classes
  /// keyed on the property being added (or updated) and its flags.
  detail::TransitionMap transitionMap_;

  /// The parent hidden class which contains a transition from itself to this
  /// one keyed on \c symbolID_+propertyFlags_. It can be null if there is no
  /// parent.
  GCPointer<HiddenClass> parent_;

  /// Cache that contains for-in property names for objects of this class.
  /// Never used in dictionary mode.
  GCPointer<BigStorage> forInCache_{};

  /// Computes the updated class flags for a class with flags \p flags for when
  /// a property is added or updated with property flags \p pf and based on
  /// whether a new index like property has been added.
  /// This operation is idempotent, which means that multiple updates with the
  /// same \p pf and \p addedIndexLike may be collapsed into a single update.
  /// \return Updated flags that reflect the added/updated property.
  static ClassFlags
  computeFlags(ClassFlags flags, PropertyFlags pf, bool addedIndexLike);
};

//===----------------------------------------------------------------------===//
// HiddenClass inline methods.

template <typename CallbackFunction>
void HiddenClass::forEachProperty(
    Handle<HiddenClass> selfHandle,
    Runtime &runtime,
    const CallbackFunction &callback) {
  if (LLVM_UNLIKELY(!selfHandle->propertyMap_))
    initializeMissingPropertyMap(selfHandle, runtime);

  return DictPropertyMap::forEachProperty(
      runtime.makeHandle(selfHandle->propertyMap_), runtime, callback);
}

template <typename CallbackFunction>
bool HiddenClass::forEachPropertyWhile(
    Handle<HiddenClass> selfHandle,
    Runtime &runtime,
    const CallbackFunction &callback) {
  if (LLVM_UNLIKELY(!selfHandle->propertyMap_))
    initializeMissingPropertyMap(selfHandle, runtime);

  return DictPropertyMap::forEachPropertyWhile(
      runtime.makeHandle(selfHandle->propertyMap_), runtime, callback);
}

inline OptValue<bool> HiddenClass::tryFindPropertyFast(
    const HiddenClass *self,
    PointerBase &base,
    SymbolID name,
    NamedPropertyDescriptor &desc) {
  if (LLVM_LIKELY(self->propertyMap_)) {
    auto found =
        DictPropertyMap::find(self->propertyMap_.getNonNull(base), name);
    if (LLVM_LIKELY(found)) {
      desc = DictPropertyMap::getDescriptorPair(
                 self->propertyMap_.getNonNull(base), *found)
                 ->second;
    }
    return found.hasValue();
  } else if (self->numProperties_ == 0) {
    return false;
  }
  return llvh::None;
}
inline ClassFlags HiddenClass::computeFlags(
    ClassFlags flags,
    PropertyFlags pf,
    bool addedIndexLike) {
  flags.hasIndexLikeProperties |= addedIndexLike;
  // Carry over the the existing mayHaveAccessor flag. Once an accessor property
  // has been set, all subsequent classes must have this property marked.
  flags.mayHaveAccessor |= pf.accessor;
  return flags;
}

} // namespace vm
} // namespace hermes

// Enable using HiddenClass::Transition in DenseMap.
namespace llvh {

using namespace hermes::vm;

template <>
struct DenseMapInfo<HiddenClass::Transition> {
  static inline HiddenClass::Transition getEmptyKey() {
    return HiddenClass::Transition(SymbolID::empty());
  }

  static inline HiddenClass::Transition getTombstoneKey() {
    return HiddenClass::Transition(SymbolID::deleted());
  }

  static inline unsigned getHashValue(HiddenClass::Transition transition) {
    return transition.symbolID.unsafeGetRaw() ^ transition.propertyFlags._flags;
  }

  static inline bool isEqual(
      const HiddenClass::Transition &a,
      const HiddenClass::Transition &b) {
    return a == b;
  }
};

} // namespace llvh

#endif // HERMES_VM_HIDDENCLASS_H<|MERGE_RESOLUTION|>--- conflicted
+++ resolved
@@ -157,16 +157,9 @@
         (isLarge() && large()->containsKey(key));
   }
 
-<<<<<<< HEAD
-  /// Look for key and return the value as Handle<T> if found or None if not.
-  llvh::Optional<Handle<HiddenClass>> lookup(
-      Runtime &runtime,
-      const Transition &key) {
-=======
   /// Look for a \p key and return the corresponding HiddenClass, or nullptr if
   /// it is not found.
   HiddenClass *lookup(Runtime &runtime, const Transition &key) {
->>>>>>> b21aafbc
     if (smallKey_ == key) {
       return smallValue().get(runtime);
     } else if (isLarge()) {
@@ -200,12 +193,6 @@
     return large()->insertNewLocked(runtime, key, value);
   }
 
-<<<<<<< HEAD
-  /// Insert key/value into the map. Used by deserialization.
-  void insertUnsafe(Runtime &runtime, const Transition &key, WeakRefSlot *ptr);
-
-=======
->>>>>>> b21aafbc
   /// Accepts every valid WeakRef in the map.
   void markWeakRefs(WeakRefAcceptor &acceptor) {
     if (isLarge()) {
@@ -233,17 +220,11 @@
     }
   }
 
-<<<<<<< HEAD
-  void snapshotAddNodes(GC &gc, HeapSnapshot &snap);
-  void snapshotAddEdges(GC &gc, HeapSnapshot &snap);
-  void snapshotUntrackMemory(GC &gc);
-=======
 #ifdef HERMES_MEMORY_INSTRUMENTATION
   void snapshotAddNodes(GC &gc, HeapSnapshot &snap);
   void snapshotAddEdges(GC &gc, HeapSnapshot &snap);
   void snapshotUntrackMemory(GC &gc);
 #endif
->>>>>>> b21aafbc
 
  private:
   /// Clean = no transition has been inserted since construction.
@@ -578,17 +559,11 @@
   /// is assumed to be a HiddenClass.
   static size_t _mallocSizeImpl(GCCell *cell);
 
-<<<<<<< HEAD
-  static std::string _snapshotNameImpl(GCCell *cell, GC &gc);
-  static void _snapshotAddEdgesImpl(GCCell *cell, GC &gc, HeapSnapshot &snap);
-  static void _snapshotAddNodesImpl(GCCell *cell, GC &gc, HeapSnapshot &snap);
-=======
 #ifdef HERMES_MEMORY_INSTRUMENTATION
   static std::string _snapshotNameImpl(GCCell *cell, GC &gc);
   static void _snapshotAddEdgesImpl(GCCell *cell, GC &gc, HeapSnapshot &snap);
   static void _snapshotAddNodesImpl(GCCell *cell, GC &gc, HeapSnapshot &snap);
 #endif
->>>>>>> b21aafbc
 
  private:
   /// The symbol that was added when transitioning to this hidden class.
