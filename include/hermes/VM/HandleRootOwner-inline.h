--- conflicted
+++ resolved
@@ -70,13 +70,8 @@
 template <class T>
 inline Handle<T> HandleRootOwner::makeHandleInParentScope(
     PseudoHandle<HermesValue> &&pseudo) {
-<<<<<<< HEAD
-  Handle<T> res{getTopGCScopesParent(),
-                PseudoHandle<T>::vmcast(std::move(pseudo)).get()};
-=======
   Handle<T> res{
       getTopGCScopesParent(), PseudoHandle<T>::vmcast(std::move(pseudo)).get()};
->>>>>>> be52fa1d
   return res;
 }
 
@@ -110,8 +105,6 @@
   return Handle<HermesValue>(b ? &trueValue_ : &falseValue_);
 }
 
-<<<<<<< HEAD
-=======
 inline Handle<HermesValue> HandleRootOwner::getZeroValue() {
   return Handle<HermesValue>(&zeroValue_);
 }
@@ -124,7 +117,6 @@
   return Handle<HermesValue>(&negOneValue_);
 }
 
->>>>>>> be52fa1d
 inline GCScope *HandleRootOwner::getTopGCScope() {
   return topGCScope_;
 }
