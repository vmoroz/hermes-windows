/*
 * Copyright (c) Meta Platforms, Inc. and affiliates.
 *
 * This source code is licensed under the MIT license found in the
 * LICENSE file in the root directory of this source tree.
 */

#ifndef HERMES_VM_PROFILER_H
#define HERMES_VM_PROFILER_H

#ifdef HERMESVM_PROFILER_OPCODE
#include <x86intrin.h>

#define INIT_OPCODE_PROFILER      \
  uint64_t startTime = __rdtsc(); \
  unsigned curOpcode = (unsigned)OpCode::Call;

#define RECORD_OPCODE_START_TIME               \
  curOpcode = (unsigned)ip->opCode;            \
  runtime.opcodeExecuteFrequency[curOpcode]++; \
  startTime = __rdtsc();

#define UPDATE_OPCODE_TIME_SPENT \
  runtime.timeSpent[curOpcode] += __rdtsc() - startTime

#else

#define INIT_OPCODE_PROFILER
#define RECORD_OPCODE_START_TIME
#define UPDATE_OPCODE_TIME_SPENT

#endif

<<<<<<< HEAD
#if defined(HERMESVM_PROFILER_EXTERN)
#include "hermes/Support/Macro10k.h"

// Symbols have the form "JS_[0-9][0-9][0-9][0-9]_xxx...xxx" and the suffix is
// later replaced with the name of the JS function having that ProfilerID.
// Entry 9999 is used as overflow entry if there are >= 10K JS functions.

constexpr int NUM_PROFILER_SYMBOLS_DIGITS = 4;
constexpr int NUM_PROFILER_SYMBOLS = 10e4;
#define PROFILER_SYMBOLS(V) MACRO_10K(V, JS, xxxxxxxxxxxxxxxxxxxxxx)
constexpr int PROFILER_SYMBOL_SUFFIX_LENGTH =
    2 + 2 + 2 + 2 + 2 + 2 + 2 + 2 + 2 + 2 + 2;

namespace hermes {
namespace vm {
class Runtime;

/// Patch the running executable using function metadata from 'runtime'.
void patchProfilerSymbols(Runtime &runtime);

/// Write to \p fileOut mapping between Hermes symbols and JS function names
/// with "<symbol> <JS function>" on each line.
void dumpProfilerSymbolMap(Runtime &runtime, const std::string &fileOut);

} // namespace vm
} // namespace hermes
#endif

#if defined(HERMESVM_PROFILER_JSFUNCTION) || defined(HERMESVM_PROFILER_EXTERN)
=======
#if defined(HERMESVM_PROFILER_JSFUNCTION)
>>>>>>> b21aafbc
#include "hermes/BCGen/HBC/BytecodeDataProvider.h"
#include "hermes/VM/SymbolID.h"

namespace hermes {
namespace vm {

/// ID assigned to each function the profiler encounters.
using ProfilerID = uint32_t;

constexpr ProfilerID NO_PROFILER_ID = UINT32_MAX;

/// Metadata for a function that the profiler has seen.
/// Getting the function offset from functionID is very expensive,
/// thus we store the ID to calculate the offset at symbol dump time.
struct ProfilerFunctionInfo {
  ProfilerID profilerId;
  std::string functionName;
  uint32_t functionID;
  std::shared_ptr<hbc::BCProvider> bytecode;
  ProfilerFunctionInfo(
      ProfilerID id,
      std::string name,
      uint32_t fid,
      std::shared_ptr<hbc::BCProvider> bc)
      : profilerId(id),
        functionName(name),
        functionID(fid),
        bytecode(std::move(bc)) {}
};

} // namespace vm
} // namespace hermes
#endif

#if defined(HERMESVM_PROFILER_JSFUNCTION)
#include <x86intrin.h>
namespace hermes {
namespace vm {
/// Structure to capture the event of either entering a function or
/// exiting a function. Currently we only cover normal functions,
/// and exclude native and bound functions.
struct ProfilerFunctionEvent {
  ProfilerID functionID;
  uint64_t timeStamp;
  uint64_t opcodeStamp;
  bool isEnter;
  ProfilerFunctionEvent(ProfilerID s, uint64_t t, uint64_t o, bool e)
      : functionID(s), timeStamp(t), opcodeStamp(o), isEnter(e) {}
};

#define INC_OPCODE_COUNT ++runtime.opcodeCount

#define PROFILER_ENTER_FUNCTION(block)                            \
  do {                                                            \
    runtime.maxStackLevel =                                       \
        std::max(runtime.maxStackLevel, runtime.getStackLevel()); \
    auto id = runtime.getProfilerID(block);                       \
    auto o = runtime.opcodeCount;                                 \
    runtime.functionEvents.emplace_back(id, __rdtsc(), o, true);  \
  } while (false)

#define PROFILER_EXIT_FUNCTION(block)                             \
  do {                                                            \
    auto id = runtime.getProfilerID(block);                       \
    auto o = runtime.opcodeCount;                                 \
    runtime.functionEvents.emplace_back(id, __rdtsc(), o, false); \
  } while (false)

} // namespace vm
} // namespace hermes

#else

#define INC_OPCODE_COUNT
#define PROFILER_ENTER_FUNCTION(block)
#define PROFILER_EXIT_FUNCTION(block)

#endif

// Profile frequency and duration of native calls.
#ifdef HERMESVM_PROFILER_NATIVECALL

#if defined(__i386__) || defined(__x86_64__)
#include <x86intrin.h>
#define HERMESVM_RDTSC() __rdtsc()
#else
#define HERMESVM_RDTSC() 0
#endif

#endif // HERMESVM_PROFILER_NATIVECALL

#endif // HERMES_VM_PROFILER_H<|MERGE_RESOLUTION|>--- conflicted
+++ resolved
@@ -31,39 +31,7 @@
 
 #endif
 
-<<<<<<< HEAD
-#if defined(HERMESVM_PROFILER_EXTERN)
-#include "hermes/Support/Macro10k.h"
-
-// Symbols have the form "JS_[0-9][0-9][0-9][0-9]_xxx...xxx" and the suffix is
-// later replaced with the name of the JS function having that ProfilerID.
-// Entry 9999 is used as overflow entry if there are >= 10K JS functions.
-
-constexpr int NUM_PROFILER_SYMBOLS_DIGITS = 4;
-constexpr int NUM_PROFILER_SYMBOLS = 10e4;
-#define PROFILER_SYMBOLS(V) MACRO_10K(V, JS, xxxxxxxxxxxxxxxxxxxxxx)
-constexpr int PROFILER_SYMBOL_SUFFIX_LENGTH =
-    2 + 2 + 2 + 2 + 2 + 2 + 2 + 2 + 2 + 2 + 2;
-
-namespace hermes {
-namespace vm {
-class Runtime;
-
-/// Patch the running executable using function metadata from 'runtime'.
-void patchProfilerSymbols(Runtime &runtime);
-
-/// Write to \p fileOut mapping between Hermes symbols and JS function names
-/// with "<symbol> <JS function>" on each line.
-void dumpProfilerSymbolMap(Runtime &runtime, const std::string &fileOut);
-
-} // namespace vm
-} // namespace hermes
-#endif
-
-#if defined(HERMESVM_PROFILER_JSFUNCTION) || defined(HERMESVM_PROFILER_EXTERN)
-=======
 #if defined(HERMESVM_PROFILER_JSFUNCTION)
->>>>>>> b21aafbc
 #include "hermes/BCGen/HBC/BytecodeDataProvider.h"
 #include "hermes/VM/SymbolID.h"
 
