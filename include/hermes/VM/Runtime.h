/*
 * Copyright (c) Meta Platforms, Inc. and affiliates.
 *
 * This source code is licensed under the MIT license found in the
 * LICENSE file in the root directory of this source tree.
 */

#ifndef HERMES_VM_RUNTIME_H
#define HERMES_VM_RUNTIME_H

#include "hermes/Public/DebuggerTypes.h"
#include "hermes/Public/RuntimeConfig.h"
#include "hermes/Support/Compiler.h"
#include "hermes/Support/ErrorHandling.h"
#include "hermes/Support/StackOverflowGuard.h"
#include "hermes/VM/AllocOptions.h"
#include "hermes/VM/AllocResult.h"
#include "hermes/VM/BasicBlockExecutionInfo.h"
#include "hermes/VM/CallResult.h"
#include "hermes/VM/Casting.h"
#include "hermes/VM/Debugger/Debugger.h"
#include "hermes/VM/GC.h"
#include "hermes/VM/GCBase-inline.h"
#include "hermes/VM/GCStorage.h"
#include "hermes/VM/Handle-inline.h"
#include "hermes/VM/HandleRootOwner-inline.h"
#include "hermes/VM/IdentifierTable.h"
#include "hermes/VM/InternalProperty.h"
#include "hermes/VM/InterpreterState.h"
#include "hermes/VM/PointerBase.h"
#include "hermes/VM/Predefined.h"
#include "hermes/VM/Profiler.h"
#include "hermes/VM/Profiler/SamplingProfilerDefs.h"
#include "hermes/VM/PropertyCache.h"
#include "hermes/VM/PropertyDescriptor.h"
#include "hermes/VM/RegExpMatch.h"
#include "hermes/VM/RuntimeModule.h"
#include "hermes/VM/StackFrame.h"
#include "hermes/VM/StackTracesTree-NoRuntime.h"
#include "hermes/VM/SymbolRegistry.h"
#include "hermes/VM/TimeLimitMonitor.h"
#include "hermes/VM/TwineChar16.h"
#include "hermes/VM/VMExperiments.h"

#ifdef HERMESVM_PROFILER_BB
#include "hermes/VM/Profiler/InlineCacheProfiler.h"
#endif

#include "llvh/ADT/DenseMap.h"
#include "llvh/ADT/SmallVector.h"

#include <atomic>
#include <chrono>
#include <functional>
#include <memory>
#include <type_traits>
#include <vector>

#ifdef __EMSCRIPTEN__
/// In Emscripten builds, allow the integrator to provide a callback to
/// synchronously notify the VM that a timeout has occurred. This should be
/// checked whenever we check for timeouts.
extern "C" bool test_wasm_host_timeout();
extern "C" bool test_and_clear_wasm_host_timeout();
#endif

namespace hermes {
// Forward declaration.
class JSONEmitter;

namespace inst {
struct Inst;
enum class OpCode : uint8_t;
} // namespace inst

namespace hbc {
class BytecodeModule;
struct CompileFlags;
} // namespace hbc

namespace vm {

// External forward declarations.
class CodeBlock;
class Environment;
class Interpreter;
class JSObject;
class PropertyAccessor;
struct JSLibStorage;
struct RuntimeOffsets;
class ScopedNativeDepthReducer;
class ScopedNativeDepthTracker;
class ScopedNativeCallFrame;
class CodeCoverageProfiler;
struct StackTracesTree;

#if HERMESVM_SAMPLING_PROFILER_AVAILABLE
class SamplingProfiler;
#endif // HERMESVM_SAMPLING_PROFILER_AVAILABLE

#ifdef HERMESVM_PROFILER_BB
class JSArray;
#endif

/// Number of stack words after the top of frame that we always ensure are
/// available. This is necessary so we can perform native calls with small
/// number of arguments without checking.
static const unsigned STACK_RESERVE = 32;

/// Type used to assign object unique integer identifiers.
using ObjectID = uint32_t;

#define PROP_CACHE_IDS(V) V(RegExpLastIndex, Predefined::lastIndex)

/// Fixed set of ids used by the property cache in Runtime.
enum class PropCacheID {
#define V(id, predef) id,
  PROP_CACHE_IDS(V)
#undef V
      _COUNT
};

/// Trace of the last few instructions for debugging crashes.
class CrashTraceImpl {
  /// Record of the last executed instruction.
  struct Record {
    /// Offset from start of bytecode file.
    uint32_t ipOffset;
    /// Opcode of last executed instruction.
    inst::OpCode opCode;
  };

 public:
  /// Record the currently executing module, replacing the info of the
  /// previous one.
  inline void recordModule(
      uint32_t segmentID,
      llvh::StringRef sourceURL,
      llvh::StringRef sourceHash);

  /// Add a record to the circular trace buffer.
  void recordInst(uint32_t ipOffset, inst::OpCode opCode) {
    static_assert(
        kTraceLength && (kTraceLength & (kTraceLength - 1)) == 0,
        "kTraceLength must be a power of 2");
    unsigned n = (last_ + 1) & (kTraceLength - 1);
    last_ = n;
    Record *p = trace_ + n;
    p->ipOffset = ipOffset;
    p->opCode = opCode;
  }

 private:
  /// Size of the circular buffer.
  static constexpr unsigned kTraceLength = 8;
  /// The index of the last entry written to the buffer.
  unsigned last_ = kTraceLength - 1;
  /// A circular buffer of Record.
  Record trace_[kTraceLength] = {};

  /// Current segmentID.
  uint32_t segmentID_ = 0;
  /// Source URL, truncated, zero terminated.
  char sourceURL_[16] = {};
  /// SHA1 source hash.
  uint8_t sourceHash_[20] = {};
};

inline void CrashTraceImpl::recordModule(
    uint32_t segmentID,
    llvh::StringRef sourceURL,
    llvh::StringRef sourceHash) {
  segmentID_ = segmentID;
  size_t len = std::min(sizeof(sourceURL_) - 1, sourceURL.size());
  ::memcpy(sourceURL_, sourceURL.data(), len);
  sourceURL_[len] = 0;
  ::memcpy(
      sourceHash_,
      sourceHash.data(),
      std::min(sizeof(sourceHash_), sourceHash.size()));
}

class CrashTraceNoop {
 public:
  void recordModule(
      uint32_t segmentID,
      llvh::StringRef sourceURL,
      llvh::StringRef sourceHash) {}

  /// Add a record to the circular trace buffer.
  void recordInst(uint32_t ipOffset, inst::OpCode opCode) {}
};

#ifndef HERMESVM_CRASH_TRACE
// Make sure it is 0 or 1 so it can be checked in C++.
#define HERMESVM_CRASH_TRACE 0
#endif

#if HERMESVM_CRASH_TRACE
using CrashTrace = CrashTraceImpl;
#else
using CrashTrace = CrashTraceNoop;
#endif

/// The Runtime encapsulates the entire context of a VM. Multiple instances can
/// exist and are completely independent from each other.
class HERMES_EMPTY_BASES Runtime : public PointerBase,
                                   public HandleRootOwner,
                                   private GCBase::GCCallbacks {
 public:
  static std::shared_ptr<Runtime> create(const RuntimeConfig &runtimeConfig);

  ~Runtime() override;

  /// Add a custom function that will be executed at the start of every garbage
  /// collection to mark additional GC roots that may not be known to the
  /// Runtime.
  void addCustomRootsFunction(
      std::function<void(GC *, RootAcceptor &)> markRootsFn);

  /// Add a custom function that will be executed sometime during garbage
  /// collection to mark additional weak GC roots that may not be known to the
  /// Runtime.
  void addCustomWeakRootsFunction(
      std::function<void(GC *, WeakRootAcceptor &)> markRootsFn);

  /// Add a custom function that will be executed when a heap snapshot is taken,
  /// to add any extra nodes.
  /// \param nodes Use snap.beginNode() and snap.endNode() to create nodes in
  ///   snapshot graph.
  /// \param edges Use snap.addNamedEdge() or snap.addIndexedEdge() to create
  ///   edges to the nodes defined in \p nodes.
  void addCustomSnapshotFunction(
      std::function<void(HeapSnapshot &)> nodes,
      std::function<void(HeapSnapshot &)> edges);

  /// Runs the given UTF-8 \p code in a new RuntimeModule as top-level code.
  /// Note that if compileFlags.lazy is set, the code string will be copied.
  /// \param sourceURL the location of the source that's being run.
  /// \param compileFlags Flags controlling compilation.
  /// \return the status of the execution.
  CallResult<HermesValue> run(
      llvh::StringRef code,
      llvh::StringRef sourceURL,
      const hbc::CompileFlags &compileFlags);

  /// Runs the given UTF-8 \p code in a new RuntimeModule as top-level code.
  /// \param sourceURL the location of the source that's being run.
  /// \param compileFlags Flags controlling compilation.
  /// \return the status of the execution.
  CallResult<HermesValue> run(
      std::unique_ptr<Buffer> code,
      llvh::StringRef sourceURL,
      const hbc::CompileFlags &compileFlags);

  /// Runs the given \p bytecode with the given \p runtimeModuleFlags. The \p
  /// sourceURL, if not empty, is reported as the file name in backtraces. If \p
  /// environment is not null, set it as the environment associated with the
  /// initial JSFunction, which enables local eval. \p thisArg the "this"
  /// argument to use initially. \p isPersistent indicates whether the created
  /// runtime module should persist in memory.
  CallResult<HermesValue> runBytecode(
      std::shared_ptr<hbc::BCProvider> &&bytecode,
      RuntimeModuleFlags runtimeModuleFlags,
      llvh::StringRef sourceURL,
      Handle<Environment> environment,
      Handle<> thisArg);

  /// Runs the given \p bytecode. If \p environment is not null, set it as the
  /// environment associated with the initial JSFunction, which enables local
  /// eval.
  /// Uses global_ as the "this" value initially.
  /// \p isPersistent indicates whether the created runtime module should
  /// persist in memory.
  CallResult<HermesValue> runBytecode(
      std::shared_ptr<hbc::BCProvider> &&bytecode,
      RuntimeModuleFlags runtimeModuleFlags,
      llvh::StringRef sourceURL,
      Handle<Environment> environment) {
    getHeap().runtimeWillExecute();
    return runBytecode(
        std::move(bytecode),
        runtimeModuleFlags,
        sourceURL,
        environment,
        Handle<>(&global_));
  }

  ExecutionStatus loadSegment(
      std::shared_ptr<hbc::BCProvider> &&bytecode,
      Handle<RequireContext> requireContext,
      RuntimeModuleFlags flags = {});

  /// Runs the internal bytecode. This is called once during initialization.
  /// \return the completion value of internal bytecode IIFE.
  Handle<JSObject> runInternalBytecode();

  /// A convenience function to print an exception to a stream.
  void printException(llvh::raw_ostream &os, Handle<> valueHandle);

  /// @name Heap management
  /// @{

  /// Create a fixed size object of type T.
  /// If necessary perform a GC cycle, which may potentially move
  /// allocated objects.
  /// \return a pointer to the newly created object in the GC heap.
  template <
      typename T,
      HasFinalizer hasFinalizer = HasFinalizer::No,
      LongLived longLived = LongLived::No,
      class... Args>
  T *makeAFixed(Args &&...args);

  /// Create a variable size object of type T and size \p size.
  /// If necessary perform a GC cycle, which may potentially move
  /// allocated objects.
  /// \return a pointer to the newly created object in the GC heap.
  template <
      typename T,
      HasFinalizer hasFinalizer = HasFinalizer::No,
      LongLived longLived = LongLived::No,
      class... Args>
  T *makeAVariable(uint32_t size, Args &&...args);

  /// Used as a placeholder for places where we should be checking for OOM
  /// but aren't yet.
  /// TODO: do something when there is an uncaught exception, e.g. print
  /// stack traces.
  template <typename T>
  T ignoreAllocationFailure(CallResult<T> res);

  /// Used as a placeholder for places where we should be checking for OOM
  /// but aren't yet.
  void ignoreAllocationFailure(ExecutionStatus status);

  // Inform the VM that TTI has been reached.  (In case, for example, the
  // runtime should change its behavior at that point.)
  void ttiReached();

  /// Force a garbage collection cycle.
  void collect(std::string cause) {
    getHeap().collect(std::move(cause));
  }

  /// Potentially move the heap if handle sanitization is on.
  void potentiallyMoveHeap();

  using HandleRootOwner::makeHandle;
  using HandleRootOwner::makeMutableHandle;

  /// Convenience function to create a Handle from a GCPointer.
  template <class T>
  inline Handle<T> makeHandle(const GCPointer<T> &p);

  /// Convenience function to create a MutableHandle from a GCPointer.
  template <class T>
  MutableHandle<T> makeMutableHandle(const GCPointer<T> &p);

  /// \return the \c StringPrimitive of a predefined string.
  StringPrimitive *getPredefinedString(Predefined::Str predefined);
  StringPrimitive *getPredefinedString(Predefined::Sym predefined);

  /// \return a \c Handle<StringPrimitive> to a predefined string.
  Handle<StringPrimitive> getPredefinedStringHandle(Predefined::Str predefined);
  Handle<StringPrimitive> getPredefinedStringHandle(Predefined::Sym predefined);

  /// \return the \c StringPrimitive given a symbol ID \p id.
  inline StringPrimitive *getStringPrimFromSymbolID(SymbolID id);

  /// \return true if a symbol specified by \p id has the same string content
  /// as a given string primitive \p strPrim.
  bool symbolEqualsToStringPrim(SymbolID id, StringPrimitive *strPrim);

  /// A wrapper to facilitate printing the name of a SymbolID to a stream.
  struct FormatSymbolID {
    Runtime &runtime;
    SymbolID const symbolID;

    FormatSymbolID(Runtime &runtime, SymbolID symbolID)
        : runtime(runtime), symbolID(symbolID) {}
  };

  /// Create an object that when serialized to a stream will print the contents
  /// of a SymbolID.
  FormatSymbolID formatSymbolID(SymbolID id);

  GC &getHeap() {
    return *heapStorage_.get();
  }

  /// @}

  /// Return a pointer to a callable builtin identified by id.
  /// Unfortunately we can't use the enum here, since we don't want to include
  /// the builtins header header.
  inline Callable *getBuiltinCallable(unsigned builtinMethodID);

  /// ES6-ES11 8.4.1 EnqueueJob ( queueName, job, arguments )
  /// See \c jobQueue_ for how the Jobs and Job Queues are set up in Hermes.
  inline void enqueueJob(Callable *job);

  /// ES6-ES11 8.6 RunJobs ( )
  /// Draining the job queue by invoking the queued jobs in FIFO order.
  ///
  /// \return ExecutionStatus::RETURNED if the job queue is emptied and no
  /// exception was thrown from any job. Otherwise, ExecutionStatus::EXCEPTION
  /// if an exception was thrown and the draining is stopped.
  /// It's the caller's responsibility to check the status and re-invoke this
  /// function to resume the draining to fulfill the microtask requirements.
  ///
  /// Note that ECMA-262 Promise Jobs always handle internal abruptCompletion
  /// by returning a rejected Promise. However, the capability of propagating
  /// exception per job is required by `queueMicrotask` to properly "report the
  /// exception" (https://html.spec.whatwg.org/C#microtask-queuing).
  ExecutionStatus drainJobs();

  // ES2021 9.12 "When the abstract operation AddToKeptObjects is called with a
  // target object reference, it adds the target to a list that will point
  // strongly at the target until ClearKeptObjects is called."
  ExecutionStatus addToKeptObjects(Handle<JSObject> obj);

  // ES2021 9.11 "ECMAScript implementations are
  // expected to call ClearKeptObjects when a synchronous sequence of ECMAScript
  // executions completes." This method clears all kept WeakRefs and allows
  // their targets to be eligible for garbage collection again.
  void clearKeptObjects();

  IdentifierTable &getIdentifierTable() {
    return identifierTable_;
  }

  SymbolRegistry &getSymbolRegistry() {
    return symbolRegistry_;
  }

  /// Return a StringPrimitive representation of a single character. The first
  /// 256 characters are pre-allocated. The rest are allocated every time.
  Handle<StringPrimitive> getCharacterString(char16_t ch);

  CodeBlock *getEmptyCodeBlock() const {
    assert(emptyCodeBlock_ && "Invalid empty code block");
    return emptyCodeBlock_;
  }

  CodeBlock *getReturnThisCodeBlock() const {
    assert(returnThisCodeBlock_ && "Invalid return this code block");
    return returnThisCodeBlock_;
  }

  /// \return the next unique object ID.
  ObjectID generateNextObjectID() {
    return ++nextObjectID_;
  }

  /// Compute a hash value of a given HermesValue that is guaranteed to
  /// be stable with a moving GC. It however does not guarantee to be
  /// a perfect hash for strings.
  uint64_t gcStableHashHermesValue(Handle<HermesValue> value);

  /// @name Public VM State
  /// @{

  /// \return the current stack pointer.
  PinnedHermesValue *getStackPointer() {
    return stackPointer_;
  }

  /// Pop the register stack down to a previously saved stack pointer.
  inline void popToSavedStackPointer(PinnedHermesValue *stackPointer);

  /// \return the number of elements in the stack.
  inline uint32_t getStackLevel() const;

  /// Return the available stack size (in registers).
  inline uint32_t availableStackSize() const;

  /// \return true if there is space to allocate <tt>count + STACK_RESERVE</tt>
  /// registers.
  inline bool checkAvailableStack(uint32_t count);

  /// Allocate stack space for \p registers, but keep it uninitialized. The
  /// caller should initialize it ASAP.
  /// \return the new stack pointer.
  inline PinnedHermesValue *allocUninitializedStack(uint32_t count);

  /// Allocate stack space for \p registers and initialize them with
  /// \p initValue.
  /// See implementation for why this is not inlined.
  LLVM_ATTRIBUTE_NOINLINE
  void allocStack(uint32_t count, HermesValue initValue);

  /// Check whether <tt>count + STACK_RESERVE</tt> stack registers are available
  /// and allocate \p count registers.
  /// \param count number of registers to allocate.
  /// \param initValue initialize the allocated registers with this value.
  /// \return \c true if allocation was successful.
  inline bool checkAndAllocStack(uint32_t count, HermesValue initValue);

  /// Pop the specified number of elements from the stack.
  inline void popStack(uint32_t count);

  /// \return the current frame pointer.
  StackFramePtr getCurrentFrame() {
    return currentFrame_;
  }

  /// Set the current frame pointer to the current top of the stack and return
  /// it.
  /// \param topFrame a frame constructed at the top of stack. It must equal
  ///   stackPointer_, but it is more efficient to pass it in if it already
  ///   is in a register. It also provides some additional error checking in
  ///   debug builds, ensuring that the stack hasn't changed unexpectedly.
  inline void setCurrentFrameToTopOfStack(StackFramePtr topFrame);

  /// Set the current frame pointer to the current top of the stack and return
  /// it.
  /// \return the new value of the current frame pointer.
  inline StackFramePtr setCurrentFrameToTopOfStack();

  /// Restore the stack pointer to the base of the current frame and then
  /// set the frame pointer to the previous frame.
  /// \param currentFrame the currentFrame. It must match the value of
  ///   this->currentFrame_, but is more efficient to pass it in assuming it
  ///   already is in a register. It also provides some additional error
  ///   checking in debug builds, ensuring that the stack hasn't changed
  ///   unexpectedly.
  /// \return the updated value of the current frame pointer.
  inline StackFramePtr restoreStackAndPreviousFrame(StackFramePtr currentFrame);

  /// Restore the stack pointer to the base of the current frame and then
  /// set the frame pointer to the previous frame.
  /// \return the updated value of the current frame pointer.
  inline StackFramePtr restoreStackAndPreviousFrame();

  /// \return an iterator range that provides access to all stack frames
  /// starting from the top-most one.
  inline llvh::iterator_range<StackFrameIterator> getStackFrames();

  /// \return an iterator range that provides access to all stack frames
  /// starting from the top-most one.
  inline llvh::iterator_range<ConstStackFrameIterator> getStackFrames() const;

  /// Dump information about all stack frames to \p OS.
  void dumpCallFrames(llvh::raw_ostream &OS);

  /// Dump information about all stack frames to llvh::errs(). This is a
  /// helper method intended to be called from a debugger.
  void dumpCallFrames();

  /// \return true if the native stack is overflowing the bounds of the
  ///   current thread. Updates the stack bounds if the thread which Runtime
<<<<<<< HEAD
  ///   is executing on changes. Will use nativeCallFrameDepth_ if Runtime
  ///   has been compiled without \c HERMES_CHECK_NATIVE_STACK.
  inline bool isNativeStackOverflowing();

#ifdef HERMES_CHECK_NATIVE_STACK
  /// Clear the native stack bounds and force recomputation.
  inline void clearStackBounds();
#endif
=======
  ///   is executing on changes. Will use simple depth counter if Runtime
  ///   has been compiled without \c HERMES_CHECK_NATIVE_STACK.
  inline bool isStackOverflowing();

  /// \return the overflow guard to be used in the regex engine.
  inline StackOverflowGuard getOverflowGuardForRegex();
>>>>>>> 388376f0

  /// \return `thrownValue`.
  HermesValue getThrownValue() const {
    return thrownValue_;
  }

  /// Set `thrownValue` to the specified value \p value, `returnValue` to
  /// empty and \return ExecutionResult::EXCEPTION.
  ExecutionStatus setThrownValue(HermesValue value);

  /// Set `thrownValue` to empty.
  void clearThrownValue();

  /// Return a hidden class corresponding to the specified prototype object
  /// and number of reserved slots. For now we only use the latter.
  inline Handle<HiddenClass> getHiddenClassForPrototype(
      JSObject *proto,
      unsigned reservedSlots);

  /// Return the global object.
  Handle<JSObject> getGlobal();

  /// Returns trailing data for all runtime modules.
  std::vector<llvh::ArrayRef<uint8_t>> getEpilogues();

  void printHeapStats(llvh::raw_ostream &os);

  /// Write IO tracking (aka HBC page access) info to the supplied
  /// stream as JSON. There will only be useful data for RuntimeModules
  /// backed by mmap'ed bytecode, and there will only be any data at all if
  /// RuntimeConfig::withTrackIO() has been set, and IO tracking is available on
  /// the current platform.
  void getIOTrackingInfoJSON(llvh::raw_ostream &os);

#ifndef NDEBUG
  /// Iterate over all arrays in the heap and print their sizes and capacities.
  void printArrayCensus(llvh::raw_ostream &os);
#endif

  /// Returns the storage object for JSLib.
  JSLibStorage *getJSLibStorage() {
    return jsLibStorage_.get();
  }

  const GCExecTrace &getGCExecTrace() {
    return getHeap().getGCExecTrace();
  }

#if defined(HERMES_ENABLE_DEBUGGER)
  /// Request the interpreter loop to take an asynchronous break at a convenient
  /// point due to debugger UI request. This may be called from any thread, or a
  /// signal handler.
  void triggerDebuggerAsyncBreak(
      ::facebook::hermes::debugger::AsyncPauseKind kind) {
    triggerAsyncBreak(
        kind == ::facebook::hermes::debugger::AsyncPauseKind::Explicit
            ? AsyncBreakReasonBits::DebuggerExplicit
            : AsyncBreakReasonBits::DebuggerImplicit);
  }
#endif

  /// Request the interpreter loop to take an asynchronous break at a convenient
  /// point due to previous registered timeout. This may be called from any
  /// thread, or a signal handler.
  void triggerTimeoutAsyncBreak() {
    triggerAsyncBreak(AsyncBreakReasonBits::Timeout);
  }

#ifdef HERMES_ENABLE_DEBUGGER
  /// Encapsulates useful information about a stack frame, needed by the
  /// debugger. It requres extra context and cannot be extracted from a
  /// single frame pointer.
  struct StackFrameInfo {
    ConstStackFramePtr frame;
    bool isGlobal;
  };

  /// Extract \c StackFrameInfo of the specified stack frame.
  /// \param frameIdx a relative frame index where the top-most frame is 0.
  /// \return a populated StackFrameInfo, or llvh::None if the frame is invalid.
  llvh::Optional<StackFrameInfo> stackFrameInfoByIndex(uint32_t frameIdx) const;

  /// Calculate and \return the offset between the location of the specified
  /// frame and the start of the stack. This value increases with every nested
  /// call.
  uint32_t calcFrameOffset(ConstStackFrameIterator it) const;

  /// \return the offset between the location of the current frame and the
  ///   start of the stack. This value increases with every nested call.
  uint32_t getCurrentFrameOffset() const;
#endif

  /// Flag the interpreter that an error with the specified \p msg must be
  /// thrown when execution resumes.
  /// \return ExecutionResult::EXCEPTION
  LLVM_NODISCARD ExecutionStatus raiseError(const TwineChar16 &msg);

  /// Flag the interpreter that a type error with the specified message must be
  /// thrown when execution resumes.
  /// If the message is not a string, it is converted using toString().
  LLVM_NODISCARD ExecutionStatus raiseTypeError(Handle<> message);

  /// Flag the interpreter that a type error must be thrown when execution
  /// resumes.
  /// \return ExecutionResult::EXCEPTION
  LLVM_NODISCARD ExecutionStatus raiseTypeError(const TwineChar16 &msg);

  /// Flag the interpreter that a type error must be thrown when execution
  /// resumes. The string thrown concatenates a description of \p value
  /// with \p msg.
  /// \return ExecutionResult::EXCEPTION
  LLVM_NODISCARD ExecutionStatus
  raiseTypeErrorForValue(Handle<> value, llvh::StringRef msg) {
    return raiseTypeErrorForValue("", value, msg);
  }

  /// Flag the interpreter that a type error must be thrown when execution
  /// resumes. The string thrown concatenates \p msg1, a description of \p
  /// value, and \p msg2. \return ExecutionResult::EXCEPTION
  LLVM_NODISCARD ExecutionStatus raiseTypeErrorForValue(
      const TwineChar16 &msg1,
      Handle<> value,
      const TwineChar16 &msg2);

  /// Flag the interpreter that a type error must be thrown when execution
  /// resumes. The string thrown concatenates either the textified callable for
  /// \p callable (if it is available) with " is not a function"; or a
  /// description of \p callable with " is not a function". \return
  /// ExecutionResult::EXCEPTION
  LLVM_NODISCARD ExecutionStatus raiseTypeErrorForCallable(Handle<> callable);

  /// Flag the interpreter that a syntax error must be thrown.
  /// \return ExecutionStatus::EXCEPTION
  LLVM_NODISCARD ExecutionStatus raiseSyntaxError(const TwineChar16 &msg);

  /// Raise a special SyntaxError when attempting to eval when disallowed.
  LLVM_NODISCARD ExecutionStatus raiseEvalUnsupported(llvh::StringRef code);

  /// Raise a \c RangeError exception.
  /// \return ExecutionStatus::EXCEPTION
  LLVM_NODISCARD ExecutionStatus raiseRangeError(const TwineChar16 &msg);

  /// Raise a \c ReferenceError exception.
  /// \return ExecutionStatus::EXCEPTION
  LLVM_NODISCARD ExecutionStatus raiseReferenceError(const TwineChar16 &msg);

  /// Raise a \c URIError exception.
  /// \return ExecutionStatus::EXCEPTION
  LLVM_NODISCARD ExecutionStatus raiseURIError(const TwineChar16 &msg);

  enum class StackOverflowKind {
    // The JS register stack was exhausted.
    JSRegisterStack,
    // A limit on the number of native stack frames used in
    // evaluation, intended to conservatively prevent native stack
    // overflow, was exceeded.
    NativeStack,
    // RuntimeJSONParser has a maximum number of "nesting levels", and
    // calls raiseStackOverflow if that is exceeded.
    JSONParser,
    // JSONStringifyer has the same limit as JSONParser.
    JSONStringify,
  };

  /// Raise a stack overflow exception. This is special because constructing
  /// the object must not execute any custom or JavaScript code.  The
  /// argument influences the exception's message, to aid debugging.
  /// \return ExecutionStatus::EXCEPTION
  LLVM_NODISCARD ExecutionStatus raiseStackOverflow(StackOverflowKind kind);

  /// Raise an error for the quit function. This error is not catchable.
  LLVM_NODISCARD ExecutionStatus raiseQuitError();

  /// Raise an error for execution timeout. This error is not catchable.
  LLVM_NODISCARD ExecutionStatus raiseTimeoutError();

  /// Utility function to raise a catchable JS error with \p errMessage.
  LLVM_NODISCARD ExecutionStatus
  raiseUncatchableError(Handle<JSObject> prototype, llvh::StringRef errMessage);

  /// Interpret the current function until it returns or throws and return
  /// CallResult<HermesValue> or the thrown object in 'thrownObject'.
  CallResult<HermesValue> interpretFunction(CodeBlock *newCodeBlock);

#ifdef HERMES_ENABLE_DEBUGGER
  /// Single-step the provided function, update the interpreter state.
  ExecutionStatus stepFunction(InterpreterState &state);
#endif

  /// Inserts an object into the string cycle checking stack if it does not
  /// already exist.
  /// \return true if a cycle was found
  bool insertVisitedObject(JSObject *obj);

  /// Removes the last element (which must be obj) from the cycle check stack.
  /// \param obj the last element, which will be removed. Used for checking
  /// that invariants aren't violated in debug mode.
  void removeVisitedObject(JSObject *obj);

  /// Like calling JSObject::getNamed, but uses this runtime's property cache.
  CallResult<PseudoHandle<>> getNamed(Handle<JSObject> obj, PropCacheID id);

  /// Like calling JSObject::putNamed with the ThrowOnError flag, but uses this
  /// runtime's property cache.
  ExecutionStatus putNamedThrowOnError(
      Handle<JSObject> obj,
      PropCacheID id,
      SmallHermesValue hv);

  /// @}

#define RUNTIME_HV_FIELD(name) PinnedHermesValue name{};
#define RUNTIME_HV_FIELD_PROTOTYPE(name) RUNTIME_HV_FIELD(name)
#define RUNTIME_HV_FIELD_INSTANCE(name) RUNTIME_HV_FIELD(name)
#define RUNTIME_HV_FIELD_RUNTIMEMODULE(name) RUNTIME_HV_FIELD(name)
#include "hermes/VM/RuntimeHermesValueFields.def"
#undef RUNTIME_HV_FIELD

  /// Raw pointers to prototypes.
  JSObject *objectPrototypeRawPtr{};

  JSObject *functionPrototypeRawPtr{};

  RegExpMatch regExpLastMatch{};

  /// Whether to allow eval and Function ctor.
  const bool enableEval : 1;
  /// Whether to verify the IR being generated by eval and the Function ctor.
  const bool verifyEvalIR : 1;
  /// Whether to optimize the code in the string passed to eval and the Function
  /// ctor.
  const bool optimizedEval : 1;
  /// Whether to emit async break check instructions in eval().
  const bool asyncBreakCheckInEval : 1;
  /// Whether to enable block scoping in eval().
  const bool enableBlockScopingInEval : 1;

  const SynthTraceMode traceMode;

#ifdef HERMESVM_PROFILER_OPCODE
  /// Track the frequency of each opcode in the interpreter.
  uint32_t opcodeExecuteFrequency[256] = {0};

  /// Track time spent of each opcode in the interpreter, in CPU cycles.
  uint64_t timeSpent[256] = {0};

  /// Dump opcode stats to a stream.
  void dumpOpcodeStats(llvh::raw_ostream &os) const;
#endif

#if defined(HERMESVM_PROFILER_JSFUNCTION)
  static std::atomic<ProfilerID> nextProfilerId;

  std::vector<ProfilerFunctionInfo> functionInfo{};

  /// Get block's index in functionInfo (creating a new entry if needed).
  ProfilerID getProfilerID(CodeBlock *block);

  /// Get profiler info associated with given id or nullptr if the id
  /// is not associated with any function.
  const ProfilerFunctionInfo *getProfilerInfo(ProfilerID id);

  /// Track the maximum size of the stack.
  uint32_t maxStackLevel = 0;
#endif

#if defined(HERMESVM_PROFILER_JSFUNCTION)
  std::vector<ProfilerFunctionEvent> functionEvents{};

  /// Total number of opcodes executed by this runtime.
  uint64_t opcodeCount = 0;

  /// Dump function profiling stats to stdout.
  enum class ProfileType{TIME, OPCODES, ALL};
  void dumpJSFunctionStats(ProfileType type = ProfileType::ALL);
#endif

#ifdef HERMESVM_PROFILER_BB
  BasicBlockExecutionInfo &getBasicBlockExecutionInfo();

  /// Dump basic block profile trace to \p OS in json format.
  void dumpBasicBlockProfileTrace(llvh::raw_ostream &OS);
#endif

  CodeCoverageProfiler &getCodeCoverageProfiler() {
    return *codeCoverageProfiler_;
  }

#if HERMESVM_SAMPLING_PROFILER_AVAILABLE
  /// Sampling profiler data for this runtime. The ctor/dtor of SamplingProfiler
  /// will automatically register/unregister this runtime from profiling.
  std::unique_ptr<SamplingProfiler> samplingProfiler;
#endif // HERMESVM_SAMPLING_PROFILER_AVAILABLE

  /// Time limit monitor data for this runtime.
  std::shared_ptr<TimeLimitMonitor> timeLimitMonitor;

#ifdef HERMESVM_PROFILER_NATIVECALL
  /// Dump statistics about native calls.
  void dumpNativeCallStats(llvh::raw_ostream &OS);
#endif

#ifdef HERMES_ENABLE_DEBUGGER
  Debugger &getDebugger() {
    return debugger_;
  }
#endif

  RuntimeModuleList &getRuntimeModules() {
    return runtimeModuleList_;
  }

  bool hasES6Promise() const {
    return hasES6Promise_;
  }

  bool hasES6Proxy() const {
    return hasES6Proxy_;
  }

  bool hasES6Class() const {
#ifndef HERMES_FACEBOOK_BUILD
    return hasES6Class_;
#else
    return false;
#endif
  }

  bool hasIntl() const {
    return hasIntl_;
  }

  bool hasArrayBuffer() const {
    return hasArrayBuffer_;
  }

  bool hasMicrotaskQueue() const {
    return hasMicrotaskQueue_;
  }

  bool builtinsAreFrozen() const {
    return builtinsFrozen_;
  }

  experiments::VMExperimentFlags getVMExperimentFlags() const {
    return vmExperimentFlags_;
  }

  // Return a reference to the runtime's CrashManager.
  inline CrashManager &getCrashManager();

  /// Returns a string representation of the JS stack.  Does no operations
  /// that allocate on the JS heap, so safe to use for an out-of-memory
  /// exception.
  /// \p ip specifies the the IP of the leaf frame.
  std::string getCallStackNoAlloc(const Inst *ip);

  /// \return a string representation of the JS stack without knowing the leaf
  /// frame ip.  Does no operations that allocate on the JS heap, so safe to use
  /// for an out-of-memory exception.
  std::string getCallStackNoAlloc() override {
    return getCallStackNoAlloc(nullptr);
  }

  /// \return whether we are currently formatting a stack trace. Used to break
  /// recursion in Error.prepareStackTrace.
  bool formattingStackTrace() const {
    return formattingStackTrace_;
  }

  /// Mark whether we are currently formatting a stack trace. Used to break
  /// recursion in Error.prepareStackTrace.
  void setFormattingStackTrace(bool value) {
    assert(
        value != formattingStackTrace() &&
        "All calls to setFormattingStackTrace must actually change the current state");
    formattingStackTrace_ = value;
  }

  /// A stack overflow exception is thrown when \c nativeCallFrameDepth_ exceeds
  /// this threshold.
  static constexpr unsigned MAX_NATIVE_CALL_FRAME_DEPTH =
#ifdef HERMES_LIMIT_STACK_DEPTH
      // UBSAN builds will hit a native stack overflow much earlier, so make
      // this limit dramatically lower.
      30
#elif defined(_MSC_VER) && defined(__clang__) && defined(HERMES_SLOW_DEBUG)
      30
#elif defined(_MSC_VER) && defined(HERMES_SLOW_DEBUG)
      // On windows in dbg mode builds, stack frames are bigger, and a depth
      // limit of 384 results in a C++ stack overflow in testing.
      128
#elif defined(_MSC_VER) && !NDEBUG
      192
#else
      /// This depth limit was originally 256, and we
      /// increased when an app violated it.  The new depth is 128
      /// larger.  See T46966147 for measurements/calculations indicating
      /// that this limit should still insulate us from native stack overflow.)
      384
#endif
      ;

  /// Called when various GC events(e.g. collection start/end) happen.
  void onGCEvent(GCEventKind kind, const std::string &extraInfo) override;

#ifdef HERMESVM_PROFILER_BB
  using ClassId = InlineCacheProfiler::ClassId;

  /// Get filename, line number, and column number from
  /// code block and instruction pointer. It returns true if it succeeds.
  llvh::Optional<std::tuple<std::string, uint32_t, uint32_t>>
  getIPSourceLocation(const CodeBlock *codeBlock, const Inst *ip);

  /// Inserts the Hidden class as a root to prevent it from being garbage
  /// collected.
  void preventHCGC(HiddenClass *hc);

  /// Inserts Hidden Classes into InlineCacheProfiler
  void recordHiddenClass(
      CodeBlock *codeBlock,
      const Inst *cacheMissInst,
      SymbolID symbolID,
      HiddenClass *objectHiddenClass,
      HiddenClass *cachedHiddenClass);

  /// Resolve HiddenClass pointers from its hidden class Id.
  HiddenClass *resolveHiddenClassId(ClassId classId);

  /// Dumps inline cache profiler info.
  void getInlineCacheProfilerInfo(llvh::raw_ostream &ostream);
#endif

 private:
  /// Only called internally or by the wrappers used for profiling.
  CallResult<HermesValue> interpretFunctionImpl(CodeBlock *newCodeBlock);

 private:
  explicit Runtime(
      std::shared_ptr<StorageProvider> provider,
      const RuntimeConfig &runtimeConfig);

  /// Called by the GC at the beginning of a collection. This method informs the
  /// GC of all runtime roots.  The \p markLongLived argument
  /// indicates whether root data structures that contain only
  /// references to long-lived objects (allocated directly as long lived)
  /// are required to be scanned.
  void markRoots(RootAndSlotAcceptorWithNames &acceptor, bool markLongLived)
      override;

  /// Called by the GC during collections that may reset weak references. This
  /// method informs the GC of all runtime weak roots.
  void markWeakRoots(WeakRootAcceptor &weakAcceptor, bool markLongLived)
      override;

  /// Iterate over runtimeModuleList_ and mark each RuntimeModule's WeakRoot to
  /// its owning Domain. If the domain is dead, destroy the RuntimeModule and
  /// remove it from runtimeModuleList_.
  void markDomainRefInRuntimeModules(WeakRootAcceptor &weakRootAcceptor);

  /// See documentation on \c GCBase::GCCallbacks.
  void markRootsForCompleteMarking(
      RootAndSlotAcceptorWithNames &acceptor) override;

  /// Visits every entry in the identifier table and calls acceptor with
  /// the entry and its id as arguments. This is intended to be used only for
  /// snapshots, as it is slow. The function passed as acceptor shouldn't
  /// perform any heap operations.
  void visitIdentifiers(
      const std::function<void(SymbolID, const StringPrimitive *)> &acceptor)
      override;

#ifdef HERMESVM_PROFILER_BB
 public:
#endif
  /// Convert the given symbol into its UTF-8 string representation.
  std::string convertSymbolToUTF8(SymbolID id) override;

  /// Prints any statistics maintained in the Runtime about GC to \p
  /// os.  At present, this means the breakdown of markRoots time by
  /// "phase" within markRoots.
  void printRuntimeGCStats(JSONEmitter &json) const override;

  /// \return one higher than the largest symbol in the identifier table. This
  /// enables the GC to size its internal structures for symbol marking.
  /// Optionally invoked at the beginning of a garbage collection.
  virtual unsigned getSymbolsEnd() const override;

  /// If any symbols are marked by the IdentifierTable, clear that marking.
  /// Optionally invoked at the beginning of some collections.
  virtual void unmarkSymbols() override;

  /// Called by the GC at the end of a collection to free all symbols not set in
  /// markedSymbols.
  virtual void freeSymbols(const llvh::BitVector &markedSymbols) override;

#ifdef HERMES_SLOW_DEBUG
  /// \return true if the given symbol is a live entry in the identifier
  /// table.
  virtual bool isSymbolLive(SymbolID id) override;

  /// \return An associated heap cell for the symbol if one exists, null
  /// otherwise.
  virtual const void *getStringForSymbol(SymbolID id) override;
#endif

  /// See \c GCCallbacks for details.
  size_t mallocSize() const override;

  /// Generate a bytecode buffer that contains a few special functions:
  /// 0) an empty function that returns undefined.
  /// 1) a function that returns the global object.
  static std::unique_ptr<Buffer> generateSpecialRuntimeBytecode();

  /// Insert the predefined strings into the IdentifierTable.
  /// NOTE: this function does not do any allocations in the GC heap, it is safe
  /// to use at any time in initialization.
  void initPredefinedStrings();

  /// Initialize the \c charStrings_ array with a StringPrimitive for each
  /// character.
  void initCharacterStrings();

  /// \param methodIndex is the index of the method in the table that lists
  ///   all the builtin methods, which is what we are iterating over.
  /// \param objectName is the id for the name of the object in the list of the
  ///   predefined strings.
  /// \param object is the object where the builtin method is defined as a
  ///   property.
  /// \param methodID is the SymbolID for the name of the method.
  using ForEachPublicNativeBuiltinCallback = ExecutionStatus(
      unsigned methodIndex,
      Predefined::Str objectName,
      Handle<JSObject> &object,
      SymbolID methodID);

  /// Enumerate all public native builtin methods, and invoke the callback on
  /// each method.
  /// If the properties on the global object which are supposed to contain the
  /// public native builtin methods no longer are objects, throws TypeError
  /// instead of calling the callback.
  /// e.g. if globalThis.Object is not an object, it'll throw.
  ExecutionStatus forEachPublicNativeBuiltin(
      const std::function<ForEachPublicNativeBuiltinCallback> &callback);

  /// Populate native builtins into the builtins table.
  /// Public native builtins are added by extracting the values from the global
  /// object. Private native builtins are added by \c createHermesBuiltins().
  void initNativeBuiltins();

  /// Populate JS builtins into the builtins table, after verifying they do
  /// exist from the result of running internal bytecode.
  void initJSBuiltins(
      llvh::MutableArrayRef<Callable *> builtins,
      Handle<JSObject> jsBuiltins);

  /// Walk all the builtin methods, assert that they are not overridden. If they
  /// are, throw an exception. This will be called at most once, before freezing
  /// the builtins.
  ExecutionStatus assertBuiltinsUnmodified();

  /// Called after asserting all builtin methods are not overridden, to freeze
  /// those builtins. This will be called at most once.
  void freezeBuiltins();

  /// The slow path for \c getCharacterString(). This function allocates a new
  /// string for the passed character \p ch.
  Handle<StringPrimitive> allocateCharacterString(char16_t ch);

  /// Add a \c RuntimeModule \p rm to the runtime module list.
  void addRuntimeModule(RuntimeModule *rm) {
    runtimeModuleList_.push_back(*rm);
  }

  /// Remove a \c RuntimeModule \p rm from the runtime module list.
  void removeRuntimeModule(RuntimeModule *rm);

  /// Called by CrashManager on the event of a crash to produce a stream of data
  /// to crash log. Output should be a JSON object. This is the central point
  /// for adding calls to further functions which dump specific elements of
  /// of crash dump data for a Hermes Runtime instance.
  void crashCallback(int fd);

  /// Write a JS stack trace as part of a \c crashCallback() run.
  void crashWriteCallStack(JSONEmitter &json);

  /// Out-of-line slow path for \c isNativeStackOverflowing.
  /// Sets \c stackLow_ \c stackHigh_.
  /// \return true if the native stack is overflowing the bounds of the
  ///   current thread. Will always return false when Runtime
  ///   has been compiled without \c HERMES_CHECK_NATIVE_STACK.
  bool isNativeStackOverflowingSlowPath();

 private:
  GCStorage heapStorage_;

  std::vector<std::function<void(GC *, RootAcceptor &)>> customMarkRootFuncs_;
  std::vector<std::function<void(GC *, WeakRootAcceptor &)>>
      customMarkWeakRootFuncs_;
  std::vector<std::function<void(HeapSnapshot &)>> customSnapshotNodeFuncs_;
  std::vector<std::function<void(HeapSnapshot &)>> customSnapshotEdgeFuncs_;

  /// Set to true if we should enable ES6 Promise.
  const bool hasES6Promise_;

  /// Set to true if we should enable ES6 Proxy.
  const bool hasES6Proxy_;

  /// Set to true if we should enable ES6 Class
  const bool hasES6Class_;

  /// Set to true if we should enable ECMA-402 Intl APIs.
  const bool hasIntl_;

  /// Set to true if we should enable ArrayBuffer, DataView and typed arrays.
  const bool hasArrayBuffer_;

  /// Set to true if we are using microtasks.
  const bool hasMicrotaskQueue_;

  /// Set to true if we should randomize stack placement etc.
  const bool shouldRandomizeMemoryLayout_;

  // Percentage in [0,100] of bytecode we should eagerly read into page cache.
  const uint8_t bytecodeWarmupPercent_;

  // Signal-based I/O tracking. Slows down execution.
  const bool trackIO_;

  // Whether we are currently formatting a stack trace. Used to break recursion
  // in Error.prepareStackTrace.
  bool formattingStackTrace_{false};

  /// This value can be passed to the runtime as flags to test experimental
  /// features. Each experimental feature decides how to interpret these
  /// values. Generally each experiment is associated with one or more bits of
  /// this value. Interpretation of these bits is up to each experiment.
  /// To add an experiment, populate the VMExperimentFlags enum with additional
  /// bit values, typically 1 as test and 0 as control.
  experiments::VMExperimentFlags vmExperimentFlags_{experiments::Default};

  friend class GCScope;
  friend class HandleBase;
  friend class Interpreter;
  friend class RuntimeModule;
  friend class MarkRootsPhaseTimer;
  friend struct RuntimeOffsets;
  friend class ScopedNativeDepthReducer;
  friend class ScopedNativeDepthTracker;
  friend class ScopedNativeCallFrame;

  class StackRuntime;
  class MarkRootsPhaseTimer;

  /// Whenever we pass through the first phase, we record the current time here,
  /// so we can calculate the total time after we pass through the last phase.
  std::chrono::time_point<std::chrono::steady_clock> startOfMarkRoots_;
  /// The duration of each GC root marking phase is accumulated here.
  double markRootsPhaseTimes_[static_cast<unsigned>(
      RootAcceptor::Section::NumSections)] = {};
  /// The duration of the all root makring is accumulated here.
  double totalMarkRootsTime_ = 0.0;

  /// A global counter that increments and provide unique object IDs.
  ObjectID nextObjectID_{0};

  /// The identifier table.
  IdentifierTable identifierTable_{};

  /// The global symbol registry.
  SymbolRegistry symbolRegistry_{};

  /// Shared location to place native objects required by JSLib
  std::unique_ptr<JSLibStorage> jsLibStorage_;

  /// Empty code block that returns undefined.
  /// Owned by specialCodeBlockRuntimeModule_.
  CodeBlock *emptyCodeBlock_{};

  /// Code block that returns the global object.
  /// Owned by specialCodeBlockRuntimeModule_.
  CodeBlock *returnThisCodeBlock_{};

  /// The runtime module that owns emptyCodeBlock_ and returnThisCodeBlock_.
  /// We use a raw pointer here because it will be added to runtimeModuleList_,
  /// and will be freed when Runtime is freed.
  RuntimeModule *specialCodeBlockRuntimeModule_{};

  /// A list of all active runtime modules. Each \c RuntimeModule adds itself
  /// on construction and removes itself on destruction. When marking weak
  /// roots, scan each RuntimeModule and destroy it if the owning Domain is
  /// dead (each RuntimeModule has a WeakRoot to its owning Domain).
  RuntimeModuleList runtimeModuleList_{};

  /// Optional record of the last few executed bytecodes in case of a crash.
  CrashTrace crashTrace_{};

  /// @name Private VM State
  /// @{

  /// If the register stack is allocated by the runtime, then this stores its
  /// location and size.
  llvh::MutableArrayRef<PinnedHermesValue> registerStackAllocation_;
  PinnedHermesValue *registerStackStart_;
  PinnedHermesValue *registerStackEnd_;
  PinnedHermesValue *stackPointer_;
  /// Manages data to be used in the case of a crash.
  std::shared_ptr<CrashManager> crashMgr_;
  /// Points to the last register in the callers frame. The current frame (the
  /// callee frame) starts in the next register and continues up to and
  /// including \c stackPointer_.
  StackFramePtr currentFrame_{nullptr};

<<<<<<< HEAD
#ifdef HERMES_CHECK_NATIVE_STACK
  /// Native stack remaining before assuming overflow.
  unsigned nativeStackGap_;

  /// Upper bound on the stack, nullptr if currently unknown.
  const void *nativeStackHigh_{nullptr};

  /// This has already taken \c nativeStackGap_ into account,
  /// so any stack outside [nativeStackHigh_-nativeStackSize_, nativeStackHigh_]
  /// is overflowing.
  size_t nativeStackSize_{0};
#else
  /// Current depth of native call frames, including recursive interpreter
  /// calls.
  unsigned nativeCallFrameDepth_{0};
#endif
=======
  /// Used to guard against stack overflow. Either uses real stack checking or
  /// call depth counter checking.
  StackOverflowGuard overflowGuard_;
>>>>>>> 388376f0

  /// rootClazzes_[i] is a PinnedHermesValue pointing to a hidden class with
  /// its i first slots pre-reserved.
  std::array<
      PinnedHermesValue,
      InternalProperty::NumAnonymousInternalProperties + 1>
      rootClazzes_;

  /// Cache for property lookups in non-JS code.
  PropertyCacheEntry fixedPropCache_[(size_t)PropCacheID::_COUNT];

  /// StringPrimitive representation of the first 256 characters.
  /// These are allocated as "long-lived" objects, so they don't need
  /// to be scanned as roots in young-gen collections.
  std::vector<PinnedHermesValue> charStrings_{};

  /// Keeps track of objects that have already been visited in order to detect
  /// cycles while doing string conversions.
  std::vector<JSObject *> stringCycleCheckVisited_{};

  /// Pointers to callable implementations of builtins.
  std::vector<Callable *> builtins_{};

  /// True if the builtins are all frozen (non-writable, non-configurable).
  bool builtinsFrozen_{false};

  /// ES6-ES11 8.4 Jobs and Job Queues.
  /// A queue of pointers to callables that represent Jobs.
  ///
  /// Job: Since the ScriptJob is removed from ES12, the only type of Job from
  /// ECMA-262 are Promise Jobs (https://tc39.es/ecma262/#sec-promise-jobs).
  /// But it is also possible to implement the HTML defined `queueMicrotask`,
  /// which is polyfill-able via Promise, by directly enqueuing into this job.
  ///
  /// Job are represented as callables with no parameters and would be invoked
  /// via \c executeCall0 in Hermes. It's safe to do so because:
  /// - Promise Jobs enqueued from Promise internal bytecode are thunks (or, in
  /// the ES12 wording, Promise Jobs are Abstract Closure with no parameters).
  /// - `queueMicrotask` take a JSFunction but only invoke it with 0 arguments.
  ///
  /// Although ES12 (9.4 Jobs and Host Operations to Enqueue Jobs) changed the
  /// meta-language to ask hosts to schedule Promise Job to integrate with the
  /// HTML spec, Hermes chose to adapt the ES6-11 suggested internal queue
  /// approach, similar to other engines, e.g. V8/JSC, which is more efficient
  /// (being able to batch the job invocations) and sufficient to express the
  /// HTML spec specified "perform a microtask checkpoint" algorithm.
  std::deque<Callable *> jobQueue_{};

#ifdef HERMESVM_PROFILER_BB
  BasicBlockExecutionInfo basicBlockExecInfo_;

  /// Store all inline caching miss information.
  InlineCacheProfiler inlineCacheProfiler_;
#endif

  /// ScriptIDs to use for new RuntimeModules coming in.
  facebook::hermes::debugger::ScriptID nextScriptId_{1};

  /// Store a key for the function that is executed if a crash occurs.
  /// This key will be unregistered in the destructor.
  const CrashManager::CallbackKey crashCallbackKey_;

  /// Pointer to the code coverage profiler.
  const std::unique_ptr<CodeCoverageProfiler> codeCoverageProfiler_;

  /// Bit flags for async break request reasons.
  enum class AsyncBreakReasonBits : uint8_t {
    DebuggerExplicit = 0x1,
    DebuggerImplicit = 0x2,
    Timeout = 0x4,
  };

  /// An atomic flag set when an async pause is requested.
  /// It is a bits flag with each bit reserved for different clients
  /// defined by AsyncBreakReasonBits.
  /// This may be manipulated from multiple threads.
  std::atomic<uint8_t> asyncBreakRequestFlag_{0};

#if defined(HERMES_ENABLE_DEBUGGER)
  /// \return zero if no debugger async pause was requested, the old nonzero
  /// async flags if an async pause was requested. If nonzero is returned, the
  /// flag is reset to 0.
  uint8_t testAndClearDebuggerAsyncBreakRequest() {
    return testAndClearAsyncBreakRequest(
        (uint8_t)AsyncBreakReasonBits::DebuggerExplicit |
        (uint8_t)AsyncBreakReasonBits::DebuggerImplicit);
  }

  Debugger debugger_{*this};
#endif

  /// Holds references to persistent BC providers for the lifetime of the
  /// Runtime. This is needed because the identifier table may contain pointers
  /// into bytecode, and so memory backing these must be preserved.
  std::vector<std::shared_ptr<hbc::BCProvider>> persistentBCProviders_;

  /// Config-provided callback for GC events.
  std::function<void(GCEventKind, const char *)> gcEventCallback_;

  /// @}

  /// \return whether any async break is requested or not.
  bool hasAsyncBreak() const {
    return asyncBreakRequestFlag_.load(std::memory_order_relaxed) != 0
#ifdef __EMSCRIPTEN__
        || test_wasm_host_timeout()
#endif
        ;
  }

  /// \return whether async break was requested or not for \p reasonBits. Clear
  /// \p reasonBit request bit afterward.
  uint8_t testAndClearAsyncBreakRequest(uint8_t reasonBits) {
    /// Note that while the triggerTimeoutAsyncBreak() function may be called
    /// from any thread, this one may only be called from within the Interpreter
    /// loop.
    uint8_t flag = asyncBreakRequestFlag_.load(std::memory_order_relaxed);
    if (LLVM_LIKELY((flag & (uint8_t)reasonBits) == 0)) {
      // Fast path.
      return false;
    }
    // Clear the flag using CAS.
    uint8_t oldFlag = asyncBreakRequestFlag_.fetch_and(
        ~(uint8_t)reasonBits, std::memory_order_relaxed);
    assert(oldFlag != 0 && "Why is oldFlag zero?");
    return oldFlag;
  }

  /// \return whether timeout async break was requested or not. Clear the
  /// timeout request bit afterward.
  bool testAndClearTimeoutAsyncBreakRequest() {
    return testAndClearAsyncBreakRequest((uint8_t)AsyncBreakReasonBits::Timeout)
#ifdef __EMSCRIPTEN__
        // Avoid the short-circuiting logic to make sure we clear both.
        | test_and_clear_wasm_host_timeout()
#endif
        ;
  }

  /// Request the interpreter loop to take an asynchronous break
  /// at a convenient point.
  void triggerAsyncBreak(AsyncBreakReasonBits reason) {
    asyncBreakRequestFlag_.fetch_or((uint8_t)reason, std::memory_order_relaxed);
  }

  /// Notify runtime execution has timeout.
  ExecutionStatus notifyTimeout();

 private:
#ifdef NDEBUG
  /// See \c ::setCurrentIP() and \c ::getCurrentIP() .
  const inst::Inst *currentIP_{nullptr};
#else
  /// When assertions are enabled we track whether \c currentIP_ is "valid" by
  /// making it optional. If this is accessed when the optional value is cleared
  /// (the invalid state) we assert.
  llvh::Optional<const inst::Inst *> currentIP_{(const inst::Inst *)nullptr};

  /// The number of alive/active NoRJSScopes. If nonzero, then no JS execution
  /// is allowed
  uint32_t noRJSLevel_{0};

  friend class NoRJSScope;
#endif

 public:
  /// Set the value of the current Instruction Pointer (IP). Generally this is
  /// called by the interpeter before it makes any major calls out of its main
  /// loop. However, the interpeter also reads the value held here back after
  /// major calls return so this can also be called by other code which wants to
  /// return to the interpreter at a different IP. This allows things external
  /// to the interpreter loop to affect the flow of bytecode execution.
  inline void setCurrentIP(const inst::Inst *ip) {
    currentIP_ = ip;
  }

  /// Get the current Instruction Pointer (IP). This can be used to find out
  /// the last bytecode executed if we're currently in the interpeter loop. If
  /// we are not in the interpeter loop (i.e. we've made it into the VM
  /// internals via a native call), this this will return nullptr.
  inline const inst::Inst *getCurrentIP() const {
#ifdef NDEBUG
    return currentIP_;
#else
    assert(
        currentIP_.hasValue() &&
        "Current IP unknown - this probably means a CAPTURE_IP_* is missing in the interpreter.");
    return *currentIP_;
#endif
  }

  /// This is slow compared to \c getCurrentIP() as it's virtual.
  inline const inst::Inst *getCurrentIPSlow() const override {
    return getCurrentIP();
  }

#ifdef NDEBUG
  void invalidateCurrentIP() {}
#else
  void invalidateCurrentIP() {
    currentIP_.reset();
  }
#endif

  /// Save the return address in the caller in the stack frame.
  /// This needs to be called at the beginning of a function call, after the
  /// stack frame is set up.
  void saveCallerIPInStackFrame() {
#ifndef NDEBUG
    assert(
        (!currentFrame_.getSavedIP() ||
         (currentIP_.hasValue() && currentFrame_.getSavedIP() == currentIP_)) &&
        "The ip should either be null or already have the expected value");
#endif
    currentFrame_.getSavedIPRef() =
        HermesValue::encodeNativePointer(getCurrentIP());
  }

 private:
#ifdef HERMES_MEMORY_INSTRUMENTATION
  /// Given the current last known IP used in the interpreter loop, returns the
  /// last known CodeBlock and IP combination. IP must not be null as this
  /// suggests we're not in the interpter loop, and there will be no CodeBlock
  /// to find.
  std::pair<const CodeBlock *, const inst::Inst *>
  getCurrentInterpreterLocation(const inst::Inst *initialSearchIP);

 public:
  /// Return a StackTraceTreeNode for the last known interpreter bytecode
  /// location. Returns nullptr if we're not in the interpeter loop, or
  /// allocation location tracking is not enabled. For this to function it
  /// needs to be passed the current IP from getCurrentIP(). We do not call
  /// this internally because it should always be called prior even if we
  /// do not really want a stack-traces node. This means we can leverage our
  /// library of tests to assert getCurrentIP() would return the right value
  /// at this point without actually collecting stack-trace data.
  StackTracesTreeNode *getCurrentStackTracesTreeNode(
      const inst::Inst *ip) override;

  /// Return the current StackTracesTree or nullptr if it's not available.
  StackTracesTree *getStackTracesTree() override {
    return stackTracesTree_.get();
  }

  /// To facilitate allocation location tracking this must be called by the
  /// interpeter:
  /// * Just before we enter a new CodeBlock
  /// * At the entry point of a CodeBlock if this is the first entry into the
  ///   interpter loop.
  inline void pushCallStack(const CodeBlock *codeBlock, const inst::Inst *ip) {
    if (stackTracesTree_) {
      pushCallStackImpl(codeBlock, ip);
    }
  }

  /// Must pair up with every call to \c pushCallStack .
  inline void popCallStack() {
    if (stackTracesTree_) {
      popCallStackImpl();
    }
  }

  void enableAllocationLocationTracker() {
    enableAllocationLocationTracker(nullptr);
  }
  void enableAllocationLocationTracker(
      std::function<void(
          uint64_t,
          std::chrono::microseconds,
          std::vector<GCBase::AllocationLocationTracker::HeapStatsUpdate>)>
          fragmentCallback);

  /// Disable allocation location tracking for new objects. Old objects tagged
  /// with stack traces continue to be tracked until they are freed.
  /// \param clearExistingTree is for use by tests and in general will break
  /// because old objects would end up with dead pointers to stack-trace nodes.
  void disableAllocationLocationTracker(bool clearExistingTree = false);

  /// Enable the heap sampling profiler. About every \p samplingInterval bytes
  /// allocated, the stack will be sampled. This will attribute the highest
  /// allocating functions.
  /// \param samplingInterval A number of bytes that a sample should be taken,
  ///   on average.
  /// \param seed If non-negative, used as the seed for the random engine.
  void enableSamplingHeapProfiler(size_t samplingInterval, int64_t seed = -1);

  /// Disable the heap sampling profiler and flush the results out to \p os.
  void disableSamplingHeapProfiler(llvh::raw_ostream &os);

 private:
  void popCallStackImpl();
  void pushCallStackImpl(const CodeBlock *codeBlock, const inst::Inst *ip);
  std::unique_ptr<StackTracesTree> stackTracesTree_;
#endif
};

/// An encrypted/obfuscated native pointer. The key is held by GCBase.
template <typename T, XorPtrKeyID K>
class XorPtr {
  uintptr_t bits_;

 public:
  XorPtr() = default;
  XorPtr(Runtime &runtime, T *ptr) {
    set(runtime, ptr);
  }
  void set(Runtime &runtime, T *ptr) {
    set(runtime.getHeap(), ptr);
  }
  void set(GC &gc, T *ptr) {
    bits_ = reinterpret_cast<uintptr_t>(ptr) ^ gc.pointerEncryptionKey_[K];
  }
  T *get(Runtime &runtime) const {
    return get(runtime.getHeap());
  }
  T *get(GC &gc) const {
    return reinterpret_cast<T *>(bits_ ^ gc.pointerEncryptionKey_[K]);
  }
};

static_assert(
    std::is_trivial<XorPtr<void, XorPtrKeyID::_NumKeys>>::value,
    "XorPtr must be trivial");

/// An RAII class for automatically tracking the native call frame depth.
class ScopedNativeDepthTracker {
  Runtime &runtime_;
  /// Whether the stack overflowed when the tracker was constructed.
  bool overflowed_;

 public:
  explicit ScopedNativeDepthTracker(Runtime &runtime) : runtime_(runtime) {
    (void)runtime_;
#ifndef HERMES_CHECK_NATIVE_STACK
<<<<<<< HEAD
    ++runtime.nativeCallFrameDepth_;
#endif
    overflowed_ = runtime.isNativeStackOverflowing();
  }
  ~ScopedNativeDepthTracker() {
#ifndef HERMES_CHECK_NATIVE_STACK
    --runtime_.nativeCallFrameDepth_;
=======
    ++runtime.overflowGuard_.callDepth;
#endif
    overflowed_ = runtime.isStackOverflowing();
  }
  ~ScopedNativeDepthTracker() {
#ifndef HERMES_CHECK_NATIVE_STACK
    --runtime_.overflowGuard_.callDepth;
>>>>>>> 388376f0
#endif
  }

  /// \return whether we overflowed the native call frame depth.
  bool overflowed() const {
    return overflowed_;
  }
};

/// An RAII class which creates a little headroom in the native depth
/// tracking.  This is used when calling into JSError to extract the
/// stack, as the error may represent an overflow.  Without this, a
/// cascade of exceptions could occur, overflowing the C++ stack.
class ScopedNativeDepthReducer {
  Runtime &runtime_;
#ifdef HERMES_CHECK_NATIVE_STACK
  unsigned nativeStackGapOld;
  // This is empirically good enough.
  static constexpr int kReducedNativeStackGap =
#if LLVM_ADDRESS_SANITIZER_BUILD
<<<<<<< HEAD
      256 * 1024;
=======
      128 * 1024;
>>>>>>> 388376f0
#else
      32 * 1024;
#endif
#else
  bool undo = false;
  // This is empirically good enough.
  static constexpr int kDepthAdjustment = 3;
#endif

 public:
#ifdef HERMES_CHECK_NATIVE_STACK
  explicit ScopedNativeDepthReducer(Runtime &runtime)
<<<<<<< HEAD
      : runtime_(runtime), nativeStackGapOld(runtime.nativeStackGap_) {
=======
      : runtime_(runtime),
        nativeStackGapOld(runtime.overflowGuard_.nativeStackGap) {
>>>>>>> 388376f0
    // Temporarily reduce the gap to use that headroom for gathering the error.
    // If overflow is detected, the recomputation of the stack bounds will
    // result in no gap for the duration of the ScopedNativeDepthReducer's
    // lifetime.
<<<<<<< HEAD
    runtime_.nativeStackGap_ = kReducedNativeStackGap;
  }
  ~ScopedNativeDepthReducer() {
    assert(
        runtime_.nativeStackGap_ == kReducedNativeStackGap &&
        "ScopedNativeDepthReducer gap was overridden");
    runtime_.nativeStackGap_ = nativeStackGapOld;
    // Force the bounds to be recomputed the next time.
    runtime_.clearStackBounds();
=======
    runtime_.overflowGuard_.nativeStackGap = kReducedNativeStackGap;
  }
  ~ScopedNativeDepthReducer() {
    assert(
        runtime_.overflowGuard_.nativeStackGap == kReducedNativeStackGap &&
        "ScopedNativeDepthReducer gap was overridden");
    runtime_.overflowGuard_.nativeStackGap = nativeStackGapOld;
    // Force the bounds to be recomputed the next time.
    runtime_.overflowGuard_.clearStackBounds();
>>>>>>> 388376f0
  }
#else
  explicit ScopedNativeDepthReducer(Runtime &runtime) : runtime_(runtime) {
    if (runtime.overflowGuard_.callDepth >= kDepthAdjustment) {
      runtime.overflowGuard_.callDepth -= kDepthAdjustment;
      undo = true;
    }
  }
  ~ScopedNativeDepthReducer() {
    if (undo) {
      runtime_.overflowGuard_.callDepth += kDepthAdjustment;
    }
  }
#endif

 private:
  /// Unused function for static asserts that use internal information.
  static void staticAsserts();
};

/// A ScopedNativeCallFrame is an RAII class that manipulates the Runtime
/// stack and depth counter, and holds a stack frame. The stack frame contents
/// may be accessed (as StackFramePtr) via ->. Note that constructing this may
/// fail due to stack overflow, either via the register stack or the depth
/// counter. It is necessary to check the overflowed() flag before access the
/// stack frame contents.
/// Note that the arguments to the call frame are left uninitialized. The caller
/// must clear these before triggering a GC. The fillArgs() function may be used
/// for this purpose.
class ScopedNativeCallFrame {
  /// The runtime for this call frame.
  Runtime &runtime_;

  /// The stack pointer that will be restored in the destructor.
  PinnedHermesValue *const savedSP_;

  /// The contents of the new frame.
  StackFramePtr frame_;

  /// Whether this call frame overflowed.
  bool overflowed_;

#ifndef NDEBUG
  /// Whether the user has called overflowed() with a false result.
  mutable bool overflowHasBeenChecked_{false};
#endif

  /// \return whether the runtime can allocate a new frame with the given number
  /// of registers. This may fail if we've overflowed our register stack, or
  /// exceeded the native call frame depth.
  static bool runtimeCanAllocateFrame(
      Runtime &runtime,
      uint32_t registersNeeded) {
    return runtime.checkAvailableStack(registersNeeded) &&
<<<<<<< HEAD
        !runtime.isNativeStackOverflowing();
=======
        !runtime.isStackOverflowing();
>>>>>>> 388376f0
  }

 public:
  /// Construct a native call frame for the given \p runtime in preparation of
  /// calling \p callee with \p argCount arguments and the given \p thisArg.
  /// \p callee is either a native pointer to CodeBlock, or an object pointer to
  /// a Callable (the two cases are distinguished by the type tag).
  /// \p newTarget is either \c undefined or the callable of the constructor
  /// currently being invoked by new.
  /// On overflow, the overflowed() flag is set, in which case the stack frame
  /// must not be used.
  /// The arguments are initially uninitialized. The caller should initialize
  /// them by storing into them, or via fillArguments().
  ScopedNativeCallFrame(
      Runtime &runtime,
      uint32_t argCount,
      HermesValue callee,
      HermesValue newTarget,
      HermesValue thisArg)
      : runtime_(runtime), savedSP_(runtime.getStackPointer()) {
#ifndef HERMES_CHECK_NATIVE_STACK
<<<<<<< HEAD
    runtime.nativeCallFrameDepth_++;
=======
    runtime.overflowGuard_.callDepth++;
>>>>>>> 388376f0
#endif
    uint32_t registersNeeded =
        StackFrameLayout::callerOutgoingRegisters(argCount);
    overflowed_ = !runtimeCanAllocateFrame(runtime, registersNeeded);
    if (LLVM_UNLIKELY(overflowed_)) {
      return;
    }

    // We have enough space. Increment the call frame depth and construct the
    // frame. The ScopedNativeCallFrame will restore both.
    auto *stack = runtime.allocUninitializedStack(registersNeeded);
    frame_ = StackFramePtr::initFrame(
        stack,
        runtime.currentFrame_,
        nullptr,
        nullptr,
        argCount,
        callee,
        newTarget);
    frame_.getThisArgRef() = thisArg;
#if HERMES_SLOW_DEBUG
    // Poison the initial arguments to ensure the caller sets all of them before
    // a GC.
    assert(!overflowed_ && "Overflow should return early");
    overflowHasBeenChecked_ = true;
    fillArguments(argCount, HermesValue::encodeInvalidValue());
    // We still want the user to check for overflow.
    overflowHasBeenChecked_ = false;
#endif
  }

  /// Construct a native call frame for the given \p runtime in preparation of
  /// calling \p callee with \p argCount arguments and the given \p thisArg. On
  /// overflow, the overflowed() flag is set, in which case the stack frame must
  /// not be used.
  /// The arguments are initially uninitialized. The caller should initialize
  /// them by storing into them, or via fillArguments().
  ScopedNativeCallFrame(
      Runtime &runtime,
      uint32_t argCount,
      Callable *callee,
      bool construct,
      HermesValue thisArg)
      : ScopedNativeCallFrame(
            runtime,
            argCount,
            HermesValue::encodeObjectValue(callee),
            construct ? HermesValue::encodeObjectValue(callee)
                      : HermesValue::encodeUndefinedValue(),
            thisArg) {}

  ~ScopedNativeCallFrame() {
    // Note that we unconditionally increment the native call frame depth and
    // save the SP to avoid branching in the dtor.
#ifndef HERMES_CHECK_NATIVE_STACK
<<<<<<< HEAD
    runtime_.nativeCallFrameDepth_--;
=======
    runtime_.overflowGuard_.callDepth--;
>>>>>>> 388376f0
#endif
    runtime_.popToSavedStackPointer(savedSP_);
#ifndef NDEBUG
    // Clear the frame to detect use-after-free.
    frame_ = StackFramePtr{};
#endif
  }

  /// Fill \p argCount arguments with the given value \p fillValue.
  void fillArguments(uint32_t argCount, HermesValue fillValue) {
    assert(overflowHasBeenChecked_ && "ScopedNativeCallFrame could overflow");
    assert(argCount == frame_.getArgCount() && "Arg count mismatch.");
    std::uninitialized_fill_n(frame_.argsBegin(), argCount, fillValue);
  }

  /// \return whether the stack frame overflowed.
  bool overflowed() const {
#ifndef NDEBUG
    overflowHasBeenChecked_ = !overflowed_;
#endif
    return overflowed_;
  }

  /// Access the stack frame contents via ->.
  StackFramePtr operator->() {
    assert(overflowHasBeenChecked_ && "ScopedNativeCallFrame could overflow");
    return frame_;
  }
};

#ifdef NDEBUG

/// NoAllocScope and NoHandleScope have no impact in release mode (except that
/// if they are embedded into another struct/class, they will still use space!)
class NoAllocScope {
 public:
  explicit NoAllocScope(Runtime &runtime) {}
  explicit NoAllocScope(GC &gc) {}
  NoAllocScope(const NoAllocScope &) = default;
  NoAllocScope(NoAllocScope &&) = default;
  NoAllocScope &operator=(const NoAllocScope &) = default;
  NoAllocScope &operator=(NoAllocScope &&rhs) = default;
  void release() {}

 private:
  NoAllocScope() = delete;
};
using NoHandleScope = NoAllocScope;
using NoRJSScope = NoAllocScope;

#else

/// RAII class to temporarily disallow allocation of something.
class BaseNoScope {
 public:
  explicit BaseNoScope(uint32_t *level) : level_(level) {
    assert(level_ && "constructing BaseNoScope with moved/release object");
    ++*level_;
  }

  BaseNoScope(const BaseNoScope &other) : BaseNoScope(other.level_) {}
  BaseNoScope(BaseNoScope &&other) : level_(other.level_) {
    // not a release operation as this inherits the counter from other.
    other.level_ = nullptr;
  }

  ~BaseNoScope() {
    if (level_)
      release();
  }

  BaseNoScope &operator=(BaseNoScope &&rhs) {
    if (level_) {
      release();
    }

    // N.B.: to account for cases when this == &rhs, first copy rhs.level_
    // to a temporary, then null it out.
    auto ptr = rhs.level_;
    rhs.level_ = nullptr;
    level_ = ptr;
    return *this;
  }

  BaseNoScope &operator=(const BaseNoScope &other) {
    return *this = BaseNoScope(other.level_);
  }

  /// End this scope early. May only be called once.
  void release() {
    assert(level_ && "already released");
    assert(*level_ > 0 && "unbalanced no alloc");
    --*level_;
    level_ = nullptr;
  }

 protected:
  uint32_t *level_;

 private:
  BaseNoScope() = delete;
};

/// RAII class to temporarily disallow handle creation.
class NoHandleScope : public BaseNoScope {
 public:
  explicit NoHandleScope(Runtime &runtime)
      : BaseNoScope(&runtime.noHandleLevel_) {}
  using BaseNoScope::BaseNoScope;
  using BaseNoScope::operator=;
};

/// RAII class to temporarily disallow allocating cells in the JS heap.
class NoAllocScope : public BaseNoScope {
 public:
  explicit NoAllocScope(Runtime &runtime) : NoAllocScope(runtime.getHeap()) {}
  explicit NoAllocScope(GC &gc) : BaseNoScope(&gc.noAllocLevel_) {}
  using BaseNoScope::BaseNoScope;
  using BaseNoScope::operator=;
};

/// RAII class to temporarily disallow reentering JS execution.
class NoRJSScope : public BaseNoScope {
 public:
  explicit NoRJSScope(Runtime &runtime) : BaseNoScope(&runtime.noRJSLevel_) {}
  using BaseNoScope::BaseNoScope;
  using BaseNoScope::operator=;
};
#endif

//===----------------------------------------------------------------------===//
// Runtime inline methods.

inline void Runtime::addCustomRootsFunction(
    std::function<void(GC *, RootAcceptor &)> markRootsFn) {
  customMarkRootFuncs_.emplace_back(std::move(markRootsFn));
}

inline void Runtime::addCustomWeakRootsFunction(
    std::function<void(GC *, WeakRootAcceptor &)> markRootsFn) {
  customMarkWeakRootFuncs_.emplace_back(std::move(markRootsFn));
}

inline void Runtime::addCustomSnapshotFunction(
    std::function<void(HeapSnapshot &)> nodes,
    std::function<void(HeapSnapshot &)> edges) {
  customSnapshotNodeFuncs_.emplace_back(std::move(nodes));
  customSnapshotEdgeFuncs_.emplace_back(std::move(edges));
}

template <
    typename T,
    HasFinalizer hasFinalizer,
    LongLived longLived,
    class... Args>
T *Runtime::makeAFixed(Args &&...args) {
#ifndef NDEBUG
  // We always call getCurrentIP() in a debug build as this has the effect of
  // asserting the IP is correctly set (not invalidated) at this point. This
  // allows us to leverage our whole test-suite to find missing cases of
  // CAPTURE_IP* macros in the interpreter loop.
  (void)getCurrentIP();
#endif
  return getHeap().makeAFixed<T, hasFinalizer, longLived>(
      std::forward<Args>(args)...);
}

template <
    typename T,
    HasFinalizer hasFinalizer,
    LongLived longLived,
    class... Args>
T *Runtime::makeAVariable(uint32_t size, Args &&...args) {
#ifndef NDEBUG
  // We always call getCurrentIP() in a debug build as this has the effect of
  // asserting the IP is correctly set (not invalidated) at this point. This
  // allows us to leverage our whole test-suite to find missing cases of
  // CAPTURE_IP* macros in the interpreter loop.
  (void)getCurrentIP();
#endif
  return getHeap().makeAVariable<T, hasFinalizer, longLived>(
      size, std::forward<Args>(args)...);
}

template <typename T>
inline T Runtime::ignoreAllocationFailure(CallResult<T> res) {
  if (LLVM_UNLIKELY(res == ExecutionStatus::EXCEPTION))
    hermes_fatal("Unhandled out of memory exception");
  // Use std::move here to account for specializations of CallResult,
  // (in particular, CallResult<PseudoHandle<U>>)
  // which wrap a class with a deleted copy constructor.
  return std::move(res.getValue());
}

inline void Runtime::ignoreAllocationFailure(ExecutionStatus status) {
  if (LLVM_UNLIKELY(status == ExecutionStatus::EXCEPTION))
    hermes_fatal("Unhandled out of memory exception");
}

inline void Runtime::ttiReached() {
  // Currently, only the heap_ behavior can change at TTI.
  getHeap().ttiReached();
}

template <class T>
inline Handle<T> Runtime::makeHandle(const GCPointer<T> &p) {
  return Handle<T>(*this, p.get(*this));
}

template <class T>
inline MutableHandle<T> Runtime::makeMutableHandle(const GCPointer<T> &p) {
  return MutableHandle<T>(*this, p.get(*this));
}

inline StringPrimitive *Runtime::getPredefinedString(
    Predefined::Str predefined) {
  return getStringPrimFromSymbolID(Predefined::getSymbolID(predefined));
}

inline StringPrimitive *Runtime::getPredefinedString(
    Predefined::Sym predefined) {
  return getStringPrimFromSymbolID(Predefined::getSymbolID(predefined));
}

inline Handle<StringPrimitive> Runtime::getPredefinedStringHandle(
    Predefined::Str predefined) {
  return makeHandle(getPredefinedString(predefined));
}

inline Handle<StringPrimitive> Runtime::getPredefinedStringHandle(
    Predefined::Sym predefined) {
  return makeHandle(getPredefinedString(predefined));
}

inline StringPrimitive *Runtime::getStringPrimFromSymbolID(SymbolID id) {
  return identifierTable_.getStringPrim(*this, id);
}

#ifdef HERMESVM_PROFILER_BB
inline BasicBlockExecutionInfo &Runtime::getBasicBlockExecutionInfo() {
  return basicBlockExecInfo_;
}

inline void Runtime::dumpBasicBlockProfileTrace(llvh::raw_ostream &OS) {
  basicBlockExecInfo_.dump(OS);
}
#endif

inline Runtime::FormatSymbolID Runtime::formatSymbolID(SymbolID id) {
  return FormatSymbolID(*this, id);
}

inline void Runtime::popToSavedStackPointer(PinnedHermesValue *stackPointer) {
  assert(
      stackPointer <= stackPointer_ &&
      "attempting to pop the stack to a higher level");
  stackPointer_ = stackPointer;
}

inline uint32_t Runtime::getStackLevel() const {
  return (uint32_t)(stackPointer_ - registerStackStart_);
}

inline uint32_t Runtime::availableStackSize() const {
  return (uint32_t)(registerStackEnd_ - stackPointer_);
}

inline bool Runtime::checkAvailableStack(uint32_t count) {
  // Note: use 64-bit arithmetic to avoid overflow. We could also do it with
  // a couple of comparisons, but that is likely to be slower.
  return availableStackSize() >= (uint64_t)count + STACK_RESERVE;
}

inline PinnedHermesValue *Runtime::allocUninitializedStack(uint32_t count) {
  assert(availableStackSize() >= count && "register stack overflow");
  return stackPointer_ += count;
}

inline bool Runtime::checkAndAllocStack(uint32_t count, HermesValue initValue) {
  if (!checkAvailableStack(count))
    return false;
  allocStack(count, initValue);
  return true;
}

inline void Runtime::popStack(uint32_t count) {
  assert(getStackLevel() >= count && "register stack underflow");
  stackPointer_ += count;
}

inline void Runtime::setCurrentFrameToTopOfStack(StackFramePtr topFrame) {
  assert(
      topFrame.ptr() == stackPointer_ &&
      "topFrame must equal the top of stack");
  currentFrame_ = topFrame;
}

/// Set the current frame pointer to the current top of the stack and return
/// it.
/// \return the new value of the current frame pointer.
inline StackFramePtr Runtime::setCurrentFrameToTopOfStack() {
  return currentFrame_ = StackFramePtr(stackPointer_);
}

inline StackFramePtr Runtime::restoreStackAndPreviousFrame(
    StackFramePtr currentFrame) {
  assert(
      currentFrame_ == currentFrame &&
      "currentFrame parameter must match currentFrame_");
  stackPointer_ = currentFrame.ptr();
  return currentFrame_ = currentFrame.getPreviousFrame();
}

inline StackFramePtr Runtime::restoreStackAndPreviousFrame() {
  return restoreStackAndPreviousFrame(currentFrame_);
}

inline llvh::iterator_range<StackFrameIterator> Runtime::getStackFrames() {
  return {
      StackFrameIterator{currentFrame_},
      StackFrameIterator{registerStackStart_}};
};

inline llvh::iterator_range<ConstStackFrameIterator> Runtime::getStackFrames()
    const {
  return {
      ConstStackFrameIterator{currentFrame_},
      ConstStackFrameIterator{registerStackStart_}};
};

<<<<<<< HEAD
inline bool Runtime::isNativeStackOverflowing() {
#ifdef HERMES_CHECK_NATIVE_STACK
  // Check for overflow by subtracting the sp from the high pointer.
  // If the sp is outside the valid stack range, the difference will
  // be greater than the known stack size.
  // This is clearly true when 0 < sp < nativeStackHigh_ - size.
  // If nativeStackHigh_ < sp, then the subtraction will wrap around.
  // We know that nativeStackSize_ <= nativeStackHigh_
  // (because otherwise the stack wouldn't fit in the memory),
  // so the overflowed difference will be greater than nativeStackSize_.
  bool overflowing =
      (uintptr_t)nativeStackHigh_ - (uintptr_t)__builtin_frame_address(0) >
      nativeStackSize_;
  if (LLVM_LIKELY(!overflowing)) {
    // Fast path: quickly check the stored stack bounds.
    // NOTE: It is possible to have a false negative here (highly unlikely).
    // If the program creates many threads and destroys them, a new
    // thread's stack could overlap the saved stack so we'd be checking
    // against the wrong bounds.
    return false;
  }
  // Slow path: might be overflowing, but update the stack bounds first
  // in case execution has changed threads.
  return isNativeStackOverflowingSlowPath();
#else
  return nativeCallFrameDepth_ > Runtime::MAX_NATIVE_CALL_FRAME_DEPTH;
#endif
}

#ifdef HERMES_CHECK_NATIVE_STACK
inline void Runtime::clearStackBounds() {
  nativeStackHigh_ = nullptr;
  nativeStackSize_ = 0;
}
#endif
=======
inline StackOverflowGuard Runtime::getOverflowGuardForRegex() {
  StackOverflowGuard copy = overflowGuard_;
#ifndef HERMES_CHECK_NATIVE_STACK
  // We should take into account the approximate difference in sizes between the
  // stack size of the interpreter vs the regex executor. The max call depth in
  // use here was calculated using call stack sizes of the interpreter. Since
  // the executor has a smaller stack size, it should be allowed to recurse more
  // than the interpreter could have. So we multiply the max allowed depth by
  // some number larger than 1.
  constexpr uint32_t kRegexMaxDepthMult = 5;
  copy.maxCallDepth *= kRegexMaxDepthMult;
#endif
  return copy;
}

inline bool Runtime::isStackOverflowing() {
  return overflowGuard_.isOverflowing();
}
>>>>>>> 388376f0

inline ExecutionStatus Runtime::setThrownValue(HermesValue value) {
  thrownValue_ = value;
  return ExecutionStatus::EXCEPTION;
}

inline void Runtime::clearThrownValue() {
  thrownValue_ = HermesValue::encodeEmptyValue();
}

inline CrashManager &Runtime::getCrashManager() {
  return *crashMgr_;
}

#ifndef HERMESVM_SANITIZE_HANDLES
inline void Runtime::potentiallyMoveHeap() {}
#endif

//===----------------------------------------------------------------------===//

/// Invoke the T constructor with the given args to construct the
/// object in the given memory mem.
template <typename T, typename... CtorArgs>
inline void constructInHeapObj(void *mem, CtorArgs... args) {
  new (mem) T(args...);
}

/// Serialize a SymbolID.
llvh::raw_ostream &operator<<(
    llvh::raw_ostream &OS,
    Runtime::FormatSymbolID format);

} // namespace vm
} // namespace hermes

#endif // HERMES_VM_RUNTIME_H<|MERGE_RESOLUTION|>--- conflicted
+++ resolved
@@ -550,23 +550,12 @@
 
   /// \return true if the native stack is overflowing the bounds of the
   ///   current thread. Updates the stack bounds if the thread which Runtime
-<<<<<<< HEAD
-  ///   is executing on changes. Will use nativeCallFrameDepth_ if Runtime
-  ///   has been compiled without \c HERMES_CHECK_NATIVE_STACK.
-  inline bool isNativeStackOverflowing();
-
-#ifdef HERMES_CHECK_NATIVE_STACK
-  /// Clear the native stack bounds and force recomputation.
-  inline void clearStackBounds();
-#endif
-=======
   ///   is executing on changes. Will use simple depth counter if Runtime
   ///   has been compiled without \c HERMES_CHECK_NATIVE_STACK.
   inline bool isStackOverflowing();
 
   /// \return the overflow guard to be used in the regex engine.
   inline StackOverflowGuard getOverflowGuardForRegex();
->>>>>>> 388376f0
 
   /// \return `thrownValue`.
   HermesValue getThrownValue() const {
@@ -1153,13 +1142,6 @@
   /// Write a JS stack trace as part of a \c crashCallback() run.
   void crashWriteCallStack(JSONEmitter &json);
 
-  /// Out-of-line slow path for \c isNativeStackOverflowing.
-  /// Sets \c stackLow_ \c stackHigh_.
-  /// \return true if the native stack is overflowing the bounds of the
-  ///   current thread. Will always return false when Runtime
-  ///   has been compiled without \c HERMES_CHECK_NATIVE_STACK.
-  bool isNativeStackOverflowingSlowPath();
-
  private:
   GCStorage heapStorage_;
 
@@ -1280,28 +1262,9 @@
   /// including \c stackPointer_.
   StackFramePtr currentFrame_{nullptr};
 
-<<<<<<< HEAD
-#ifdef HERMES_CHECK_NATIVE_STACK
-  /// Native stack remaining before assuming overflow.
-  unsigned nativeStackGap_;
-
-  /// Upper bound on the stack, nullptr if currently unknown.
-  const void *nativeStackHigh_{nullptr};
-
-  /// This has already taken \c nativeStackGap_ into account,
-  /// so any stack outside [nativeStackHigh_-nativeStackSize_, nativeStackHigh_]
-  /// is overflowing.
-  size_t nativeStackSize_{0};
-#else
-  /// Current depth of native call frames, including recursive interpreter
-  /// calls.
-  unsigned nativeCallFrameDepth_{0};
-#endif
-=======
   /// Used to guard against stack overflow. Either uses real stack checking or
   /// call depth counter checking.
   StackOverflowGuard overflowGuard_;
->>>>>>> 388376f0
 
   /// rootClazzes_[i] is a PinnedHermesValue pointing to a hidden class with
   /// its i first slots pre-reserved.
@@ -1636,15 +1599,6 @@
   explicit ScopedNativeDepthTracker(Runtime &runtime) : runtime_(runtime) {
     (void)runtime_;
 #ifndef HERMES_CHECK_NATIVE_STACK
-<<<<<<< HEAD
-    ++runtime.nativeCallFrameDepth_;
-#endif
-    overflowed_ = runtime.isNativeStackOverflowing();
-  }
-  ~ScopedNativeDepthTracker() {
-#ifndef HERMES_CHECK_NATIVE_STACK
-    --runtime_.nativeCallFrameDepth_;
-=======
     ++runtime.overflowGuard_.callDepth;
 #endif
     overflowed_ = runtime.isStackOverflowing();
@@ -1652,7 +1606,6 @@
   ~ScopedNativeDepthTracker() {
 #ifndef HERMES_CHECK_NATIVE_STACK
     --runtime_.overflowGuard_.callDepth;
->>>>>>> 388376f0
 #endif
   }
 
@@ -1673,11 +1626,7 @@
   // This is empirically good enough.
   static constexpr int kReducedNativeStackGap =
 #if LLVM_ADDRESS_SANITIZER_BUILD
-<<<<<<< HEAD
-      256 * 1024;
-=======
       128 * 1024;
->>>>>>> 388376f0
 #else
       32 * 1024;
 #endif
@@ -1690,27 +1639,12 @@
  public:
 #ifdef HERMES_CHECK_NATIVE_STACK
   explicit ScopedNativeDepthReducer(Runtime &runtime)
-<<<<<<< HEAD
-      : runtime_(runtime), nativeStackGapOld(runtime.nativeStackGap_) {
-=======
       : runtime_(runtime),
         nativeStackGapOld(runtime.overflowGuard_.nativeStackGap) {
->>>>>>> 388376f0
     // Temporarily reduce the gap to use that headroom for gathering the error.
     // If overflow is detected, the recomputation of the stack bounds will
     // result in no gap for the duration of the ScopedNativeDepthReducer's
     // lifetime.
-<<<<<<< HEAD
-    runtime_.nativeStackGap_ = kReducedNativeStackGap;
-  }
-  ~ScopedNativeDepthReducer() {
-    assert(
-        runtime_.nativeStackGap_ == kReducedNativeStackGap &&
-        "ScopedNativeDepthReducer gap was overridden");
-    runtime_.nativeStackGap_ = nativeStackGapOld;
-    // Force the bounds to be recomputed the next time.
-    runtime_.clearStackBounds();
-=======
     runtime_.overflowGuard_.nativeStackGap = kReducedNativeStackGap;
   }
   ~ScopedNativeDepthReducer() {
@@ -1720,7 +1654,6 @@
     runtime_.overflowGuard_.nativeStackGap = nativeStackGapOld;
     // Force the bounds to be recomputed the next time.
     runtime_.overflowGuard_.clearStackBounds();
->>>>>>> 388376f0
   }
 #else
   explicit ScopedNativeDepthReducer(Runtime &runtime) : runtime_(runtime) {
@@ -1775,11 +1708,7 @@
       Runtime &runtime,
       uint32_t registersNeeded) {
     return runtime.checkAvailableStack(registersNeeded) &&
-<<<<<<< HEAD
-        !runtime.isNativeStackOverflowing();
-=======
         !runtime.isStackOverflowing();
->>>>>>> 388376f0
   }
 
  public:
@@ -1801,11 +1730,7 @@
       HermesValue thisArg)
       : runtime_(runtime), savedSP_(runtime.getStackPointer()) {
 #ifndef HERMES_CHECK_NATIVE_STACK
-<<<<<<< HEAD
-    runtime.nativeCallFrameDepth_++;
-=======
     runtime.overflowGuard_.callDepth++;
->>>>>>> 388376f0
 #endif
     uint32_t registersNeeded =
         StackFrameLayout::callerOutgoingRegisters(argCount);
@@ -1861,11 +1786,7 @@
     // Note that we unconditionally increment the native call frame depth and
     // save the SP to avoid branching in the dtor.
 #ifndef HERMES_CHECK_NATIVE_STACK
-<<<<<<< HEAD
-    runtime_.nativeCallFrameDepth_--;
-=======
     runtime_.overflowGuard_.callDepth--;
->>>>>>> 388376f0
 #endif
     runtime_.popToSavedStackPointer(savedSP_);
 #ifndef NDEBUG
@@ -2196,43 +2117,6 @@
       ConstStackFrameIterator{registerStackStart_}};
 };
 
-<<<<<<< HEAD
-inline bool Runtime::isNativeStackOverflowing() {
-#ifdef HERMES_CHECK_NATIVE_STACK
-  // Check for overflow by subtracting the sp from the high pointer.
-  // If the sp is outside the valid stack range, the difference will
-  // be greater than the known stack size.
-  // This is clearly true when 0 < sp < nativeStackHigh_ - size.
-  // If nativeStackHigh_ < sp, then the subtraction will wrap around.
-  // We know that nativeStackSize_ <= nativeStackHigh_
-  // (because otherwise the stack wouldn't fit in the memory),
-  // so the overflowed difference will be greater than nativeStackSize_.
-  bool overflowing =
-      (uintptr_t)nativeStackHigh_ - (uintptr_t)__builtin_frame_address(0) >
-      nativeStackSize_;
-  if (LLVM_LIKELY(!overflowing)) {
-    // Fast path: quickly check the stored stack bounds.
-    // NOTE: It is possible to have a false negative here (highly unlikely).
-    // If the program creates many threads and destroys them, a new
-    // thread's stack could overlap the saved stack so we'd be checking
-    // against the wrong bounds.
-    return false;
-  }
-  // Slow path: might be overflowing, but update the stack bounds first
-  // in case execution has changed threads.
-  return isNativeStackOverflowingSlowPath();
-#else
-  return nativeCallFrameDepth_ > Runtime::MAX_NATIVE_CALL_FRAME_DEPTH;
-#endif
-}
-
-#ifdef HERMES_CHECK_NATIVE_STACK
-inline void Runtime::clearStackBounds() {
-  nativeStackHigh_ = nullptr;
-  nativeStackSize_ = 0;
-}
-#endif
-=======
 inline StackOverflowGuard Runtime::getOverflowGuardForRegex() {
   StackOverflowGuard copy = overflowGuard_;
 #ifndef HERMES_CHECK_NATIVE_STACK
@@ -2251,7 +2135,6 @@
 inline bool Runtime::isStackOverflowing() {
   return overflowGuard_.isOverflowing();
 }
->>>>>>> 388376f0
 
 inline ExecutionStatus Runtime::setThrownValue(HermesValue value) {
   thrownValue_ = value;
