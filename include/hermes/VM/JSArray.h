--- conflicted
+++ resolved
@@ -155,10 +155,7 @@
   /// Adds the special indexed element edges from this array to its backing
   /// storage.
   static void _snapshotAddEdgesImpl(GCCell *cell, GC &gc, HeapSnapshot &snap);
-<<<<<<< HEAD
-=======
 #endif
->>>>>>> 299cc8f4
 
   /// Check whether property with index \p index exists in indexed storage and
   /// \return true if it does.
@@ -182,15 +179,10 @@
   /// Obtain an element from the "indexed storage" of this object. The storage
   /// itself is implementation dependent.
   /// \return the value of the element or "empty" if there is no such element.
-<<<<<<< HEAD
-  static HermesValue
-  _getOwnIndexedImpl(JSObject *self, Runtime &runtime, uint32_t index);
-=======
   static HermesValue _getOwnIndexedImpl(
       PseudoHandle<JSObject> self,
       Runtime &runtime,
       uint32_t index);
->>>>>>> 299cc8f4
 
   /// Set an element in the "indexed storage" of this object. Depending on the
   /// semantics of the "indexed storage" the storage capacity may need to be
@@ -306,10 +298,6 @@
 
   /// Create an instance of Array, with [[Prototype]] initialized with
   /// \p prototypeHandle, with capacity for \p capacity elements and actual size
-<<<<<<< HEAD
-  /// \p length.
-  static CallResult<Handle<JSArray>> create(
-=======
   /// \p length. Does not allocate the return object's property storage array.
   static CallResult<Handle<JSArray>> createNoAllocPropStorage(
       Runtime &runtime,
@@ -323,7 +311,6 @@
   /// \p length. It also allocates the return object's property storage array
   /// to hold all properties in \p classHandle.
   static CallResult<Handle<JSArray>> createAndAllocPropStorage(
->>>>>>> 299cc8f4
       Runtime &runtime,
       Handle<JSObject> prototypeHandle,
       Handle<HiddenClass> classHandle,
