--- conflicted
+++ resolved
@@ -195,15 +195,7 @@
     /// Whether signal handler is registered or not. Protected by profilerLock_.
     bool isSigHandlerRegistered_{false};
 
-<<<<<<< HEAD
-#if defined(__APPLE__) && defined(HERMES_FACEBOOK_BUILD)
-    /// Indicating whether or not we are in the middle of collecting stack for
-    /// loom.
-    bool collectingStack_{false};
-#endif
 #ifndef _MSC_VER
-=======
->>>>>>> f658af67
     /// Semaphore to indicate all signal handlers have finished the sampling.
     Semaphore samplingDoneSem_;
 #endif
@@ -227,16 +219,7 @@
     /// member variable.
     std::condition_variable enabledCondVar_;
 
-<<<<<<< HEAD
-#if defined(__APPLE__) && defined(HERMES_FACEBOOK_BUILD)
-    /// This condition variable is used when we disable profiler for loom
-    /// collection, in the disableForLoomCollection() function.
-    std::condition_variable disableForLoomCondVar_;
-#endif
-
 #ifndef _MSC_VER
-=======
->>>>>>> f658af67
     /// invoke sigaction() posix API to register \p handler.
     /// \return what sigaction() returns: 0 to indicate success.
     static int invokeSignalAction(void (*handler)(int));
