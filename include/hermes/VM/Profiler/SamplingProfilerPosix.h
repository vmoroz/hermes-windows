/*
 * Copyright (c) Facebook, Inc. and its affiliates.
 *
 * This source code is licensed under the MIT license found in the
 * LICENSE file in the root directory of this source tree.
 */

#ifndef HERMES_VM_PROFILER_SAMPLINGPROFILERPOSIX_H
#define HERMES_VM_PROFILER_SAMPLINGPROFILERPOSIX_H

#ifdef _MSC_VER
#define NOMINMAX
#include "windows.h"
#endif

#ifndef _MSC_VER
#include "hermes/Support/Semaphore.h"
#include "hermes/Support/ThreadLocal.h"
#endif
#include "hermes/VM/Callable.h"
#include "hermes/VM/Runtime.h"

#include "llvh/ADT/DenseMap.h"

#if !defined(__APPLE__) && !defined(_MSC_VER)
// Prevent "The deprecated ucontext routines require _XOPEN_SOURCE to be
// defined" error on mac.
#include <ucontext.h>
#endif

#include <chrono>
#include <condition_variable>
#include <mutex>
#include <thread>
#include <unordered_set>
#include <vector>

#if defined(__ANDROID__) && defined(HERMES_FACEBOOK_BUILD)
#include <profilo/ExternalApi.h>
#endif

namespace hermes {
namespace vm {

/// Singleton wall-time based JS sampling profiler that walks VM stack frames
/// in a configurable interval. The profiler can be enabled and disabled
/// on demand.
class SamplingProfiler {
 public:
  using ThreadId = uint64_t;
  using TimeStampType = std::chrono::steady_clock::time_point;
  using ThreadNamesMap =
      llvh::DenseMap<SamplingProfiler::ThreadId, std::string>;

  /// Captured JSFunction stack frame information for symbolication.
  /// TODO: consolidate the stack frame struct with other function/extern
  /// profilers.
  struct JSFunctionFrameInfo {
    // RuntimeModule this function is associated with.
    RuntimeModule *module;
    // Function id associated with current frame.
    uint32_t functionId;
    // IP offset within the function.
    uint32_t offset;
  };
  /// Captured NativeFunction frame information for symbolication.
  using NativeFunctionFrameInfo = NativeFunctionPtr;
  /// Captured FinalizableNativeFunction frame information for symbolication.
  using FinalizableNativeFunctionFrameInfo = NativeFunctionPtr;
  /// GC frame info. Pointing to string in gcEventExtraInfoSet_.
  using GCFrameInfo = const std::string *;

  // This will break with more than one RuntimeModule(like FB4a, eval() call or
  // lazy compilation etc...). It is simply a temporary thing to get started.
  // Will revisit after figuring out symbolication.
  struct StackFrame {
    /// Kind of frame.
    enum class FrameKind {
      JSFunction,
      NativeFunction,
      FinalizableNativeFunction,
      GCFrame,
    };

    // TODO: figure out how to store BoundFunction.
    // TODO: Should we do something special for NativeConstructor?
    union {
      /// Pure JS function frame info.
      JSFunctionFrameInfo jsFrame;
      /// Native function frame info.
      NativeFunctionFrameInfo nativeFrame;
      /// Host function frame info.
      FinalizableNativeFunctionFrameInfo finalizableNativeFrame;
      /// GC frame info. Pointing to string
      /// in gcEventExtraInfoSet_; it is optionally and
      /// can be null to indicate no extra info.
      /// We can't directly use std::string here because it is
      /// inside a union.
      GCFrameInfo gcFrame;
    };
    FrameKind kind;
  };

  /// Represent stack trace captured by one sampling.
  struct StackTrace {
    /// Id of the thread that this stack trace is taken from.
    ThreadId tid{0};
    /// Timestamp when the stack trace is taken.
    TimeStampType timeStamp;
    /// Captured stack frames.
    std::vector<StackFrame> stack;

    explicit StackTrace(uint32_t preallocatedSize) : stack(preallocatedSize) {}
    explicit StackTrace(
        ThreadId tid,
        TimeStampType ts,
        const std::vector<StackFrame>::iterator stackStart,
        const std::vector<StackFrame>::iterator stackEnd)
        : tid(tid), timeStamp(ts), stack(stackStart, stackEnd) {}
  };

 private:
  /// Max size of sampleStorage_.
  static const int kMaxStackDepth = 500;

  struct GlobalProfiler {
    /// Pointing to the singleton SamplingProfiler instance.
    /// We need this field because accessing local static variable from
    /// signal handler is unsafe.
    static std::atomic<GlobalProfiler *> instance_;

    /// Used to synchronise data writes between the timer thread and the signal
    /// handler in the runtime thread.
    static std::atomic<bool> handlerSyncFlag_;

    /// Lock for profiler operations and access to member fields.
    std::mutex profilerLock_;

    /// Profiler instances for all the individual runtimes that are currently
    /// registered.
    std::unordered_set<SamplingProfiler *> profilers_;

    /// Per-thread profiler instance for loom/local profiling.
    /// Limitations: No recursive runtimes in one thread.
<<<<<<< HEAD
#ifndef _MSC_VER
    ThreadLocal<SamplingProfiler> threadLocalProfiler_;
#else
    SamplingProfiler* threadLocalProfiler_;
=======
    //  WINDOWS: We don't keep the profiler instance in the TLS, as we don't run the sampling in the runtime thread.
    //  POSIX runtime uses TLS to get hold of the profiler instance in the signal handler.
    //  In Windows, we directly pass the profiler instance as a function parameter.
#ifndef _MSC_VER
    ThreadLocal<SamplingProfiler> threadLocalProfiler_;
>>>>>>> ab2e4b1f
#endif

    /// Whether profiler is enabled or not. Protected by profilerLock_.
    bool enabled_{false};
    /// Whether signal handler is registered or not. Protected by profilerLock_.
    bool isSigHandlerRegistered_{false};

#ifndef _MSC_VER
    /// Semaphore to indicate all signal handlers have finished the sampling.
    Semaphore samplingDoneSem_;
#endif

    /// Threading: load/store of sampledStackDepth_ and sampleStorage_
    /// are protected by samplingDoneSem_.
    /// Actual sampled stack depth in sampleStorage_.
    uint32_t sampledStackDepth_{0};
    /// Preallocated stack frames storage for signal handler(because
    /// allocating memory in signal handler is not allowed)
    /// This storage does not need to be protected by lock because accessing to
    /// it is serialized by samplingDoneSem_.
    StackTrace sampleStorage_{kMaxStackDepth};

    /// This thread starts in timerLoop_, and samples the stacks of registered
    /// runtimes periodically. It is created in \p enable() and joined in
    /// \p disable().
    std::thread timerThread_;

    /// This condition variable can be used to wait for a change in the enabled
    /// member variable.
    std::condition_variable enabledCondVar_;

#ifndef _MSC_VER
    /// invoke sigaction() posix API to register \p handler.
    /// \return what sigaction() returns: 0 to indicate success.
    static int invokeSignalAction(void (*handler)(int));

    /// Register sampling signal handler if not done yet.
    /// \return true to indicate success.
    bool registerSignalHandlers();

    /// Unregister sampling signal handler.
    bool unregisterSignalHandler();
#endif

#ifndef _MSC_VER
    /// Signal handler to walk the stack frames.
    static void profilingSignalHandler(int signo);
#else
    static void profilingSignalHandler(SamplingProfiler* profiler);
#endif

    /// Main routine to take a sample of runtime stack.
    /// \return false for failure which timer loop thread should stop.
    bool sampleStack();

    /// Timer loop thread main routine.
    void timerLoop();

    /// Implementation of SamplingProfiler::enable/disable.
    bool enable();
    bool disable();
    /// \return true if the sampling profiler is enabled, false otherwise.
    bool enabled();

    /// Register the \p profiler associated with an active runtime.
    /// Should only be called from the thread running hermes runtime.
    void registerRuntime(SamplingProfiler *profiler);

    /// Unregister the active runtime and current thread associated with
    /// \p profiler.
    void unregisterRuntime(SamplingProfiler *profiler);

    /// \return the singleton profiler instance.
    static GlobalProfiler *get();

   private:
    GlobalProfiler();
  };

#ifdef _MSC_VER
  ThreadId threadId_;
#endif

  /// Protect data specific to a runtime, such as the sampled stacks and
  /// domains.
  std::mutex runtimeDataLock_;

  /// Sampled stack traces overtime. Protected by runtimeDataLock_.
  std::vector<StackTrace> sampledStacks_;

  /// Threading: preGCStackDepth_/preGCStackStorage_ are only accessed from
  /// interpreter thread.
  /// The actual sampled stack depth in \p preGCStackStorage_.
  /// It resets to zero at the end of young and full GCs so that we can verify
  /// that there aren't two nesting preGC stack walking.
  uint32_t preGCStackDepth_{0};
  /// JS stack captured at time of GC.
  StackTrace preGCStackStorage_{kMaxStackDepth};

  /// Prellocated map that contains thread names mapping.
  ThreadNamesMap threadNames_;

  /// Thread that this profiler instance represents. This can currently only be
  /// set from the constructor of SamplingProfiler, so we need to construct a
  /// new SamplingProfiler every time the runtime is moved to a different
  /// thread.
#ifndef _MSC_VER
  pthread_t currentThread_;
#else
<<<<<<< HEAD
=======
  // WINDOWS: The profiler needs to remember the runtime thread id to store in the samples.
  // And, we need to keep a handle of the runtime thread so that we can pause the thread before taking samples. 
  // Note that things can go haywire if the runtime is accessed from multiple threads as we keep track of only the initial thread !
  ThreadId threadId_;
>>>>>>> ab2e4b1f
  HANDLE currentThreadHandle_;
#endif

  /// Unique GC event extra info strings container.
  std::unordered_set<std::string> gcEventExtraInfoSet_;

  /// Domains to be kept alive for sampled RuntimeModules. Protected by
  /// runtimeDataLock_.
  std::vector<Domain *> domains_;

  Runtime *runtime_;

 private:
  /// Hold \p domain so that the RuntimeModule(s) used by profiler are not
  /// released during symbolication.
  /// Refer to Domain.h for relationship between Domain and RuntimeModule.
  void registerDomain(Domain *domain);

  enum class SaveDomains { No, Yes };

  /// Walk runtime stack frames and store in \p sampleStorage.
  /// This function is called from signal handler so should obey all
  /// rules of signal handler(no lock, no memory allocation etc...)
  /// \param startIndex specifies the start index in \p sampleStorage to fill.
  /// \param saveDomains specifies whether domains should be registered, so that
  /// they are available when dumping a trace.
  /// \return total number of stack frames captured in \p sampleStorage
  /// including existing frames before \p startIndex.
  uint32_t walkRuntimeStack(
      StackTrace &sampleStorage,
      SaveDomains saveDomains,
      uint32_t startIndex = 0);

  /// Record JS stack at time of the GC.
  void recordPreGCStack(const std::string &extraInfo);

#if defined(__ANDROID__) && defined(HERMES_FACEBOOK_BUILD)
  /// Registered loom callback for collecting stack frames.
  static StackCollectionRetcode collectStackForLoom(
      ucontext_t *ucontext,
      int64_t *frames,
      uint16_t *depth,
      uint16_t max_depth);
#endif

  /// Clear previous stored samples.
  /// Note: caller should take the lock before calling.
  void clear();

 public:
  explicit SamplingProfiler(Runtime *runtime);
  ~SamplingProfiler();

  /// Mark roots that are kept alive by the SamplingProfiler.
  void markRoots(RootAcceptor &acceptor);

  /// Dump sampled stack to \p OS.
  /// NOTE: this is for manual testing purpose.
  void dumpSampledStack(llvh::raw_ostream &OS);

  /// Dump sampled stack to \p OS in chrome trace format.
  void dumpChromeTrace(llvh::raw_ostream &OS);

  /// Static wrapper for dumpSampledStack.
  static void dumpSampledStackGlobal(llvh::raw_ostream &OS);

  /// Static wrapper for dumpChromeTrace.
  static void dumpChromeTraceGlobal(llvh::raw_ostream &OS);

  /// Enable and start profiling.
  static bool enable();

  /// Disable and stop profiling.
  static bool disable();

  /// Called for various GC events.
  void onGCEvent(GCEventKind kind, const std::string &extraInfo);
};

bool operator==(
    const SamplingProfiler::StackFrame &left,
    const SamplingProfiler::StackFrame &right);

} // namespace vm
} // namespace hermes

#endif // HERMES_VM_PROFILER_SAMPLINGPROFILERPOSIX_H<|MERGE_RESOLUTION|>--- conflicted
+++ resolved
@@ -142,18 +142,11 @@
 
     /// Per-thread profiler instance for loom/local profiling.
     /// Limitations: No recursive runtimes in one thread.
-<<<<<<< HEAD
-#ifndef _MSC_VER
-    ThreadLocal<SamplingProfiler> threadLocalProfiler_;
-#else
-    SamplingProfiler* threadLocalProfiler_;
-=======
     //  WINDOWS: We don't keep the profiler instance in the TLS, as we don't run the sampling in the runtime thread.
     //  POSIX runtime uses TLS to get hold of the profiler instance in the signal handler.
     //  In Windows, we directly pass the profiler instance as a function parameter.
 #ifndef _MSC_VER
     ThreadLocal<SamplingProfiler> threadLocalProfiler_;
->>>>>>> ab2e4b1f
 #endif
 
     /// Whether profiler is enabled or not. Protected by profilerLock_.
@@ -233,10 +226,6 @@
     GlobalProfiler();
   };
 
-#ifdef _MSC_VER
-  ThreadId threadId_;
-#endif
-
   /// Protect data specific to a runtime, such as the sampled stacks and
   /// domains.
   std::mutex runtimeDataLock_;
@@ -263,13 +252,10 @@
 #ifndef _MSC_VER
   pthread_t currentThread_;
 #else
-<<<<<<< HEAD
-=======
   // WINDOWS: The profiler needs to remember the runtime thread id to store in the samples.
   // And, we need to keep a handle of the runtime thread so that we can pause the thread before taking samples. 
   // Note that things can go haywire if the runtime is accessed from multiple threads as we keep track of only the initial thread !
   ThreadId threadId_;
->>>>>>> ab2e4b1f
   HANDLE currentThreadHandle_;
 #endif
 
