--- conflicted
+++ resolved
@@ -87,25 +87,6 @@
     return slot_ == other.slot_;
   }
 
-<<<<<<< HEAD
-  /// \return the stored value.
-  /// The weak ref may be invalid, in which case an "empty" value is returned.
-  /// This is an unsafe function since the referenced object may be freed any
-  /// time that GC occurs.
-  OptValue<T *> unsafeGetOptional(Runtime &runtime) const {
-    return unsafeGetOptional(runtime, runtime.getHeap());
-  }
-
-  OptValue<T *> unsafeGetOptional(PointerBase &base, GC &gc) const {
-    if (!isValid()) {
-      return llvh::None;
-    }
-    GCCell *value = slot_->get(base, gc);
-    return static_cast<T *>(value);
-  }
-
-  /// Same as \c unsafeGetOptional, but without a read barrier to the GC.
-=======
   /// \return the stored value if the referent is live, otherwise nullptr.
   T *get(Runtime &runtime) const {
     if (!isValid()) {
@@ -116,51 +97,23 @@
   }
 
   /// Same as \c get, but without a read barrier to the GC.
->>>>>>> b21aafbc
   /// Do not use this unless it is within a signal handler or in the GC itself.
   /// If you call this in normal VM operations, the pointer might be garbage
   /// collected from underneath you at some time in the future, even if it's
   /// placed in a handle.
-<<<<<<< HEAD
-  OptValue<T *> unsafeGetOptionalNoReadBarrier(PointerBase &base) const {
-    if (!isValid()) {
-      return llvh::None;
-    }
-    return static_cast<T *>(slot_->getNoBarrierUnsafe(base));
-  }
-
-  llvh::Optional<Handle<T>> get(Runtime &runtime) const {
-    if (auto optValue = unsafeGetOptional(runtime)) {
-      return runtime.makeHandle<T>(optValue.getValue());
-    }
-    return llvh::None;
-=======
   T *getNoBarrierUnsafe(PointerBase &base) const {
     if (!isValid()) {
       return nullptr;
     }
     return static_cast<T *>(slot_->getNoBarrierUnsafe(base));
->>>>>>> b21aafbc
   }
+
   /// Clear the slot to which the WeakRef refers.
   void clear() {
     unsafeGetSlot()->clearPointer();
   }
 };
 
-<<<<<<< HEAD
-/// Only enabled if T is non-HV.
-/// Defined as a free function to avoid template errors.
-template <typename T>
-inline T *getNoHandle(const WeakRef<T> &wr, PointerBase &base, GC &gc) {
-  if (auto optVal = wr.unsafeGetOptional(base, gc)) {
-    return optVal.getValue();
-  }
-  return nullptr;
-}
-
-=======
->>>>>>> b21aafbc
 } // namespace vm
 } // namespace hermes
 
