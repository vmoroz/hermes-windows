--- conflicted
+++ resolved
@@ -234,15 +234,12 @@
   /// Used if the modules have been statically resolved.
   /// Mapping from {global module ID => function index}.
   std::vector<std::pair<uint32_t, uint32_t>> cjsModuleTableStatic_{};
-<<<<<<< HEAD
-=======
 
   /// Mapping function ids to the string table offsets that store their
   /// non-default source code representation that would be used by `toString`.
   /// These are only available when functions are declared with source
   /// visibility directives such as 'show source', 'hide source', etc.
   std::vector<std::pair<uint32_t, uint32_t>> functionSourceTable_{};
->>>>>>> 0bac657c
 
   /// Storing information about the bytecode, needed when it is loaded by the
   /// runtime.
@@ -265,10 +262,7 @@
       uint32_t segmentID,
       std::vector<std::pair<uint32_t, uint32_t>> &&cjsModuleTable,
       std::vector<std::pair<uint32_t, uint32_t>> &&cjsModuleTableStatic,
-<<<<<<< HEAD
-=======
       std::vector<std::pair<uint32_t, uint32_t>> &&functionSourceTable,
->>>>>>> 0bac657c
       BytecodeOptions options)
       : globalFunctionIndex_(globalFunctionIndex),
         stringKinds_(std::move(stringKinds)),
