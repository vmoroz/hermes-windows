--- conflicted
+++ resolved
@@ -299,14 +299,6 @@
   /// given function under a virtual scenario where no dedup happens, i.e.
   /// by accumulating the total size of all bytecode prior to this function.
   uint32_t getVirtualOffsetForFunction(uint32_t functionID) const;
-<<<<<<< HEAD
-
-#ifdef HERMESVM_SERIALIZE
-  /// Serialize this BCProvider.
-  virtual void serialize(vm::Serializer &s) const = 0;
-#endif
-=======
->>>>>>> ab2e4b1f
 };
 
 /// BCProviderFromBuffer will be used when we are loading bytecode from
