--- conflicted
+++ resolved
@@ -203,8 +203,6 @@
 ///   Will return (nullptr, 0) if the platform doesn't support checking the
 ///   stack bounds.
 std::pair<const void *, size_t> thread_stack_bounds(unsigned gap = 0);
-<<<<<<< HEAD
-=======
 
 namespace detail {
 /// Non-caching platform-specific implementation of thread_stack_bounds.
@@ -216,7 +214,6 @@
 ///   stack bounds.
 std::pair<const void *, size_t> thread_stack_bounds_impl();
 } // namespace detail
->>>>>>> 388376f0
 
 /// Set the thread name for the current thread. This can be viewed in various
 /// debuggers and profilers.
