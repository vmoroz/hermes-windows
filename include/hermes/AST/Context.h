/*
 * Copyright (c) Meta Platforms, Inc. and affiliates.
 *
 * This source code is licensed under the MIT license found in the
 * LICENSE file in the root directory of this source tree.
 */

#ifndef HERMES_AST_CONTEXT_H
#define HERMES_AST_CONTEXT_H

#include "hermes/Parser/PreParser.h"
#include "hermes/Regex/RegexSerialization.h"
#include "hermes/Support/Allocator.h"
#include "hermes/Support/SourceErrorManager.h"
#include "hermes/Support/StringTable.h"

#include "llvh/ADT/DenseSet.h"
#include "llvh/ADT/StringRef.h"

namespace hermes {

namespace hbc {
class BackendContext;
}

#ifdef HERMES_RUN_WASM
class EmitWasmIntrinsicsContext;
#endif // HERMES_RUN_WASM

struct CodeGenerationSettings_DumpSettings {
  bool all{false};
  llvh::SmallDenseSet<llvh::StringRef> passes;
  llvh::SmallDenseSet<llvh::StringRef> functions;
};

struct CodeGenerationSettings {
  using DumpSettings = CodeGenerationSettings_DumpSettings;

  /// Whether we should emit TDZ checks.
  bool const enableTDZ{false};
  /// Whether we can assume there are unlimited number of registers.
  /// This affects how we generate the IR, as we can decide whether
  /// to hold as many temporary values as we like.
  bool unlimitedRegisters{true};
  /// Dump registers assigned to instruction operands.
  bool dumpOperandRegisters{false};
  /// Print source location information in IR dumps.
  bool dumpSourceLocation{false};
  /// Print the original scope for each instruction.
  bool dumpSourceLevelScope{false};
  /// Print the textified callee of call instructions.
  bool dumpTextifiedCallee{false};
  /// Print the use list if the instruction has any users.
  bool dumpUseList{false};
  /// Instrument IR for dynamic checking (if support is compiled in).
  bool instrumentIR{false};
  /// Instructs IR Generation to use synthetic names for unnamed functions.
  bool generateNameForUnnamedFunctions{false};
  /// Whether block scoping is enabled.
  bool enableBlockScoping{false};

  /// Dump IR before each pass (if holds boolean), or the given passes (if holds
  /// DensetSet).
  DumpSettings dumpBefore;

  /// Dump IR after each pass (if holds boolean), or the given passes (if holds
  /// DensetSet).
  DumpSettings dumpAfter;

  /// Restricts inter-pass dump to the given functions. If empty, all functions
  /// are dumped.
  llvh::SmallDenseSet<llvh::StringRef> functionsToDump;
};

struct OptimizationSettings {
  /// Enable aggressive non-strict mode optimizations. These optimizations
  /// assume that:
  ///   - function arguments are never modified indirectly
  ///   - local "eval()" or "with" are not used.
  bool aggressiveNonStrictModeOptimizations{true};

  /// Enable any inlining of functions.
  bool inlining{true};

  /// Reuse property cache entries for same property name.
  bool reusePropCache{true};

  /// Recognize calls to global functions like Object.keys() and turn them
  /// into builtin calls.
  bool staticBuiltins{false};

  /// Attempt to resolve CommonJS require() calls at compile time.
  bool staticRequire{false};

  /// Recognize and emit Asm.js/Wasm unsafe compiler intrinsics.
  bool useUnsafeIntrinsics{false};
};

enum class DebugInfoSetting {
  /// Only emit source locations for instructions that may throw, as required
  /// for generating error stack traces.
  THROWING,

  /// Emit source locations for all instructions, as required for generating
  /// a source map.
  SOURCE_MAP,

  /// Emit full debug info, including source locations for all instructions,
  /// lexical scope info, async break check instructions, etc.
  ALL,
};

enum class ParseFlowSetting {
  /// Do not parse any Flow type syntax.
  NONE,

  /// Parse all Flow type syntax.
  ALL,

  /// Parse all unambiguous Flow type syntax. Syntax that can be intepreted as
  /// either Flow types or standard JavaScript is parsed as if it were standard
  /// JavaScript.
  ///
  /// For example, `foo<T>(x)` is parsed as if it were standard JavaScript
  /// containing two comparisons, even though it could otherwise be interpreted
  /// as a call expression with Flow type arguments.
  UNAMBIGUOUS,
};

/// An enum to track the "source visibility" of functions. This notion is coined
/// to implement "directives" such as 'hide source' and 'sensitive' defined by
/// https://github.com/tc39/proposal-function-implementation-hiding, as well as
/// 'show source' Hermes proposed to explicitly preserve source for `toString`.
///
/// Members are ordered in an increasingly stronger manner, where only later
/// source visibility can override the earlier but not vice versa.
enum class SourceVisibility {
  /// The implementation-default behavior, e.g. `toString` prints
  /// `{ [bytecode] }` in Hermes.
  Default,

  /// Enforce the source code text to be available for the `toString` use.
  ShowSource,

  /// Enforce to have the syntax of NativeFunction, e.g. `toString` prints
  /// `{ [native code] }`.
  HideSource,

  /// Considered security-sensitive, e.g. `toString` printed as NativeFunction;
  /// hidden from error stack trace to protect from leaking its existence.
  Sensitive,
};

/// Holds shared dependencies and state.
class Context {
 public:
  using Allocator = hermes::BumpPtrAllocator;

  /// Mapping from require() arguments to actual resolved paths.
  /// Strings owned by a JSON Parser allocator that the user of Context should
  /// manage.
  using ResolutionTableEntry = llvh::DenseMap<llvh::StringRef, llvh::StringRef>;

  /// Mapping from file names to the dictionary to use to look up resolutions.
  /// Strings owned by a JSON Parser allocator that the user of Context should
  /// manage.
  using ResolutionTable = llvh::DenseMap<llvh::StringRef, ResolutionTableEntry>;

 private:
  /// The allocator for AST nodes, which may be rolled back to parse subtrees
  /// during pre-parsing (for lazy parsing).
  Allocator allocator_{};

  /// String/identifier table allocator. It's separate from the AST allocator
  /// because we don't want to revert the strings when we revert subtrees.
  Allocator identifierAllocator_{};

  /// Preparsed function spans and similar used during lazy parsing.
  std::unique_ptr<parser::PreParsedData> preParsed_{};

  /// The global string table.
  StringTable stringTable_{identifierAllocator_};

  std::map<std::pair<UniqueString *, UniqueString *>, CompiledRegExp>
      compiledRegExps_{};

  /// If an external SourceErrorManager was not supplied to us, we allocate out
  /// private one here.
  std::unique_ptr<SourceErrorManager> ownSm_;

  /// A reference to the manager which we are using.
  SourceErrorManager &sm_;

  /// Whether we are running in script mode. Default to strict.
  bool strictMode_{false};

  /// Is 'eval()' is enabled.
  bool enableEval_{true};

  /// If true, every function will be compiled lazily when invoked for the
  /// first time.
  bool lazyCompilation_{false};

  /// Even if lazily compiling, eagerly compile any functions under this size in
  /// bytes.
  unsigned preemptiveFunctionCompilationThreshold_{0};

  /// Even if lazily compiling, eagerly compile any files under this size in
  /// bytes.
  unsigned preemptiveFileCompilationThreshold_{0};

  /// If true, do not error on return statements that are not within functions.
  bool allowReturnOutsideFunction_{false};

  /// Allows generator functions to be compiled.
  bool generatorEnabled_{true};

  /// If true, wrap each file in the CommonJS module wrapper function,
  /// and use that for requiring modules.
  bool useCJSModules_{false};

  /// If true, allow parsing JSX as a primary expression.
  bool parseJSX_{false};

  /// If true, allow parsing component syntax when also using Flow syntax.
  bool parseFlowComponentSyntax_{false};

<<<<<<< HEAD
=======
  /// If true, allow parsing match statements and expressions when
  /// also using Flow syntax.
  bool parseFlowMatch_{false};

>>>>>>> 388376f0
  /// Whether to parse Flow type syntax.
  ParseFlowSetting parseFlow_{ParseFlowSetting::NONE};

  /// Whether to parse TypeScript syntax.
  bool parseTS_{false};

  /// Whether to convert ES6 classes to ES5 functions
  bool convertES6Classes_{false};

  /// If non-null, the resolution table which resolves static require().
  const std::unique_ptr<ResolutionTable> resolutionTable_;

  /// The list of segment IDs, based on the user's metadata input to the
  /// compiler when splitting the bundle.
  const std::vector<uint32_t> segments_;

  /// The level of debug information we should emit. Defaults to
  /// DebugInfoSetting::THROWING.
  DebugInfoSetting debugInfoSetting_{DebugInfoSetting::THROWING};

  /// Whether to emit async break check instruction or not.
  bool emitAsyncBreakCheck_{false};

  CodeGenerationSettings codeGenerationSettings_;

  OptimizationSettings optimizationSettings_;

  /// The HBC backend context. We use a shared pointer to avoid any dependencies
  /// on its destructor.
  std::shared_ptr<hbc::BackendContext> hbcBackendContext_{};

#ifdef HERMES_RUN_WASM
  std::shared_ptr<EmitWasmIntrinsicsContext> wasmIntrinsicsContext_{};
#endif // HERMES_RUN_WASM

 public:
  explicit Context(
      SourceErrorManager &sm,
      CodeGenerationSettings codeGenOpts = CodeGenerationSettings(),
      OptimizationSettings optimizationOpts = OptimizationSettings(),
      std::unique_ptr<ResolutionTable> resolutionTable = nullptr,
      std::vector<uint32_t> segments = {})
      : sm_(sm),
        resolutionTable_(std::move(resolutionTable)),
        segments_(std::move(segments)),
        codeGenerationSettings_(std::move(codeGenOpts)),
        optimizationSettings_(std::move(optimizationOpts)) {}

  explicit Context(
      CodeGenerationSettings codeGenOpts = CodeGenerationSettings(),
      OptimizationSettings optimizationOpts = OptimizationSettings(),
      std::unique_ptr<ResolutionTable> resolutionTable = nullptr,
      std::vector<uint32_t> segments = {})
      : ownSm_(new SourceErrorManager()),
        sm_(*ownSm_),
        resolutionTable_(std::move(resolutionTable)),
        segments_(std::move(segments)),
        codeGenerationSettings_(std::move(codeGenOpts)),
        optimizationSettings_(std::move(optimizationOpts)) {}

  Context(const Context &) = delete;
  void operator=(const Context &) = delete;

  Allocator &getAllocator() {
    return allocator_;
  }

  StringTable &getStringTable() {
    return stringTable_;
  }

  void addCompiledRegExp(
      UniqueString *pattern,
      UniqueString *flags,
      CompiledRegExp &&compiled) {
    compiledRegExps_.emplace(
        std::make_pair(pattern, flags), std::move(compiled));
  }

  CompiledRegExp &getCompiledRegExp(
      UniqueString *pattern,
      UniqueString *flags) {
    auto it = compiledRegExps_.find(std::make_pair(pattern, flags));
    assert(it != compiledRegExps_.end() && "Regex hasn't been compiled");
    return it->second;
  }

  parser::PreParsedBufferInfo *getPreParsedBufferInfo(uint32_t bufferId) {
    if (!preParsed_)
      preParsed_ = std::make_unique<parser::PreParsedData>();
    return preParsed_->getBufferInfo(bufferId);
  }

  SourceErrorManager &getSourceErrorManager() {
    return sm_;
  }

  const SourceErrorManager &getSourceErrorManager() const {
    return sm_;
  }

  /// \return the table for static require resolution, nullptr if not supplied.
  const std::vector<uint32_t> &getSegments() const {
    return segments_;
  }

  /// \return the table for static require resolution, nullptr if not supplied.
  const ResolutionTable *getResolutionTable() const {
    return resolutionTable_.get();
  }

  /// Get or create a new identifier for the string \p str. The method copies
  /// the content of the string.
  Identifier getIdentifier(llvh::StringRef str) {
    return stringTable_.getIdentifier(str);
  }

  /// Return the textual representation of the identifier.
  llvh::StringRef toString(Identifier iden) {
    return iden.str();
  }

  void setStrictMode(bool strictMode) {
    strictMode_ = strictMode;
  }
  bool isStrictMode() const {
    return strictMode_;
  }

  bool getEnableEval() const {
    return enableEval_;
  }
  void setEnableEval(bool enableEval) {
    enableEval_ = enableEval;
  }

  void setDebugInfoSetting(DebugInfoSetting debugInfoSetting) {
    debugInfoSetting_ = debugInfoSetting;
  }
  DebugInfoSetting getDebugInfoSetting() const {
    return debugInfoSetting_;
  }

  void setEmitAsyncBreakCheck(bool check) {
    emitAsyncBreakCheck_ = check;
  }
  bool getEmitAsyncBreakCheck() const {
    return emitAsyncBreakCheck_;
  }

  /// A hack to disable CJS modules while preserving the same interface.
  void setUseCJSModules(bool useCJSModules) {}
  bool getUseCJSModules() const {
    return false;
  }
  /// SemanticValidator performs some AST transformations when CommonJS modules
  /// are enabled. This attribute allows us to continue supporting those, while
  /// code generation for CJS modules has been disabled.
  void setTransformCJSModules(bool useCJSModules) {
    useCJSModules_ = useCJSModules;
  }
  bool getTransformCJSModules() const {
    return useCJSModules_;
  }

  void setParseJSX(bool parseJSX) {
    parseJSX_ = parseJSX;
  }
  bool getParseJSX() const {
    return parseJSX_;
  }

  void setParseFlow(ParseFlowSetting parseFlow) {
    parseFlow_ = parseFlow;
  }
  bool getParseFlow() const {
    return parseFlow_ != ParseFlowSetting::NONE;
  }
  bool getParseFlowAmbiguous() const {
    return parseFlow_ == ParseFlowSetting::ALL;
  }

  void setParseFlowComponentSyntax(bool parseFlowComponentSyntax) {
    parseFlowComponentSyntax_ = parseFlowComponentSyntax;
  }
  bool getParseFlowComponentSyntax() const {
    return parseFlowComponentSyntax_;
  }

<<<<<<< HEAD
=======
  void setParseFlowMatch(bool parseFlowMatch) {
    parseFlowMatch_ = parseFlowMatch;
  }
  bool getParseFlowMatch() const {
    return parseFlowMatch_;
  }

>>>>>>> 388376f0
  void setParseTS(bool parseTS) {
    parseTS_ = parseTS;
  }
  bool getParseTS() const {
    return parseTS_;
  }

  void setConvertES6Classes(bool convertES6Classes) {
    convertES6Classes_ = convertES6Classes;
  }

  bool getConvertES6Classes() const {
#ifndef HERMES_FACEBOOK_BUILD
    return convertES6Classes_;
#else
    return false;
#endif
  }

  /// \return true if either TS or Flow is being parsed.
  bool getParseTypes() const {
    return getParseFlow() || getParseTS();
  }

  bool isLazyCompilation() const {
    return lazyCompilation_;
  }

  void setLazyCompilation(bool lazyCompilation) {
    lazyCompilation_ = lazyCompilation;
  }

  unsigned getPreemptiveFunctionCompilationThreshold() {
    return preemptiveFunctionCompilationThreshold_;
  }

  void setPreemptiveFunctionCompilationThreshold(unsigned byteCount) {
    preemptiveFunctionCompilationThreshold_ = byteCount;
  };

  unsigned getPreemptiveFileCompilationThreshold() {
    return preemptiveFileCompilationThreshold_;
  }

  void setPreemptiveFileCompilationThreshold(unsigned byteCount) {
    preemptiveFileCompilationThreshold_ = byteCount;
  };

  bool allowReturnOutsideFunction() const {
    return allowReturnOutsideFunction_;
  }

  void setAllowReturnOutsideFunction(bool allowReturnOutsideFunction) {
    allowReturnOutsideFunction_ = allowReturnOutsideFunction;
  }

  bool isGeneratorEnabled() const {
    return generatorEnabled_;
  }

  void setGeneratorEnabled(bool v) {
    generatorEnabled_ = v;
  }

  void setStaticBuiltinOptimization(bool staticBuiltins) {
    optimizationSettings_.staticBuiltins = staticBuiltins;
  }

  bool getStaticBuiltinOptimization() const {
    return optimizationSettings_.staticBuiltins;
  }

  bool getUseUnsafeIntrinsics() const {
    return optimizationSettings_.useUnsafeIntrinsics;
  }

  const CodeGenerationSettings &getCodeGenerationSettings() const {
    return codeGenerationSettings_;
  }

  const OptimizationSettings &getOptimizationSettings() const {
    return optimizationSettings_;
  }

  /// Allocates AST nodes. Should not be used for non-AST data because
  /// the memory may be freed during parsing.
  template <typename T>
  T *allocateNode(size_t num = 1) {
    return allocator_.template Allocate<T>(num);
  }
  void *allocateNode(size_t size, size_t alignment) {
    return allocator_.Allocate(size, alignment);
  }

  hbc::BackendContext *getHBCBackendContext() {
    return hbcBackendContext_.get();
  }

  void setHBCBackendContext(
      std::shared_ptr<hbc::BackendContext> hbcBackendContext) {
    hbcBackendContext_ = std::move(hbcBackendContext);
  }

#ifdef HERMES_RUN_WASM
  EmitWasmIntrinsicsContext *getWasmIntrinsicsContext() {
    return wasmIntrinsicsContext_.get();
  }

  void setWasmIntrinsicsContext(
      std::shared_ptr<EmitWasmIntrinsicsContext> wasmIntrinsicsContext) {
    wasmIntrinsicsContext_ = std::move(wasmIntrinsicsContext);
  }
#endif // HERMES_RUN_WASM
};

} // namespace hermes

#endif // HERMES_AST_CONTEXT_H<|MERGE_RESOLUTION|>--- conflicted
+++ resolved
@@ -225,13 +225,10 @@
   /// If true, allow parsing component syntax when also using Flow syntax.
   bool parseFlowComponentSyntax_{false};
 
-<<<<<<< HEAD
-=======
   /// If true, allow parsing match statements and expressions when
   /// also using Flow syntax.
   bool parseFlowMatch_{false};
 
->>>>>>> 388376f0
   /// Whether to parse Flow type syntax.
   ParseFlowSetting parseFlow_{ParseFlowSetting::NONE};
 
@@ -421,8 +418,6 @@
     return parseFlowComponentSyntax_;
   }
 
-<<<<<<< HEAD
-=======
   void setParseFlowMatch(bool parseFlowMatch) {
     parseFlowMatch_ = parseFlowMatch;
   }
@@ -430,7 +425,6 @@
     return parseFlowMatch_;
   }
 
->>>>>>> 388376f0
   void setParseTS(bool parseTS) {
     parseTS_ = parseTS;
   }
