--- conflicted
+++ resolved
@@ -898,10 +898,10 @@
     QualifiedTypeofIdentifier, Flow,
     NodePtr, qualification, false,
     NodePtr, id, false)
-<<<<<<< HEAD
-ESTREE_NODE_1_ARGS(
+ESTREE_NODE_2_ARGS(
     TupleTypeAnnotation, Flow,
-    NodeList, types, false)
+    NodeList, types, false,
+    NodeBoolean, inexact, false)
 ESTREE_NODE_2_ARGS(
     TupleTypeSpreadElement, Flow,
     NodePtr, label, true,
@@ -913,23 +913,6 @@
     NodeBoolean, optional, false,
     NodePtr, variance, true)
 ESTREE_NODE_1_ARGS(
-=======
-ESTREE_NODE_2_ARGS(
-    TupleTypeAnnotation, Flow,
-    NodeList, types, false,
-    NodeBoolean, inexact, false)
-ESTREE_NODE_2_ARGS(
-    TupleTypeSpreadElement, Flow,
-    NodePtr, label, true,
-    NodePtr, typeAnnotation, false)
-ESTREE_NODE_4_ARGS(
-    TupleTypeLabeledElement, Flow,
-    NodePtr, label, false,
-    NodePtr, elementType, false,
-    NodeBoolean, optional, false,
-    NodePtr, variance, true)
-ESTREE_NODE_1_ARGS(
->>>>>>> 388376f0
     ArrayTypeAnnotation, Flow,
     NodePtr, elementType, false)
 ESTREE_NODE_1_ARGS(
@@ -964,11 +947,7 @@
     TypePredicate, Flow,
     NodePtr, parameterName, false,
     NodePtr, typeAnnotation, true,
-<<<<<<< HEAD
-    NodeBoolean, asserts, false)
-=======
     NodeString, kind, true)
->>>>>>> 388376f0
 
 ESTREE_NODE_2_ARGS(
     InterfaceTypeAnnotation, Flow,
@@ -1130,11 +1109,7 @@
 ESTREE_NODE_1_ARGS(
     TypeParameterDeclaration, Flow,
     NodeList, params, false)
-<<<<<<< HEAD
-ESTREE_NODE_5_ARGS(
-=======
 ESTREE_NODE_6_ARGS(
->>>>>>> 388376f0
     TypeParameter, Flow,
     NodeLabel, name, false,
     NodeBoolean, const, false,
@@ -1143,23 +1118,13 @@
     NodePtr, default, true,
     NodeBoolean, usesExtendsBound, false)
 ESTREE_IGNORE_IF_EMPTY(TypeParameter, usesExtendsBound)
-<<<<<<< HEAD
-=======
 ESTREE_IGNORE_IF_EMPTY(TypeParameter, const)
->>>>>>> 388376f0
 ESTREE_NODE_1_ARGS(
     TypeParameterInstantiation, Flow,
     NodeList, params, false)
 
 ESTREE_NODE_2_ARGS(
     TypeCastExpression, Flow,
-<<<<<<< HEAD
-    NodePtr, expression, false,
-    NodePtr, typeAnnotation, false)
-ESTREE_NODE_2_ARGS(
-    AsExpression, Flow,
-=======
->>>>>>> 388376f0
     NodePtr, expression, false,
     NodePtr, typeAnnotation, false)
 ESTREE_NODE_2_ARGS(
@@ -1191,14 +1156,11 @@
     NodeBoolean, explicitType, false,
     NodeBoolean, hasUnknownMembers, false)
 ESTREE_NODE_3_ARGS(
-<<<<<<< HEAD
-=======
     EnumBigIntBody, Flow,
     NodeList, members, false,
     NodeBoolean, explicitType, false,
     NodeBoolean, hasUnknownMembers, false)
 ESTREE_NODE_3_ARGS(
->>>>>>> 388376f0
     EnumBooleanBody, Flow,
     NodeList, members, false,
     NodeBoolean, explicitType, false,
@@ -1220,19 +1182,13 @@
     NodePtr, id, false,
     NodePtr, init, false)
 ESTREE_NODE_2_ARGS(
-<<<<<<< HEAD
+    EnumBigIntMember, Flow,
+    NodePtr, id, false,
+    NodePtr, init, false)
+ESTREE_NODE_2_ARGS(
     EnumBooleanMember, Flow,
     NodePtr, id, false,
     NodePtr, init, false)
-=======
-    EnumBigIntMember, Flow,
-    NodePtr, id, false,
-    NodePtr, init, false)
-ESTREE_NODE_2_ARGS(
-    EnumBooleanMember, Flow,
-    NodePtr, id, false,
-    NodePtr, init, false)
->>>>>>> 388376f0
 ESTREE_NODE_3_ARGS(
     ComponentParameter, Flow,
     NodePtr, name, false,
