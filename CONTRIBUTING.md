--- conflicted
+++ resolved
@@ -2,7 +2,7 @@
 We want to make contributing to this project simple and convenient.
 
 ## Code of Conduct
-Facebook has adopted a Code of Conduct that they expect project participants to
+Facebook has adopted a Code of Conduct that we expect project participants to
 adhere to. Please [read the full text](https://code.fb.com/codeofconduct/) so
 that you can understand what actions will and will not be tolerated.
 
@@ -33,7 +33,6 @@
 
 ```
 /**
-<<<<<<< HEAD
  * Copyright (c) Microsoft Corporation. All rights reserved.
  *
  * This source code is licensed under the MIT license found in the
@@ -45,10 +44,7 @@
 
 ```
 /**
- * Copyright (c) Facebook, Inc. and its affiliates.
-=======
  * Copyright (c) Meta Platforms, Inc. and affiliates.
->>>>>>> 20404536
  *
  * This source code is licensed under the MIT license found in the
  * LICENSE file in the root directory of this source tree.
