--- conflicted
+++ resolved
@@ -5,37 +5,7 @@
  * LICENSE file in the root directory of this source tree.
  */
 
-<<<<<<< HEAD
-// RUN: %hermes -dump-ra -O %s | %FileCheck %s --match-full-lines
-
-//CHECK-LABEL:function main(x, y, z) : string|number
-//CHECK-NEXT:frame = []
-//CHECK-NEXT:%BB0:
-//CHECK-NEXT:  {{.*}}  %0 = HBCLoadParamInst 1 : number
-//CHECK-NEXT:  {{.*}}  %1 = HBCLoadParamInst 2 : number
-//CHECK-NEXT:  {{.*}}  %2 = HBCLoadConstInst 3 : number
-//CHECK-NEXT:  {{.*}}  %3 = HBCLoadConstInst 0 : number
-//CHECK-NEXT:  {{.*}}  %4 = HBCLoadConstInst 10 : number
-//CHECK-NEXT:  {{.*}}  %5 = MovInst %2 : number
-//CHECK-NEXT:  {{.*}}  %6 = MovInst %3 : number
-//CHECK-NEXT:  {{.*}}  %7 = BranchInst %BB1
-//CHECK-NEXT:%BB1:
-//CHECK-NEXT:  {{.*}}  %8 = PhiInst %5 : number, %BB0, %15 : string|number, %BB1
-//CHECK-NEXT:  {{.*}}  %9 = PhiInst %6 : number, %BB0, %16 : number, %BB1
-//CHECK-NEXT:  {{.*}}  %10 = BinaryOperatorInst '+', %0, %9 : number
-//CHECK-NEXT:  {{.*}}  %11 = BinaryOperatorInst '+', %1, %9 : number
-//CHECK-NEXT:  {{.*}}  %12 = BinaryOperatorInst '*', %10 : string|number, %11 : string|number
-//CHECK-NEXT:  {{.*}}  %13 = BinaryOperatorInst '+', %8 : string|number, %12 : number
-//CHECK-NEXT:  {{.*}}  %14 = UnaryOperatorInst '++', %9 : number
-//CHECK-NEXT:  {{.*}}  %15 = MovInst %13 : string|number
-//CHECK-NEXT:  {{.*}}  %16 = MovInst %14 : number
-//CHECK-NEXT:  {{.*}}  %17 = CompareBranchInst '<', %16 : number, %4 : number, %BB1, %BB2
-//CHECK-NEXT:%BB2:
-//CHECK-NEXT:  {{.*}}  %18 = ReturnInst %13 : string|number
-//CHECK-NEXT:function_end
-=======
 // RUN: %hermes -dump-ra -O %s | %FileCheckOrRegen %s --match-full-lines
->>>>>>> 299cc8f4
 
 function main(x, y, z) {
 
