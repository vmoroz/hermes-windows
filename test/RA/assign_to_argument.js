/**
 * Copyright (c) Meta Platforms, Inc. and affiliates.
 *
 * This source code is licensed under the MIT license found in the
 * LICENSE file in the root directory of this source tree.
 */

// RUN: %hermes -O0 -dump-ra %s | %FileCheckOrRegen %s --match-full-lines

function foo(a) {
  a = a;
}

// Auto-generated content below. Please do not modify manually.

// CHECK:function global#0()#1
// CHECK-NEXT:globals = [foo]
// CHECK-NEXT:S{global#0()#1} = []
// CHECK-NEXT:%BB0:
<<<<<<< HEAD
// CHECK-NEXT:  $Reg0           	%0 = HBCCreateEnvironmentInst %S{global#0()#1}
// CHECK-NEXT:  $Reg1           	%1 = HBCCreateFunctionInst %foo#0#1()#2, %0
// CHECK-NEXT:  $Reg2           	%2 = HBCGetGlobalObjectInst
// CHECK-NEXT:  $Reg3           	%3 = StorePropertyInst %1 : closure, %2 : object, "foo" : string
// CHECK-NEXT:  $Reg3           	%4 = AllocStackInst $?anon_0_ret
// CHECK-NEXT:  $Reg4           	%5 = HBCLoadConstInst undefined : undefined
// CHECK-NEXT:  $Reg5           	%6 = StoreStackInst %5 : undefined, %4
// CHECK-NEXT:  $Reg5           	%7 = LoadStackInst %4
// CHECK-NEXT:  $Reg6           	%8 = ReturnInst %7
=======
// CHECK-NEXT:  $Reg1           	%0 = HBCCreateEnvironmentInst %S{global#0()#1}
// CHECK-NEXT:  $Reg1           	%1 = HBCCreateFunctionInst %foo#0#1()#2, %0
// CHECK-NEXT:  $Reg2           	%2 = HBCGetGlobalObjectInst
// CHECK-NEXT:  $Reg0           	%3 = StorePropertyInst %1 : closure, %2 : object, "foo" : string
// CHECK-NEXT:  $Reg1           	%4 = AllocStackInst $?anon_0_ret
// CHECK-NEXT:  $Reg2           	%5 = HBCLoadConstInst undefined : undefined
// CHECK-NEXT:  $Reg0           	%6 = StoreStackInst %5 : undefined, %4
// CHECK-NEXT:  $Reg1           	%7 = LoadStackInst %4
// CHECK-NEXT:  $Reg0           	%8 = ReturnInst %7
>>>>>>> 388376f0
// CHECK-NEXT:function_end

// CHECK:function foo#0#1(a)#2
// CHECK-NEXT:S{foo#0#1()#2} = [a#2]
// CHECK-NEXT:%BB0:
<<<<<<< HEAD
// CHECK-NEXT:  $Reg0           	%0 = HBCCreateEnvironmentInst %S{foo#0#1()#2}
// CHECK-NEXT:  $Reg1           	%1 = HBCLoadParamInst 1 : number
// CHECK-NEXT:  $Reg2           	%2 = HBCStoreToEnvironmentInst %0, %1, [a#2]
// CHECK-NEXT:  $Reg2           	%3 = HBCLoadFromEnvironmentInst %0, [a#2]
// CHECK-NEXT:  $Reg3           	%4 = HBCStoreToEnvironmentInst %0, %3, [a#2]
// CHECK-NEXT:  $Reg3           	%5 = HBCLoadConstInst undefined : undefined
// CHECK-NEXT:  $Reg4           	%6 = ReturnInst %5 : undefined
=======
// CHECK-NEXT:  $Reg1           	%0 = HBCCreateEnvironmentInst %S{foo#0#1()#2}
// CHECK-NEXT:  $Reg2           	%1 = HBCLoadParamInst 1 : number
// CHECK-NEXT:  $Reg0           	%2 = HBCStoreToEnvironmentInst %0, %1, [a#2]
// CHECK-NEXT:  $Reg2           	%3 = HBCLoadFromEnvironmentInst %0, [a#2]
// CHECK-NEXT:  $Reg0           	%4 = HBCStoreToEnvironmentInst %0, %3, [a#2]
// CHECK-NEXT:  $Reg1           	%5 = HBCLoadConstInst undefined : undefined
// CHECK-NEXT:  $Reg0           	%6 = ReturnInst %5 : undefined
>>>>>>> 388376f0
// CHECK-NEXT:function_end<|MERGE_RESOLUTION|>--- conflicted
+++ resolved
@@ -17,17 +17,6 @@
 // CHECK-NEXT:globals = [foo]
 // CHECK-NEXT:S{global#0()#1} = []
 // CHECK-NEXT:%BB0:
-<<<<<<< HEAD
-// CHECK-NEXT:  $Reg0           	%0 = HBCCreateEnvironmentInst %S{global#0()#1}
-// CHECK-NEXT:  $Reg1           	%1 = HBCCreateFunctionInst %foo#0#1()#2, %0
-// CHECK-NEXT:  $Reg2           	%2 = HBCGetGlobalObjectInst
-// CHECK-NEXT:  $Reg3           	%3 = StorePropertyInst %1 : closure, %2 : object, "foo" : string
-// CHECK-NEXT:  $Reg3           	%4 = AllocStackInst $?anon_0_ret
-// CHECK-NEXT:  $Reg4           	%5 = HBCLoadConstInst undefined : undefined
-// CHECK-NEXT:  $Reg5           	%6 = StoreStackInst %5 : undefined, %4
-// CHECK-NEXT:  $Reg5           	%7 = LoadStackInst %4
-// CHECK-NEXT:  $Reg6           	%8 = ReturnInst %7
-=======
 // CHECK-NEXT:  $Reg1           	%0 = HBCCreateEnvironmentInst %S{global#0()#1}
 // CHECK-NEXT:  $Reg1           	%1 = HBCCreateFunctionInst %foo#0#1()#2, %0
 // CHECK-NEXT:  $Reg2           	%2 = HBCGetGlobalObjectInst
@@ -37,21 +26,11 @@
 // CHECK-NEXT:  $Reg0           	%6 = StoreStackInst %5 : undefined, %4
 // CHECK-NEXT:  $Reg1           	%7 = LoadStackInst %4
 // CHECK-NEXT:  $Reg0           	%8 = ReturnInst %7
->>>>>>> 388376f0
 // CHECK-NEXT:function_end
 
 // CHECK:function foo#0#1(a)#2
 // CHECK-NEXT:S{foo#0#1()#2} = [a#2]
 // CHECK-NEXT:%BB0:
-<<<<<<< HEAD
-// CHECK-NEXT:  $Reg0           	%0 = HBCCreateEnvironmentInst %S{foo#0#1()#2}
-// CHECK-NEXT:  $Reg1           	%1 = HBCLoadParamInst 1 : number
-// CHECK-NEXT:  $Reg2           	%2 = HBCStoreToEnvironmentInst %0, %1, [a#2]
-// CHECK-NEXT:  $Reg2           	%3 = HBCLoadFromEnvironmentInst %0, [a#2]
-// CHECK-NEXT:  $Reg3           	%4 = HBCStoreToEnvironmentInst %0, %3, [a#2]
-// CHECK-NEXT:  $Reg3           	%5 = HBCLoadConstInst undefined : undefined
-// CHECK-NEXT:  $Reg4           	%6 = ReturnInst %5 : undefined
-=======
 // CHECK-NEXT:  $Reg1           	%0 = HBCCreateEnvironmentInst %S{foo#0#1()#2}
 // CHECK-NEXT:  $Reg2           	%1 = HBCLoadParamInst 1 : number
 // CHECK-NEXT:  $Reg0           	%2 = HBCStoreToEnvironmentInst %0, %1, [a#2]
@@ -59,5 +38,4 @@
 // CHECK-NEXT:  $Reg0           	%4 = HBCStoreToEnvironmentInst %0, %3, [a#2]
 // CHECK-NEXT:  $Reg1           	%5 = HBCLoadConstInst undefined : undefined
 // CHECK-NEXT:  $Reg0           	%6 = ReturnInst %5 : undefined
->>>>>>> 388376f0
 // CHECK-NEXT:function_end