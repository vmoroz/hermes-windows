--- conflicted
+++ resolved
@@ -44,19 +44,10 @@
 // CHKRA-LABEL: function decrementArguments#0#1()#2 : number
 // CHKRA-LABEL: %BB0:
 // CHKRA-LABEL: %BB1:
-<<<<<<< HEAD
-// CHKRA-NEXT:   $Reg1 @7 [4...19)   %7 = PhiInst %5 : number, %BB0, %17 : number|bigint, %BB2
-// CHKRA-NEXT:   $Reg1 @8 [9...18)   %8 = UnaryOperatorInst '++', %7 : number|bigint
-// CHKRA-LABEL: %BB3:
-// CHKRA-LABEL: %BB2:
-// CHKRA-NEXT:   $Reg3 @15 [empty]    %15 = HBCReifyArgumentsInst %0
-// CHKRA-NEXT:   $Reg3 @16 [empty]    %16 = LoadStackInst %0
-=======
 // CHKRA-NEXT:   $Reg1 @7 [4...9) [18...19) 	%7 = PhiInst %5 : number, %BB0, %17 : number|bigint, %BB2
 // CHKRA-NEXT:   $Reg3 @8 [9...18)   %8 = UnaryOperatorInst '++', %7 : number|bigint
 // CHKRA-LABEL: %BB3:
 // CHKRA-LABEL: %BB2:
 // CHKRA-NEXT:   $Reg4 @15 [empty]    %15 = HBCReifyArgumentsInst %0
 // CHKRA-NEXT:   $Reg4 @16 [empty]    %16 = LoadStackInst %0
->>>>>>> 388376f0
 // CHKRA-NEXT:   $Reg1 @17 [18...19)  %17 = MovInst %8 : number|bigint