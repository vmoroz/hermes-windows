--- conflicted
+++ resolved
@@ -7,20 +7,6 @@
 
 // RUN: %hermes -hermes-parser -dump-ir %s     -O | %FileCheckOrRegen %s --match-full-lines
 
-<<<<<<< HEAD
-
-//CHECK-LABEL:function bug1() : undefined
-//CHECK-NEXT:frame = []
-//CHECK-NEXT:%BB0:
-//CHECK-NEXT:  %0 = BranchInst %BB1
-//CHECK-NEXT:%BB1:
-//CHECK-NEXT:  %1 = PhiInst undefined : undefined, %BB0, %3 : number, %BB1
-//CHECK-NEXT:  %2 = AsNumberInst %1 : undefined|number
-//CHECK-NEXT:  %3 = UnaryOperatorInst '++', %2 : number
-//CHECK-NEXT:  %4 = BranchInst %BB1
-//CHECK-NEXT:function_end
-=======
->>>>>>> b21aafbc
 function bug1() {
   var x;
   while (true) { ++x; continue; }
@@ -28,9 +14,6 @@
 
 function bug2() {
   while (true) { continue; }
-<<<<<<< HEAD
-}
-=======
 }
 
 // Auto-generated content below. Please do not modify manually.
@@ -64,5 +47,4 @@
 // CHECK-NEXT:  %1 = BranchInst %BB1
 // CHECK-NEXT:%BB1:
 // CHECK-NEXT:  %2 = BranchInst %BB1
-// CHECK-NEXT:function_end
->>>>>>> b21aafbc
+// CHECK-NEXT:function_end