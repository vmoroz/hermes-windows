--- conflicted
+++ resolved
@@ -41,18 +41,6 @@
   print(this, this, this, this)
 }
 
-<<<<<<< HEAD
-//CHECK-LABEL:function cse_unary(a)
-//CHECK-NEXT:frame = []
-//CHECK-NEXT:%BB0:
-//CHECK-NEXT:  %0 = AsNumberInst %a
-//CHECK-NEXT:  %1 = UnaryOperatorInst '++', %0 : number
-//CHECK-NEXT:  %2 = UnaryOperatorInst '-', %1
-//CHECK-NEXT:  %3 = BinaryOperatorInst '*', %2 : number, %2 : number
-//CHECK-NEXT:  %4 = ReturnInst %3 : number
-//CHECK-NEXT:function_end
-=======
->>>>>>> 299cc8f4
 function cse_unary(a) {
     ++a;
     return (-a) * (-a);
