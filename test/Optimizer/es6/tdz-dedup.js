/**
 * Copyright (c) Meta Platforms, Inc. and affiliates.
 *
 * This source code is licensed under the MIT license found in the
 * LICENSE file in the root directory of this source tree.
 */

// RUN: %hermesc -Xenable-tdz -O0 -dump-ir %s | %FileCheckOrRegen --match-full-lines %s
// RUN: %hermesc -Xenable-tdz -custom-opt=typeinference -custom-opt=tdzdedup -dump-ir %s | %FileCheckOrRegen --match-full-lines --check-prefix=CHKOPT %s

function check_after_store(p) {
    let x = 10;
    if (p)
        return x;
    return 0;
}

function check_after_check() {
    function inner(p) {
        ++x;
        if (p)
            ++x;
        return x;
    }
    let x = 0;
    return inner;
}
<<<<<<< HEAD
//CHECK-LABEL:function inner(p)
//CHECK-NEXT:frame = [p]
//CHECK-NEXT:%BB0:
//CHECK-NEXT:  %0 = StoreFrameInst %p, [p]
//CHECK-NEXT:  %1 = LoadFrameInst [x@check_after_check]
//CHECK-NEXT:  %2 = ThrowIfEmptyInst %1
//CHECK-NEXT:  %3 = AsNumberInst %2
//CHECK-NEXT:  %4 = UnaryOperatorInst '++', %3 : number
//CHECK-NEXT:  %5 = LoadFrameInst [x@check_after_check]
//CHECK-NEXT:  %6 = ThrowIfEmptyInst %5
//CHECK-NEXT:  %7 = StoreFrameInst %4, [x@check_after_check]
//CHECK-NEXT:  %8 = LoadFrameInst [p]
//CHECK-NEXT:  %9 = CondBranchInst %8, %BB1, %BB2
//CHECK-NEXT:%BB1:
//CHECK-NEXT:  %10 = LoadFrameInst [x@check_after_check]
//CHECK-NEXT:  %11 = ThrowIfEmptyInst %10
//CHECK-NEXT:  %12 = AsNumberInst %11
//CHECK-NEXT:  %13 = UnaryOperatorInst '++', %12 : number
//CHECK-NEXT:  %14 = LoadFrameInst [x@check_after_check]
//CHECK-NEXT:  %15 = ThrowIfEmptyInst %14
//CHECK-NEXT:  %16 = StoreFrameInst %13, [x@check_after_check]
//CHECK-NEXT:  %17 = BranchInst %BB3
//CHECK-NEXT:%BB2:
//CHECK-NEXT:  %18 = BranchInst %BB3
//CHECK-NEXT:%BB3:
//CHECK-NEXT:  %19 = LoadFrameInst [x@check_after_check]
//CHECK-NEXT:  %20 = ThrowIfEmptyInst %19
//CHECK-NEXT:  %21 = ReturnInst %20
//CHECK-NEXT:%BB4:
//CHECK-NEXT:  %22 = ReturnInst undefined : undefined
//CHECK-NEXT:function_end

//CHKOPT-LABEL:function inner(p) : undefined|null|boolean|string|number|object|closure|regexp
//CHKOPT-NEXT:frame = [p]
//CHKOPT-NEXT:%BB0:
//CHKOPT-NEXT:  %0 = StoreFrameInst %p, [p]
//CHKOPT-NEXT:  %1 = LoadFrameInst [x@check_after_check]
//CHKOPT-NEXT:  %2 = ThrowIfEmptyInst %1
//CHKOPT-NEXT:  %3 = AsNumberInst %2 : undefined|null|boolean|string|number|object|closure|regexp
//CHKOPT-NEXT:  %4 = UnaryOperatorInst '++', %3 : number
//CHKOPT-NEXT:  %5 = StoreFrameInst %4 : number, [x@check_after_check]
//CHKOPT-NEXT:  %6 = LoadFrameInst [p]
//CHKOPT-NEXT:  %7 = CondBranchInst %6, %BB1, %BB2
//CHKOPT-NEXT:%BB1:
//CHKOPT-NEXT:  %8 = LoadFrameInst [x@check_after_check]
//CHKOPT-NEXT:  %9 = AsNumberInst %8
//CHKOPT-NEXT:  %10 = UnaryOperatorInst '++', %9 : number
//CHKOPT-NEXT:  %11 = StoreFrameInst %10 : number, [x@check_after_check]
//CHKOPT-NEXT:  %12 = BranchInst %BB3
//CHKOPT-NEXT:%BB2:
//CHKOPT-NEXT:  %13 = BranchInst %BB3
//CHKOPT-NEXT:%BB3:
//CHKOPT-NEXT:  %14 = LoadFrameInst [x@check_after_check]
//CHKOPT-NEXT:  %15 = ReturnInst %14
//CHKOPT-NEXT:%BB4:
//CHKOPT-NEXT:  %16 = ReturnInst undefined : undefined
//CHKOPT-NEXT:function_end
=======

// Auto-generated content below. Please do not modify manually.

// CHECK:function global#0()#1
// CHECK-NEXT:frame = [], globals = [check_after_store, check_after_check]
// CHECK-NEXT:%BB0:
// CHECK-NEXT:  %0 = CreateScopeInst %S{global#0()#1}
// CHECK-NEXT:  %1 = CreateFunctionInst %check_after_store#0#1()#2, %0
// CHECK-NEXT:  %2 = StorePropertyInst %1 : closure, globalObject : object, "check_after_store" : string
// CHECK-NEXT:  %3 = CreateFunctionInst %check_after_check#0#1()#3, %0
// CHECK-NEXT:  %4 = StorePropertyInst %3 : closure, globalObject : object, "check_after_check" : string
// CHECK-NEXT:  %5 = AllocStackInst $?anon_0_ret
// CHECK-NEXT:  %6 = StoreStackInst undefined : undefined, %5
// CHECK-NEXT:  %7 = LoadStackInst %5
// CHECK-NEXT:  %8 = ReturnInst %7
// CHECK-NEXT:function_end

// CHECK:function check_after_store#0#1(p)#2
// CHECK-NEXT:frame = [p#2, x#2]
// CHECK-NEXT:%BB0:
// CHECK-NEXT:  %0 = CreateScopeInst %S{check_after_store#0#1()#2}
// CHECK-NEXT:  %1 = StoreFrameInst %p, [p#2], %0
// CHECK-NEXT:  %2 = StoreFrameInst empty : empty, [x#2], %0
// CHECK-NEXT:  %3 = StoreFrameInst 10 : number, [x#2], %0
// CHECK-NEXT:  %4 = LoadFrameInst [p#2], %0
// CHECK-NEXT:  %5 = CondBranchInst %4, %BB1, %BB2
// CHECK-NEXT:%BB1:
// CHECK-NEXT:  %6 = LoadFrameInst [x#2], %0
// CHECK-NEXT:  %7 = ThrowIfEmptyInst %6
// CHECK-NEXT:  %8 = ReturnInst %7
// CHECK-NEXT:%BB2:
// CHECK-NEXT:  %9 = BranchInst %BB3
// CHECK-NEXT:%BB3:
// CHECK-NEXT:  %10 = ReturnInst 0 : number
// CHECK-NEXT:%BB4:
// CHECK-NEXT:  %11 = BranchInst %BB3
// CHECK-NEXT:%BB5:
// CHECK-NEXT:  %12 = ReturnInst undefined : undefined
// CHECK-NEXT:function_end

// CHECK:function check_after_check#0#1()#3
// CHECK-NEXT:frame = [x#3, inner#3]
// CHECK-NEXT:%BB0:
// CHECK-NEXT:  %0 = CreateScopeInst %S{check_after_check#0#1()#3}
// CHECK-NEXT:  %1 = StoreFrameInst empty : empty, [x#3], %0
// CHECK-NEXT:  %2 = CreateFunctionInst %inner#1#3()#4, %0
// CHECK-NEXT:  %3 = StoreFrameInst %2 : closure, [inner#3], %0
// CHECK-NEXT:  %4 = StoreFrameInst 0 : number, [x#3], %0
// CHECK-NEXT:  %5 = LoadFrameInst [inner#3], %0
// CHECK-NEXT:  %6 = ReturnInst %5
// CHECK-NEXT:%BB1:
// CHECK-NEXT:  %7 = ReturnInst undefined : undefined
// CHECK-NEXT:function_end

// CHECK:function inner#1#3(p)#4
// CHECK-NEXT:frame = [p#4]
// CHECK-NEXT:%BB0:
// CHECK-NEXT:  %0 = CreateScopeInst %S{inner#1#3()#4}
// CHECK-NEXT:  %1 = StoreFrameInst %p, [p#4], %0
// CHECK-NEXT:  %2 = LoadFrameInst [x#3@check_after_check], %0
// CHECK-NEXT:  %3 = ThrowIfEmptyInst %2
// CHECK-NEXT:  %4 = UnaryOperatorInst '++', %3
// CHECK-NEXT:  %5 = LoadFrameInst [x#3@check_after_check], %0
// CHECK-NEXT:  %6 = ThrowIfEmptyInst %5
// CHECK-NEXT:  %7 = StoreFrameInst %4, [x#3@check_after_check], %0
// CHECK-NEXT:  %8 = LoadFrameInst [p#4], %0
// CHECK-NEXT:  %9 = CondBranchInst %8, %BB1, %BB2
// CHECK-NEXT:%BB1:
// CHECK-NEXT:  %10 = LoadFrameInst [x#3@check_after_check], %0
// CHECK-NEXT:  %11 = ThrowIfEmptyInst %10
// CHECK-NEXT:  %12 = UnaryOperatorInst '++', %11
// CHECK-NEXT:  %13 = LoadFrameInst [x#3@check_after_check], %0
// CHECK-NEXT:  %14 = ThrowIfEmptyInst %13
// CHECK-NEXT:  %15 = StoreFrameInst %12, [x#3@check_after_check], %0
// CHECK-NEXT:  %16 = BranchInst %BB3
// CHECK-NEXT:%BB2:
// CHECK-NEXT:  %17 = BranchInst %BB3
// CHECK-NEXT:%BB3:
// CHECK-NEXT:  %18 = LoadFrameInst [x#3@check_after_check], %0
// CHECK-NEXT:  %19 = ThrowIfEmptyInst %18
// CHECK-NEXT:  %20 = ReturnInst %19
// CHECK-NEXT:%BB4:
// CHECK-NEXT:  %21 = ReturnInst undefined : undefined
// CHECK-NEXT:function_end

// CHKOPT:function global#0()#1 : undefined
// CHKOPT-NEXT:frame = [], globals = [check_after_store, check_after_check]
// CHKOPT-NEXT:%BB0:
// CHKOPT-NEXT:  %0 = CreateScopeInst %S{global#0()#1}
// CHKOPT-NEXT:  %1 = CreateFunctionInst %check_after_store#0#1()#2 : undefined|number, %0
// CHKOPT-NEXT:  %2 = StorePropertyInst %1 : closure, globalObject : object, "check_after_store" : string
// CHKOPT-NEXT:  %3 = CreateFunctionInst %check_after_check#0#1()#3 : undefined|closure, %0
// CHKOPT-NEXT:  %4 = StorePropertyInst %3 : closure, globalObject : object, "check_after_check" : string
// CHKOPT-NEXT:  %5 = AllocStackInst $?anon_0_ret
// CHKOPT-NEXT:  %6 = StoreStackInst undefined : undefined, %5 : undefined
// CHKOPT-NEXT:  %7 = LoadStackInst %5 : undefined
// CHKOPT-NEXT:  %8 = ReturnInst %7 : undefined
// CHKOPT-NEXT:function_end

// CHKOPT:function check_after_store#0#1(p)#2 : undefined|number
// CHKOPT-NEXT:frame = [p#2, x#2 : empty|number]
// CHKOPT-NEXT:%BB0:
// CHKOPT-NEXT:  %0 = CreateScopeInst %S{check_after_store#0#1()#2}
// CHKOPT-NEXT:  %1 = StoreFrameInst %p, [p#2], %0
// CHKOPT-NEXT:  %2 = StoreFrameInst empty : empty, [x#2] : empty|number, %0
// CHKOPT-NEXT:  %3 = StoreFrameInst 10 : number, [x#2] : empty|number, %0
// CHKOPT-NEXT:  %4 = LoadFrameInst [p#2], %0
// CHKOPT-NEXT:  %5 = CondBranchInst %4, %BB1, %BB2
// CHKOPT-NEXT:%BB1:
// CHKOPT-NEXT:  %6 = LoadFrameInst [x#2] : empty|number, %0
// CHKOPT-NEXT:  %7 = ReturnInst %6 : empty|number
// CHKOPT-NEXT:%BB2:
// CHKOPT-NEXT:  %8 = BranchInst %BB3
// CHKOPT-NEXT:%BB3:
// CHKOPT-NEXT:  %9 = ReturnInst 0 : number
// CHKOPT-NEXT:%BB4:
// CHKOPT-NEXT:  %10 = BranchInst %BB3
// CHKOPT-NEXT:%BB5:
// CHKOPT-NEXT:  %11 = ReturnInst undefined : undefined
// CHKOPT-NEXT:function_end

// CHKOPT:function check_after_check#0#1()#3 : undefined|closure
// CHKOPT-NEXT:frame = [x#3, inner#3 : closure]
// CHKOPT-NEXT:%BB0:
// CHKOPT-NEXT:  %0 = CreateScopeInst %S{check_after_check#0#1()#3}
// CHKOPT-NEXT:  %1 = StoreFrameInst empty : empty, [x#3], %0
// CHKOPT-NEXT:  %2 = CreateFunctionInst %inner#1#3()#4 : undefined|null|boolean|string|number|bigint|object|closure|regexp, %0
// CHKOPT-NEXT:  %3 = StoreFrameInst %2 : closure, [inner#3] : closure, %0
// CHKOPT-NEXT:  %4 = StoreFrameInst 0 : number, [x#3], %0
// CHKOPT-NEXT:  %5 = LoadFrameInst [inner#3] : closure, %0
// CHKOPT-NEXT:  %6 = ReturnInst %5 : closure
// CHKOPT-NEXT:%BB1:
// CHKOPT-NEXT:  %7 = ReturnInst undefined : undefined
// CHKOPT-NEXT:function_end

// CHKOPT:function inner#1#3(p)#4 : undefined|null|boolean|string|number|bigint|object|closure|regexp
// CHKOPT-NEXT:frame = [p#4]
// CHKOPT-NEXT:%BB0:
// CHKOPT-NEXT:  %0 = CreateScopeInst %S{inner#1#3()#4}
// CHKOPT-NEXT:  %1 = StoreFrameInst %p, [p#4], %0
// CHKOPT-NEXT:  %2 = LoadFrameInst [x#3@check_after_check], %0
// CHKOPT-NEXT:  %3 = ThrowIfEmptyInst %2
// CHKOPT-NEXT:  %4 = UnaryOperatorInst '++', %3 : undefined|null|boolean|string|number|bigint|object|closure|regexp
// CHKOPT-NEXT:  %5 = StoreFrameInst %4 : number|bigint, [x#3@check_after_check], %0
// CHKOPT-NEXT:  %6 = LoadFrameInst [p#4], %0
// CHKOPT-NEXT:  %7 = CondBranchInst %6, %BB1, %BB2
// CHKOPT-NEXT:%BB1:
// CHKOPT-NEXT:  %8 = LoadFrameInst [x#3@check_after_check], %0
// CHKOPT-NEXT:  %9 = UnaryOperatorInst '++', %8
// CHKOPT-NEXT:  %10 = StoreFrameInst %9 : number|bigint, [x#3@check_after_check], %0
// CHKOPT-NEXT:  %11 = BranchInst %BB3
// CHKOPT-NEXT:%BB2:
// CHKOPT-NEXT:  %12 = BranchInst %BB3
// CHKOPT-NEXT:%BB3:
// CHKOPT-NEXT:  %13 = LoadFrameInst [x#3@check_after_check], %0
// CHKOPT-NEXT:  %14 = ReturnInst %13
// CHKOPT-NEXT:%BB4:
// CHKOPT-NEXT:  %15 = ReturnInst undefined : undefined
// CHKOPT-NEXT:function_end
>>>>>>> b21aafbc
<|MERGE_RESOLUTION|>--- conflicted
+++ resolved
@@ -25,65 +25,6 @@
     let x = 0;
     return inner;
 }
-<<<<<<< HEAD
-//CHECK-LABEL:function inner(p)
-//CHECK-NEXT:frame = [p]
-//CHECK-NEXT:%BB0:
-//CHECK-NEXT:  %0 = StoreFrameInst %p, [p]
-//CHECK-NEXT:  %1 = LoadFrameInst [x@check_after_check]
-//CHECK-NEXT:  %2 = ThrowIfEmptyInst %1
-//CHECK-NEXT:  %3 = AsNumberInst %2
-//CHECK-NEXT:  %4 = UnaryOperatorInst '++', %3 : number
-//CHECK-NEXT:  %5 = LoadFrameInst [x@check_after_check]
-//CHECK-NEXT:  %6 = ThrowIfEmptyInst %5
-//CHECK-NEXT:  %7 = StoreFrameInst %4, [x@check_after_check]
-//CHECK-NEXT:  %8 = LoadFrameInst [p]
-//CHECK-NEXT:  %9 = CondBranchInst %8, %BB1, %BB2
-//CHECK-NEXT:%BB1:
-//CHECK-NEXT:  %10 = LoadFrameInst [x@check_after_check]
-//CHECK-NEXT:  %11 = ThrowIfEmptyInst %10
-//CHECK-NEXT:  %12 = AsNumberInst %11
-//CHECK-NEXT:  %13 = UnaryOperatorInst '++', %12 : number
-//CHECK-NEXT:  %14 = LoadFrameInst [x@check_after_check]
-//CHECK-NEXT:  %15 = ThrowIfEmptyInst %14
-//CHECK-NEXT:  %16 = StoreFrameInst %13, [x@check_after_check]
-//CHECK-NEXT:  %17 = BranchInst %BB3
-//CHECK-NEXT:%BB2:
-//CHECK-NEXT:  %18 = BranchInst %BB3
-//CHECK-NEXT:%BB3:
-//CHECK-NEXT:  %19 = LoadFrameInst [x@check_after_check]
-//CHECK-NEXT:  %20 = ThrowIfEmptyInst %19
-//CHECK-NEXT:  %21 = ReturnInst %20
-//CHECK-NEXT:%BB4:
-//CHECK-NEXT:  %22 = ReturnInst undefined : undefined
-//CHECK-NEXT:function_end
-
-//CHKOPT-LABEL:function inner(p) : undefined|null|boolean|string|number|object|closure|regexp
-//CHKOPT-NEXT:frame = [p]
-//CHKOPT-NEXT:%BB0:
-//CHKOPT-NEXT:  %0 = StoreFrameInst %p, [p]
-//CHKOPT-NEXT:  %1 = LoadFrameInst [x@check_after_check]
-//CHKOPT-NEXT:  %2 = ThrowIfEmptyInst %1
-//CHKOPT-NEXT:  %3 = AsNumberInst %2 : undefined|null|boolean|string|number|object|closure|regexp
-//CHKOPT-NEXT:  %4 = UnaryOperatorInst '++', %3 : number
-//CHKOPT-NEXT:  %5 = StoreFrameInst %4 : number, [x@check_after_check]
-//CHKOPT-NEXT:  %6 = LoadFrameInst [p]
-//CHKOPT-NEXT:  %7 = CondBranchInst %6, %BB1, %BB2
-//CHKOPT-NEXT:%BB1:
-//CHKOPT-NEXT:  %8 = LoadFrameInst [x@check_after_check]
-//CHKOPT-NEXT:  %9 = AsNumberInst %8
-//CHKOPT-NEXT:  %10 = UnaryOperatorInst '++', %9 : number
-//CHKOPT-NEXT:  %11 = StoreFrameInst %10 : number, [x@check_after_check]
-//CHKOPT-NEXT:  %12 = BranchInst %BB3
-//CHKOPT-NEXT:%BB2:
-//CHKOPT-NEXT:  %13 = BranchInst %BB3
-//CHKOPT-NEXT:%BB3:
-//CHKOPT-NEXT:  %14 = LoadFrameInst [x@check_after_check]
-//CHKOPT-NEXT:  %15 = ReturnInst %14
-//CHKOPT-NEXT:%BB4:
-//CHKOPT-NEXT:  %16 = ReturnInst undefined : undefined
-//CHKOPT-NEXT:function_end
-=======
 
 // Auto-generated content below. Please do not modify manually.
 
@@ -242,5 +183,4 @@
 // CHKOPT-NEXT:  %14 = ReturnInst %13
 // CHKOPT-NEXT:%BB4:
 // CHKOPT-NEXT:  %15 = ReturnInst undefined : undefined
-// CHKOPT-NEXT:function_end
->>>>>>> b21aafbc
+// CHKOPT-NEXT:function_end