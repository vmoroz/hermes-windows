--- conflicted
+++ resolved
@@ -47,11 +47,7 @@
 //CHECK-NEXT:    Mov               r2, r1
 //CHECK-NEXT:    JNotGreater       L4, r2, r3
 //CHECK-NEXT:L5:
-<<<<<<< HEAD
-//CHECK-NEXT:    Dec              r1, r1
-=======
 //CHECK-NEXT:    Dec               r1, r1
->>>>>>> 299cc8f4
 //CHECK-NEXT:    Mov               r2, r1
 //CHECK-NEXT:    AsyncBreakCheck
 //CHECK-NEXT:    JGreater          L5, r2, r3
