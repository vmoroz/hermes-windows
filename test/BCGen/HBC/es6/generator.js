/**
 * Copyright (c) Meta Platforms, Inc. and affiliates.
 *
 * This source code is licensed under the MIT license found in the
 * LICENSE file in the root directory of this source tree.
 */

// RUN: %hermesc -O0 -dump-bytecode %s | %FileCheckOrRegen %s --match-full-lines

function *loop(x) {
  var i = 0;
  while (y) {
    yield x[i++];
  }
  return 'DONE LOOPING';
}

<<<<<<< HEAD
// CHECK-LABEL: NCFunction<loop>(2 params, 4 registers, 1 symbols):
// CHECK-NEXT:     CreateEnvironment r0
// CHECK-NEXT:     LoadConstUndefined r1
// CHECK-NEXT:     StoreNPToEnvironment r0, 0, r1
// CHECK-NEXT:     CreateGenerator   r2, r0, 2
// CHECK-NEXT:     Ret               r2

// CHECK-LABEL: Function<?anon_0_loop>(2 params, 14 registers, 2 symbols):
// CHECK-NEXT: Offset in debug table: source 0x{{.*}}, lexical 0x0000
// CHECK-NEXT:     StartGenerator
// CHECK-NEXT:     CreateEnvironment r0
// CHECK-NEXT:     LoadParam         r1, 1
// CHECK-NEXT:     LoadConstUndefined r2
// CHECK-NEXT:     LoadConstZero     r3
// CHECK-NEXT:     LoadConstString   r4, "DONE LOOPING"
// CHECK-NEXT:     GetGlobalObject   r5
// CHECK-NEXT:     ResumeGenerator   r7, r6
// CHECK-NEXT:     Mov               r8, r6
// CHECK-NEXT:     JmpTrue           L1, r8
// CHECK-NEXT:     StoreNPToEnvironment r0, 0, r2
// CHECK-NEXT:     StoreToEnvironment r0, 1, r1
// CHECK-NEXT:     StoreNPToEnvironment r0, 0, r3
// CHECK-NEXT:     TryGetById        r6, r5, 1, "y"
// CHECK-NEXT:     JmpFalse          L2, r6
// CHECK-NEXT: L5:
// CHECK-NEXT:     LoadFromEnvironment r6, r0, 1
// CHECK-NEXT:     LoadFromEnvironment r8, r0, 0
// CHECK-NEXT:     ToNumber          r9, r8
// CHECK-NEXT:     Inc              r10, r9
// CHECK-NEXT:     StoreToEnvironment r0, 0, r10
// CHECK-NEXT:     GetByVal          r11, r6, r9
// CHECK-NEXT:     SaveGenerator     L3
// CHECK-NEXT:     Ret               r11
// CHECK-NEXT: L3:
// CHECK-NEXT:     ResumeGenerator   r6, r12
// CHECK-NEXT:     Mov               r8, r12
// CHECK-NEXT:     JmpTrue           L4, r8
// CHECK-NEXT:     TryGetById        r8, r5, 1, "y"
// CHECK-NEXT:     JmpTrue           L5, r8
// CHECK-NEXT: L2:
// CHECK-NEXT:     CompleteGenerator
// CHECK-NEXT:     Ret               r4
// CHECK-NEXT: L4:
// CHECK-NEXT:     CompleteGenerator
// CHECK-NEXT:     Ret               r6
// CHECK-NEXT: L1:
// CHECK-NEXT:     CompleteGenerator
// CHECK-NEXT:     Ret               r7

=======
>>>>>>> 299cc8f4
function *args() {
  yield arguments[0];
}

// Auto-generated content below. Please do not modify manually.

// CHECK:Bytecode File Information:
// CHECK-NEXT:  Bytecode version number: 91
// CHECK-NEXT:  Source hash: 0000000000000000000000000000000000000000
// CHECK-NEXT:  Function count: 5
// CHECK-NEXT:  String count: 8
// CHECK-NEXT:  BigInt count: 0
// CHECK-NEXT:  String Kind Entry count: 2
// CHECK-NEXT:  RegExp count: 0
// CHECK-NEXT:  Segment ID: 0
// CHECK-NEXT:  CommonJS module count: 0
// CHECK-NEXT:  CommonJS module count (static): 0
// CHECK-NEXT:  Function source count: 2
// CHECK-NEXT:  Bytecode options:
// CHECK-NEXT:    staticBuiltins: 0
// CHECK-NEXT:    cjsModulesStaticallyResolved: 0

// CHECK:Global String Table:
// CHECK-NEXT:s0[ASCII, 0..-1]:
// CHECK-NEXT:s1[ASCII, 0..11]: ?anon_0_args
// CHECK-NEXT:s2[ASCII, 12..23]: ?anon_0_loop
// CHECK-NEXT:s3[ASCII, 24..35]: DONE LOOPING
// CHECK-NEXT:s4[ASCII, 36..41]: global
// CHECK-NEXT:i5[ASCII, 42..45] #50273FEB: args
// CHECK-NEXT:i6[ASCII, 46..49] #EFC200CF: loop
// CHECK-NEXT:i7[ASCII, 50..50] #0001E3E8: y

// CHECK:Function Source Table:
// CHECK-NEXT:  Function ID 2 -> s0
// CHECK-NEXT:  Function ID 4 -> s0

// CHECK:Function<global>(1 params, 8 registers, 0 symbols):
// CHECK-NEXT:Offset in debug table: source 0x0000, lexical 0x0000, textified callees 0x0000
// CHECK-NEXT:    DeclareGlobalVar  "loop"
// CHECK-NEXT:    DeclareGlobalVar  "args"
// CHECK-NEXT:    CreateEnvironment r0
// CHECK-NEXT:    GetGlobalObject   r1
// CHECK-NEXT:    LoadConstUndefined r2
// CHECK-NEXT:    CreateGeneratorClosure r3, r0, NCFunction<loop>
// CHECK-NEXT:    PutById           r1, r3, 1, "loop"
// CHECK-NEXT:    CreateGeneratorClosure r4, r0, NCFunction<args>
// CHECK-NEXT:    PutById           r1, r4, 2, "args"
// CHECK-NEXT:    Mov               r5, r2
// CHECK-NEXT:    Mov               r6, r5
// CHECK-NEXT:    Ret               r6

// CHECK:NCFunction<loop>(2 params, 4 registers, 1 symbols):
// CHECK-NEXT:    CreateEnvironment r0
// CHECK-NEXT:    LoadConstUndefined r1
// CHECK-NEXT:    StoreNPToEnvironment r0, 0, r1
// CHECK-NEXT:    CreateGenerator   r2, r0, Function<?anon_0_loop>
// CHECK-NEXT:    Ret               r2

// CHECK:Function<?anon_0_loop>(2 params, 14 registers, 2 symbols):
// CHECK-NEXT:Offset in debug table: source 0x000a, lexical 0x0000, textified callees 0x0000
// CHECK-NEXT:    StartGenerator
// CHECK-NEXT:    CreateEnvironment r0
// CHECK-NEXT:    LoadParam         r1, 1
// CHECK-NEXT:    LoadConstUndefined r2
// CHECK-NEXT:    LoadConstZero     r3
// CHECK-NEXT:    LoadConstString   r4, "DONE LOOPING"
// CHECK-NEXT:    GetGlobalObject   r5
// CHECK-NEXT:    ResumeGenerator   r7, r6
// CHECK-NEXT:    Mov               r8, r6
// CHECK-NEXT:    JmpTrue           L1, r8
// CHECK-NEXT:    StoreToEnvironment r0, 0, r1
// CHECK-NEXT:    StoreNPToEnvironment r0, 1, r2
// CHECK-NEXT:    StoreNPToEnvironment r0, 1, r3
// CHECK-NEXT:    TryGetById        r6, r5, 1, "y"
// CHECK-NEXT:    JmpFalse          L2, r6
// CHECK-NEXT:L5:
// CHECK-NEXT:    LoadFromEnvironment r6, r0, 0
// CHECK-NEXT:    LoadFromEnvironment r8, r0, 1
// CHECK-NEXT:    ToNumeric         r9, r8
// CHECK-NEXT:    Inc               r10, r9
// CHECK-NEXT:    StoreToEnvironment r0, 1, r10
// CHECK-NEXT:    GetByVal          r11, r6, r9
// CHECK-NEXT:    SaveGenerator     L3
// CHECK-NEXT:    Ret               r11
// CHECK-NEXT:L3:
// CHECK-NEXT:    ResumeGenerator   r6, r12
// CHECK-NEXT:    Mov               r8, r12
// CHECK-NEXT:    JmpTrue           L4, r8
// CHECK-NEXT:    TryGetById        r8, r5, 1, "y"
// CHECK-NEXT:    JmpTrue           L5, r8
// CHECK-NEXT:L2:
// CHECK-NEXT:    CompleteGenerator
// CHECK-NEXT:    Ret               r4
// CHECK-NEXT:L4:
// CHECK-NEXT:    CompleteGenerator
// CHECK-NEXT:    Ret               r6
// CHECK-NEXT:L1:
// CHECK-NEXT:    CompleteGenerator
// CHECK-NEXT:    Ret               r7

// CHECK:NCFunction<args>(1 params, 3 registers, 0 symbols):
// CHECK-NEXT:    CreateEnvironment r0
// CHECK-NEXT:    CreateGenerator   r1, r0, Function<?anon_0_args>
// CHECK-NEXT:    Ret               r1

// CHECK:Function<?anon_0_args>(1 params, 7 registers, 0 symbols):
// CHECK-NEXT:Offset in debug table: source 0x0020, lexical 0x0000, textified callees 0x0000
// CHECK-NEXT:    StartGenerator
// CHECK-NEXT:    CreateEnvironment r0
// CHECK-NEXT:    LoadConstUndefined r0
// CHECK-NEXT:    LoadConstZero     r1
// CHECK-NEXT:    ResumeGenerator   r3, r2
// CHECK-NEXT:    Mov               r4, r2
// CHECK-NEXT:    JmpTrue           L1, r4
// CHECK-NEXT:    Mov               r2, r0
// CHECK-NEXT:    GetArgumentsPropByVal r4, r1, r2
// CHECK-NEXT:    SaveGenerator     L2
// CHECK-NEXT:    Ret               r4
// CHECK-NEXT:L2:
// CHECK-NEXT:    ResumeGenerator   r2, r5
// CHECK-NEXT:    Mov               r4, r5
// CHECK-NEXT:    JmpTrue           L3, r4
// CHECK-NEXT:    CompleteGenerator
// CHECK-NEXT:    Ret               r0
// CHECK-NEXT:L3:
// CHECK-NEXT:    CompleteGenerator
// CHECK-NEXT:    Ret               r2
// CHECK-NEXT:L1:
// CHECK-NEXT:    CompleteGenerator
// CHECK-NEXT:    Ret               r3

// CHECK:Debug filename table:
// CHECK-NEXT:  0: {{.*}}generator.js

// CHECK:Debug file table:
// CHECK-NEXT:  source table offset 0x0000: filename id 0

// CHECK:Debug source table:
// CHECK-NEXT:  0x0000  function idx 0, starts at line 10 col 1
// CHECK-NEXT:    bc 21: line 10 col 1
// CHECK-NEXT:    bc 32: line 10 col 1
// CHECK-NEXT:  0x000a  function idx 2, starts at line 10 col 1
// CHECK-NEXT:    bc 37: line 12 col 10
// CHECK-NEXT:    bc 54: line 13 col 14
// CHECK-NEXT:    bc 64: line 13 col 12
// CHECK-NEXT:    bc 68: line 13 col 5
// CHECK-NEXT:    bc 72: line 13 col 5
// CHECK-NEXT:    bc 81: line 12 col 10
// CHECK-NEXT:  0x0020  function idx 4, starts at line 18 col 1
// CHECK-NEXT:    bc 19: line 19 col 18
// CHECK-NEXT:    bc 23: line 19 col 3
// CHECK-NEXT:    bc 27: line 19 col 3
// CHECK-NEXT:  0x002d  end of debug source table

// CHECK:Debug lexical table:
// CHECK-NEXT:  0x0000  lexical parent: none, variable count: 0
// CHECK-NEXT:  0x0002  end of debug lexical table

// CHECK:Textified callees table:
// CHECK-NEXT:  0x0000  entries: 0
// CHECK-NEXT:  0x0001  end of textified callees table

// CHECK:Debug string table:
// CHECK-NEXT:  0x0000  end of debug string table<|MERGE_RESOLUTION|>--- conflicted
+++ resolved
@@ -15,58 +15,6 @@
   return 'DONE LOOPING';
 }
 
-<<<<<<< HEAD
-// CHECK-LABEL: NCFunction<loop>(2 params, 4 registers, 1 symbols):
-// CHECK-NEXT:     CreateEnvironment r0
-// CHECK-NEXT:     LoadConstUndefined r1
-// CHECK-NEXT:     StoreNPToEnvironment r0, 0, r1
-// CHECK-NEXT:     CreateGenerator   r2, r0, 2
-// CHECK-NEXT:     Ret               r2
-
-// CHECK-LABEL: Function<?anon_0_loop>(2 params, 14 registers, 2 symbols):
-// CHECK-NEXT: Offset in debug table: source 0x{{.*}}, lexical 0x0000
-// CHECK-NEXT:     StartGenerator
-// CHECK-NEXT:     CreateEnvironment r0
-// CHECK-NEXT:     LoadParam         r1, 1
-// CHECK-NEXT:     LoadConstUndefined r2
-// CHECK-NEXT:     LoadConstZero     r3
-// CHECK-NEXT:     LoadConstString   r4, "DONE LOOPING"
-// CHECK-NEXT:     GetGlobalObject   r5
-// CHECK-NEXT:     ResumeGenerator   r7, r6
-// CHECK-NEXT:     Mov               r8, r6
-// CHECK-NEXT:     JmpTrue           L1, r8
-// CHECK-NEXT:     StoreNPToEnvironment r0, 0, r2
-// CHECK-NEXT:     StoreToEnvironment r0, 1, r1
-// CHECK-NEXT:     StoreNPToEnvironment r0, 0, r3
-// CHECK-NEXT:     TryGetById        r6, r5, 1, "y"
-// CHECK-NEXT:     JmpFalse          L2, r6
-// CHECK-NEXT: L5:
-// CHECK-NEXT:     LoadFromEnvironment r6, r0, 1
-// CHECK-NEXT:     LoadFromEnvironment r8, r0, 0
-// CHECK-NEXT:     ToNumber          r9, r8
-// CHECK-NEXT:     Inc              r10, r9
-// CHECK-NEXT:     StoreToEnvironment r0, 0, r10
-// CHECK-NEXT:     GetByVal          r11, r6, r9
-// CHECK-NEXT:     SaveGenerator     L3
-// CHECK-NEXT:     Ret               r11
-// CHECK-NEXT: L3:
-// CHECK-NEXT:     ResumeGenerator   r6, r12
-// CHECK-NEXT:     Mov               r8, r12
-// CHECK-NEXT:     JmpTrue           L4, r8
-// CHECK-NEXT:     TryGetById        r8, r5, 1, "y"
-// CHECK-NEXT:     JmpTrue           L5, r8
-// CHECK-NEXT: L2:
-// CHECK-NEXT:     CompleteGenerator
-// CHECK-NEXT:     Ret               r4
-// CHECK-NEXT: L4:
-// CHECK-NEXT:     CompleteGenerator
-// CHECK-NEXT:     Ret               r6
-// CHECK-NEXT: L1:
-// CHECK-NEXT:     CompleteGenerator
-// CHECK-NEXT:     Ret               r7
-
-=======
->>>>>>> 299cc8f4
 function *args() {
   yield arguments[0];
 }
