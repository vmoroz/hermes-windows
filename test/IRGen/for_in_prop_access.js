--- conflicted
+++ resolved
@@ -43,48 +43,6 @@
   return ret;
 }
 
-<<<<<<< HEAD
-//CHECK-LABEL:function modify_value(obj)
-//CHECK-NEXT:frame = [ret, x, obj]
-//CHECK-NEXT:%BB0:
-//CHECK-NEXT:  %0 = StoreFrameInst undefined : undefined, [ret]
-//CHECK-NEXT:  %1 = StoreFrameInst undefined : undefined, [x]
-//CHECK-NEXT:  %2 = StoreFrameInst %obj, [obj]
-//CHECK-NEXT:  %3 = StoreFrameInst 0 : number, [ret]
-//CHECK-NEXT:  %4 = AllocStackInst $?anon_0_iter
-//CHECK-NEXT:  %5 = AllocStackInst $?anon_1_base
-//CHECK-NEXT:  %6 = AllocStackInst $?anon_2_idx
-//CHECK-NEXT:  %7 = AllocStackInst $?anon_3_size
-//CHECK-NEXT:  %8 = LoadFrameInst [obj]
-//CHECK-NEXT:  %9 = StoreStackInst %8, %5
-//CHECK-NEXT:  %10 = AllocStackInst $?anon_4_prop
-//CHECK-NEXT:  %11 = GetPNamesInst %4, %5, %6, %7, %BB1, %BB2
-//CHECK-NEXT:%BB1:
-//CHECK-NEXT:  %12 = LoadFrameInst [ret]
-//CHECK-NEXT:  %13 = ReturnInst %12
-//CHECK-NEXT:%BB2:
-//CHECK-NEXT:  %14 = GetNextPNameInst %10, %5, %6, %7, %4, %BB1, %BB3
-//CHECK-NEXT:%BB3:
-//CHECK-NEXT:  %15 = LoadStackInst %10
-//CHECK-NEXT:  %16 = StoreFrameInst %15, [x]
-//CHECK-NEXT:  %17 = LoadFrameInst [obj]
-//CHECK-NEXT:  %18 = LoadFrameInst [x]
-//CHECK-NEXT:  %19 = LoadPropertyInst %17, %18
-//CHECK-NEXT:  %20 = AsNumberInst %19
-//CHECK-NEXT:  %21 = UnaryOperatorInst '++', %20 : number
-//CHECK-NEXT:  %22 = StorePropertyInst %21, %17, %18
-//CHECK-NEXT:  %23 = LoadFrameInst [ret]
-//CHECK-NEXT:  %24 = LoadFrameInst [obj]
-//CHECK-NEXT:  %25 = LoadFrameInst [x]
-//CHECK-NEXT:  %26 = LoadPropertyInst %24, %25
-//CHECK-NEXT:  %27 = BinaryOperatorInst '+', %23, %26
-//CHECK-NEXT:  %28 = StoreFrameInst %27, [ret]
-//CHECK-NEXT:  %29 = BranchInst %BB2
-//CHECK-NEXT:%BB4:
-//CHECK-NEXT:  %30 = ReturnInst undefined : undefined
-//CHECK-NEXT:function_end
-=======
->>>>>>> 299cc8f4
 function modify_value(obj) {
   var ret = 0;
   for (var x in obj) {
@@ -100,9 +58,6 @@
     ret += obj['a'];
   }
   return ret;
-<<<<<<< HEAD
-}
-=======
 }
 
 // Auto-generated content below. Please do not modify manually.
@@ -349,5 +304,4 @@
 // CHECK-NEXT:  %23 = BranchInst %BB2
 // CHECK-NEXT:%BB4:
 // CHECK-NEXT:  %24 = ReturnInst undefined : undefined
-// CHECK-NEXT:function_end
->>>>>>> 299cc8f4
+// CHECK-NEXT:function_end