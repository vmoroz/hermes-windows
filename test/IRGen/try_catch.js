--- conflicted
+++ resolved
@@ -8,67 +8,6 @@
 // RUN: %hermes -hermes-parser -dump-ir %s -O0 | %FileCheckOrRegen %s --match-full-lines
 // RUN: %hermes -hermes-parser -dump-ir %s -O
 
-<<<<<<< HEAD
-
-//CHECK-LABEL:function simple_try_catch_test()
-//CHECK-NEXT:frame = [i, ?anon_0_e]
-//CHECK-NEXT:  %BB0:
-//CHECK-NEXT:    %0 = StoreFrameInst undefined : undefined, [i]
-//CHECK-NEXT:    %1 = TryStartInst %BB1, %BB2
-//CHECK-NEXT:  %BB1:
-//CHECK-NEXT:    %2 = CatchInst
-//CHECK-NEXT:    %3 = StoreFrameInst %2, [?anon_0_e]
-//CHECK-NEXT:    %4 = LoadFrameInst [?anon_0_e]
-//CHECK-NEXT:    %5 = AsNumberInst %4
-//CHECK-NEXT:    %6 = UnaryOperatorInst '++', %5 : number
-//CHECK-NEXT:    %7 = StoreFrameInst %6, [?anon_0_e]
-//CHECK-NEXT:    %8 = LoadFrameInst [i]
-//CHECK-NEXT:    %9 = BinaryOperatorInst '-', %8, 3 : number
-//CHECK-NEXT:    %10 = StoreFrameInst %9, [i]
-//CHECK-NEXT:    %11 = BranchInst %BB3
-//CHECK-NEXT:  %BB3:
-//CHECK-NEXT:    %12 = LoadFrameInst [i]
-//CHECK-NEXT:    %13 = ReturnInst %12
-//CHECK-NEXT:  %BB2:
-//CHECK-NEXT:    %14 = StoreFrameInst 0 : number, [i]
-//CHECK-NEXT:    %15 = BranchInst %BB4
-//CHECK-NEXT:  %BB5:
-//CHECK-NEXT:    %16 = LoadFrameInst [i]
-//CHECK-NEXT:    %17 = BinaryOperatorInst '+', %16, 2 : number
-//CHECK-NEXT:    %18 = StoreFrameInst %17, [i]
-//CHECK-NEXT:    %19 = BranchInst %BB6
-//CHECK-NEXT:  %BB7:
-//CHECK-NEXT:    %20 = LoadFrameInst [i]
-//CHECK-NEXT:    %21 = ThrowInst %20
-//CHECK-NEXT:  %BB4:
-//CHECK-NEXT:    %22 = LoadFrameInst [i]
-//CHECK-NEXT:    %23 = BinaryOperatorInst '<', %22, 10 : number
-//CHECK-NEXT:    %24 = CondBranchInst %23, %BB5, %BB7
-//CHECK-NEXT:  %BB8:
-//CHECK-NEXT:    %25 = LoadFrameInst [i]
-//CHECK-NEXT:    %26 = BinaryOperatorInst '<', %25, 10 : number
-//CHECK-NEXT:    %27 = CondBranchInst %26, %BB5, %BB7
-//CHECK-NEXT:  %BB6:
-//CHECK-NEXT:    %28 = LoadFrameInst [i]
-//CHECK-NEXT:    %29 = AsNumberInst %28
-//CHECK-NEXT:    %30 = UnaryOperatorInst '++', %29 : number
-//CHECK-NEXT:    %31 = StoreFrameInst %30, [i]
-//CHECK-NEXT:    %32 = BranchInst %BB8
-//CHECK-NEXT:  %BB9:
-//CHECK-NEXT:    %33 = LoadFrameInst [i]
-//CHECK-NEXT:    %34 = AsNumberInst %33
-//CHECK-NEXT:    %35 = UnaryOperatorInst '--', %34 : number
-//CHECK-NEXT:    %36 = StoreFrameInst %35, [i]
-//CHECK-NEXT:    %37 = BranchInst %BB10
-//CHECK-NEXT:  %BB10:
-//CHECK-NEXT:    %38 = TryEndInst
-//CHECK-NEXT:    %39 = BranchInst %BB3
-//CHECK-NEXT:  %BB11:
-//CHECK-NEXT:    %40 = ReturnInst undefined : undefined
-//CHECK-NEXT:function_end
-
-=======
->>>>>>> b21aafbc
 function simple_try_catch_test() {
   try {
     for (var i = 0; i < 10; i++) {
@@ -84,53 +23,6 @@
   return i;
 }
 
-<<<<<<< HEAD
-//CHECK-LABEL:function simple_try_catch_finally_test()
-//CHECK-NEXT:frame = [i, ?anon_0_e]
-//CHECK-NEXT:%BB0:
-//CHECK-NEXT:  %0 = StoreFrameInst undefined : undefined, [i]
-//CHECK-NEXT:  %1 = StoreFrameInst 0 : number, [i]
-//CHECK-NEXT:  %2 = TryStartInst %BB1, %BB2
-//CHECK-NEXT:%BB1:
-//CHECK-NEXT:  %3 = CatchInst
-//CHECK-NEXT:  %4 = LoadFrameInst [i]
-//CHECK-NEXT:  %5 = BinaryOperatorInst '+', %4, 3 : number
-//CHECK-NEXT:  %6 = StoreFrameInst %5, [i]
-//CHECK-NEXT:  %7 = ThrowInst %3
-//CHECK-NEXT:%BB3:
-//CHECK-NEXT:  %8 = LoadFrameInst [i]
-//CHECK-NEXT:  %9 = BinaryOperatorInst '+', %8, 4 : number
-//CHECK-NEXT:  %10 = StoreFrameInst %9, [i]
-//CHECK-NEXT:  %11 = ReturnInst undefined : undefined
-//CHECK-NEXT:%BB2:
-//CHECK-NEXT:  %12 = TryStartInst %BB4, %BB5
-//CHECK-NEXT:%BB4:
-//CHECK-NEXT:  %13 = CatchInst
-//CHECK-NEXT:  %14 = StoreFrameInst %13, [?anon_0_e]
-//CHECK-NEXT:  %15 = LoadFrameInst [i]
-//CHECK-NEXT:  %16 = BinaryOperatorInst '+', %15, 2 : number
-//CHECK-NEXT:  %17 = StoreFrameInst %16, [i]
-//CHECK-NEXT:  %18 = BranchInst %BB6
-//CHECK-NEXT:%BB6:
-//CHECK-NEXT:  %19 = BranchInst %BB7
-//CHECK-NEXT:%BB5:
-//CHECK-NEXT:  %20 = LoadFrameInst [i]
-//CHECK-NEXT:  %21 = AsNumberInst %20
-//CHECK-NEXT:  %22 = UnaryOperatorInst '++', %21 : number
-//CHECK-NEXT:  %23 = StoreFrameInst %22, [i]
-//CHECK-NEXT:  %24 = BranchInst %BB8
-//CHECK-NEXT:%BB8:
-//CHECK-NEXT:  %25 = TryEndInst
-//CHECK-NEXT:  %26 = BranchInst %BB6
-//CHECK-NEXT:%BB7:
-//CHECK-NEXT:  %27 = TryEndInst
-//CHECK-NEXT:  %28 = LoadFrameInst [i]
-//CHECK-NEXT:  %29 = BinaryOperatorInst '+', %28, 3 : number
-//CHECK-NEXT:  %30 = StoreFrameInst %29, [i]
-//CHECK-NEXT:  %31 = BranchInst %BB3
-//CHECK-NEXT:function_end
-=======
->>>>>>> b21aafbc
 function simple_try_catch_finally_test() {
   var i = 0;
   try {
@@ -145,41 +37,6 @@
   i += 4;
 }
 
-<<<<<<< HEAD
-
-//CHECK-LABEL:function simple_try_finally_test()
-//CHECK-NEXT:frame = [i]
-//CHECK-NEXT:  %BB0:
-//CHECK-NEXT:    %0 = StoreFrameInst undefined : undefined, [i]
-//CHECK-NEXT:    %1 = StoreFrameInst 0 : number, [i]
-//CHECK-NEXT:    %2 = TryStartInst %BB1, %BB2
-//CHECK-NEXT:  %BB1:
-//CHECK-NEXT:    %3 = CatchInst
-//CHECK-NEXT:    %4 = LoadFrameInst [i]
-//CHECK-NEXT:    %5 = BinaryOperatorInst '+', %4, 2 : number
-//CHECK-NEXT:    %6 = StoreFrameInst %5, [i]
-//CHECK-NEXT:    %7 = ThrowInst %3
-//CHECK-NEXT:  %BB3:
-//CHECK-NEXT:    %8 = LoadFrameInst [i]
-//CHECK-NEXT:    %9 = BinaryOperatorInst '+', %8, 3 : number
-//CHECK-NEXT:    %10 = StoreFrameInst %9, [i]
-//CHECK-NEXT:    %11 = ReturnInst undefined : undefined
-//CHECK-NEXT:  %BB2:
-//CHECK-NEXT:    %12 = LoadFrameInst [i]
-//CHECK-NEXT:    %13 = AsNumberInst %12
-//CHECK-NEXT:    %14 = UnaryOperatorInst '++', %13 : number
-//CHECK-NEXT:    %15 = StoreFrameInst %14, [i]
-//CHECK-NEXT:    %16 = BranchInst %BB4
-//CHECK-NEXT:  %BB4:
-//CHECK-NEXT:    %17 = TryEndInst
-//CHECK-NEXT:    %18 = LoadFrameInst [i]
-//CHECK-NEXT:    %19 = BinaryOperatorInst '+', %18, 2 : number
-//CHECK-NEXT:    %20 = StoreFrameInst %19, [i]
-//CHECK-NEXT:    %21 = BranchInst %BB3
-//CHECK-NEXT:function_end
-
-=======
->>>>>>> b21aafbc
 function simple_try_finally_test() {
   var i = 0;
   try {
@@ -191,84 +48,6 @@
   i += 3;
 }
 
-<<<<<<< HEAD
-
-//CHECK-LABEL:function try_catch_finally_with_return_test()
-//CHECK-NEXT:frame = [i, ?anon_0_e]
-//CHECK-NEXT:%BB0:
-//CHECK-NEXT:  %0 = StoreFrameInst undefined : undefined, [i]
-//CHECK-NEXT:  %1 = StoreFrameInst 0 : number, [i]
-//CHECK-NEXT:  %2 = TryStartInst %BB1, %BB2
-//CHECK-NEXT:%BB1:
-//CHECK-NEXT:  %3 = CatchInst
-//CHECK-NEXT:  %4 = LoadFrameInst [i]
-//CHECK-NEXT:  %5 = BinaryOperatorInst '+', %4, 3 : number
-//CHECK-NEXT:  %6 = StoreFrameInst %5, [i]
-//CHECK-NEXT:  %7 = ReturnInst "c" : string
-//CHECK-NEXT:%BB3:
-//CHECK-NEXT:  %8 = LoadFrameInst [i]
-//CHECK-NEXT:  %9 = BinaryOperatorInst '+', %8, 4 : number
-//CHECK-NEXT:  %10 = StoreFrameInst %9, [i]
-//CHECK-NEXT:  %11 = ReturnInst "d" : string
-//CHECK-NEXT:%BB2:
-//CHECK-NEXT:  %12 = TryStartInst %BB4, %BB5
-//CHECK-NEXT:%BB4:
-//CHECK-NEXT:  %13 = CatchInst
-//CHECK-NEXT:  %14 = StoreFrameInst %13, [?anon_0_e]
-//CHECK-NEXT:  %15 = LoadFrameInst [i]
-//CHECK-NEXT:  %16 = BinaryOperatorInst '+', %15, 2 : number
-//CHECK-NEXT:  %17 = StoreFrameInst %16, [i]
-//CHECK-NEXT:  %18 = BranchInst %BB6
-//CHECK-NEXT:%BB7:
-//CHECK-NEXT:  %19 = BranchInst %BB8
-//CHECK-NEXT:%BB5:
-//CHECK-NEXT:  %20 = LoadFrameInst [i]
-//CHECK-NEXT:  %21 = AsNumberInst %20
-//CHECK-NEXT:  %22 = UnaryOperatorInst '++', %21 : number
-//CHECK-NEXT:  %23 = StoreFrameInst %22, [i]
-//CHECK-NEXT:  %24 = BranchInst %BB9
-//CHECK-NEXT:%BB9:
-//CHECK-NEXT:  %25 = TryEndInst
-//CHECK-NEXT:  %26 = BranchInst %BB10
-//CHECK-NEXT:%BB10:
-//CHECK-NEXT:  %27 = TryEndInst
-//CHECK-NEXT:  %28 = LoadFrameInst [i]
-//CHECK-NEXT:  %29 = BinaryOperatorInst '+', %28, 3 : number
-//CHECK-NEXT:  %30 = StoreFrameInst %29, [i]
-//CHECK-NEXT:  %31 = ReturnInst "c" : string
-//CHECK-NEXT:%BB11:
-//CHECK-NEXT:  %32 = ReturnInst "a" : string
-//CHECK-NEXT:%BB12:
-//CHECK-NEXT:  %33 = BranchInst %BB13
-//CHECK-NEXT:%BB13:
-//CHECK-NEXT:  %34 = TryEndInst
-//CHECK-NEXT:  %35 = BranchInst %BB7
-//CHECK-NEXT:%BB6:
-//CHECK-NEXT:  %36 = TryEndInst
-//CHECK-NEXT:  %37 = LoadFrameInst [i]
-//CHECK-NEXT:  %38 = BinaryOperatorInst '+', %37, 3 : number
-//CHECK-NEXT:  %39 = StoreFrameInst %38, [i]
-//CHECK-NEXT:  %40 = ReturnInst "c" : string
-//CHECK-NEXT:%BB14:
-//CHECK-NEXT:  %41 = ReturnInst "b" : string
-//CHECK-NEXT:%BB15:
-//CHECK-NEXT:  %42 = BranchInst %BB7
-//CHECK-NEXT:%BB8:
-//CHECK-NEXT:  %43 = TryEndInst
-//CHECK-NEXT:  %44 = LoadFrameInst [i]
-//CHECK-NEXT:  %45 = BinaryOperatorInst '+', %44, 3 : number
-//CHECK-NEXT:  %46 = StoreFrameInst %45, [i]
-//CHECK-NEXT:  %47 = ReturnInst "c" : string
-//CHECK-NEXT:%BB16:
-//CHECK-NEXT:  %48 = BranchInst %BB3
-//CHECK-NEXT:%BB17:
-//CHECK-NEXT:  %49 = ThrowInst %3
-//CHECK-NEXT:%BB18:
-//CHECK-NEXT:  %50 = ReturnInst undefined : undefined
-//CHECK-NEXT:function_end
-
-=======
->>>>>>> b21aafbc
 function try_catch_finally_with_return_test() {
   var i = 0;
   try {
@@ -287,150 +66,6 @@
   return "d";
 }
 
-<<<<<<< HEAD
-
-//CHECK-LABEL:function nested_try_test()
-//CHECK-NEXT:frame = [i, ?anon_0_e, ?anon_1_e, ?anon_2_e]
-//CHECK-NEXT:%BB0:
-//CHECK-NEXT:  %0 = StoreFrameInst undefined : undefined, [i]
-//CHECK-NEXT:  %1 = StoreFrameInst 0 : number, [i]
-//CHECK-NEXT:  %2 = TryStartInst %BB1, %BB2
-//CHECK-NEXT:%BB1:
-//CHECK-NEXT:  %3 = CatchInst
-//CHECK-NEXT:  %4 = LoadFrameInst [i]
-//CHECK-NEXT:  %5 = BinaryOperatorInst '+', %4, 3 : number
-//CHECK-NEXT:  %6 = StoreFrameInst %5, [i]
-//CHECK-NEXT:  %7 = ThrowInst %3
-//CHECK-NEXT:%BB3:
-//CHECK-NEXT:  %8 = LoadFrameInst [i]
-//CHECK-NEXT:  %9 = BinaryOperatorInst '+', %8, 4 : number
-//CHECK-NEXT:  %10 = StoreFrameInst %9, [i]
-//CHECK-NEXT:  %11 = ReturnInst undefined : undefined
-//CHECK-NEXT:%BB2:
-//CHECK-NEXT:  %12 = TryStartInst %BB4, %BB5
-//CHECK-NEXT:%BB4:
-//CHECK-NEXT:  %13 = CatchInst
-//CHECK-NEXT:  %14 = StoreFrameInst %13, [?anon_2_e]
-//CHECK-NEXT:  %15 = LoadFrameInst [i]
-//CHECK-NEXT:  %16 = BinaryOperatorInst '+', %15, 2 : number
-//CHECK-NEXT:  %17 = StoreFrameInst %16, [i]
-//CHECK-NEXT:  %18 = BranchInst %BB6
-//CHECK-NEXT:%BB6:
-//CHECK-NEXT:  %19 = BranchInst %BB7
-//CHECK-NEXT:%BB5:
-//CHECK-NEXT:  %20 = LoadFrameInst [i]
-//CHECK-NEXT:  %21 = AsNumberInst %20
-//CHECK-NEXT:  %22 = UnaryOperatorInst '++', %21 : number
-//CHECK-NEXT:  %23 = StoreFrameInst %22, [i]
-//CHECK-NEXT:  %24 = TryStartInst %BB8, %BB9
-//CHECK-NEXT:%BB8:
-//CHECK-NEXT:  %25 = CatchInst
-//CHECK-NEXT:  %26 = LoadFrameInst [i]
-//CHECK-NEXT:  %27 = BinaryOperatorInst '+', %26, 7 : number
-//CHECK-NEXT:  %28 = StoreFrameInst %27, [i]
-//CHECK-NEXT:  %29 = ThrowInst %25
-//CHECK-NEXT:%BB10:
-//CHECK-NEXT:  %30 = BranchInst %BB11
-//CHECK-NEXT:%BB9:
-//CHECK-NEXT:  %31 = TryStartInst %BB12, %BB13
-//CHECK-NEXT:%BB12:
-//CHECK-NEXT:  %32 = CatchInst
-//CHECK-NEXT:  %33 = StoreFrameInst %32, [?anon_1_e]
-//CHECK-NEXT:  %34 = LoadFrameInst [i]
-//CHECK-NEXT:  %35 = BinaryOperatorInst '+', %34, 6 : number
-//CHECK-NEXT:  %36 = StoreFrameInst %35, [i]
-//CHECK-NEXT:  %37 = BranchInst %BB14
-//CHECK-NEXT:%BB14:
-//CHECK-NEXT:  %38 = BranchInst %BB15
-//CHECK-NEXT:%BB13:
-//CHECK-NEXT:  %39 = LoadFrameInst [i]
-//CHECK-NEXT:  %40 = BinaryOperatorInst '+', %39, 5 : number
-//CHECK-NEXT:  %41 = StoreFrameInst %40, [i]
-//CHECK-NEXT:  %42 = TryStartInst %BB16, %BB17
-//CHECK-NEXT:%BB16:
-//CHECK-NEXT:  %43 = CatchInst
-//CHECK-NEXT:  %44 = LoadFrameInst [i]
-//CHECK-NEXT:  %45 = BinaryOperatorInst '+', %44, 10 : number
-//CHECK-NEXT:  %46 = StoreFrameInst %45, [i]
-//CHECK-NEXT:  %47 = ThrowInst %43
-//CHECK-NEXT:%BB18:
-//CHECK-NEXT:  %48 = BranchInst %BB19
-//CHECK-NEXT:%BB17:
-//CHECK-NEXT:  %49 = TryStartInst %BB20, %BB21
-//CHECK-NEXT:%BB20:
-//CHECK-NEXT:  %50 = CatchInst
-//CHECK-NEXT:  %51 = StoreFrameInst %50, [?anon_0_e]
-//CHECK-NEXT:  %52 = LoadFrameInst [i]
-//CHECK-NEXT:  %53 = BinaryOperatorInst '+', %52, 9 : number
-//CHECK-NEXT:  %54 = StoreFrameInst %53, [i]
-//CHECK-NEXT:  %55 = BranchInst %BB22
-//CHECK-NEXT:%BB22:
-//CHECK-NEXT:  %56 = BranchInst %BB23
-//CHECK-NEXT:%BB21:
-//CHECK-NEXT:  %57 = LoadFrameInst [i]
-//CHECK-NEXT:  %58 = BinaryOperatorInst '+', %57, 8 : number
-//CHECK-NEXT:  %59 = StoreFrameInst %58, [i]
-//CHECK-NEXT:  %60 = BranchInst %BB24
-//CHECK-NEXT:%BB24:
-//CHECK-NEXT:  %61 = TryEndInst
-//CHECK-NEXT:  %62 = BranchInst %BB25
-//CHECK-NEXT:%BB25:
-//CHECK-NEXT:  %63 = TryEndInst
-//CHECK-NEXT:  %64 = LoadFrameInst [i]
-//CHECK-NEXT:  %65 = BinaryOperatorInst '+', %64, 10 : number
-//CHECK-NEXT:  %66 = StoreFrameInst %65, [i]
-//CHECK-NEXT:  %67 = BranchInst %BB26
-//CHECK-NEXT:%BB26:
-//CHECK-NEXT:  %68 = TryEndInst
-//CHECK-NEXT:  %69 = BranchInst %BB27
-//CHECK-NEXT:%BB27:
-//CHECK-NEXT:  %70 = TryEndInst
-//CHECK-NEXT:  %71 = LoadFrameInst [i]
-//CHECK-NEXT:  %72 = BinaryOperatorInst '+', %71, 7 : number
-//CHECK-NEXT:  %73 = StoreFrameInst %72, [i]
-//CHECK-NEXT:  %74 = BranchInst %BB28
-//CHECK-NEXT:%BB28:
-//CHECK-NEXT:  %75 = TryEndInst
-//CHECK-NEXT:  %76 = BranchInst %BB29
-//CHECK-NEXT:%BB29:
-//CHECK-NEXT:  %77 = TryEndInst
-//CHECK-NEXT:  %78 = LoadFrameInst [i]
-//CHECK-NEXT:  %79 = BinaryOperatorInst '+', %78, 3 : number
-//CHECK-NEXT:  %80 = StoreFrameInst %79, [i]
-//CHECK-NEXT:  %81 = ReturnInst "a" : string
-//CHECK-NEXT:%BB30:
-//CHECK-NEXT:  %82 = BranchInst %BB31
-//CHECK-NEXT:%BB31:
-//CHECK-NEXT:  %83 = TryEndInst
-//CHECK-NEXT:  %84 = BranchInst %BB22
-//CHECK-NEXT:%BB23:
-//CHECK-NEXT:  %85 = TryEndInst
-//CHECK-NEXT:  %86 = LoadFrameInst [i]
-//CHECK-NEXT:  %87 = BinaryOperatorInst '+', %86, 10 : number
-//CHECK-NEXT:  %88 = StoreFrameInst %87, [i]
-//CHECK-NEXT:  %89 = BranchInst %BB18
-//CHECK-NEXT:%BB19:
-//CHECK-NEXT:  %90 = TryEndInst
-//CHECK-NEXT:  %91 = BranchInst %BB14
-//CHECK-NEXT:%BB15:
-//CHECK-NEXT:  %92 = TryEndInst
-//CHECK-NEXT:  %93 = LoadFrameInst [i]
-//CHECK-NEXT:  %94 = BinaryOperatorInst '+', %93, 7 : number
-//CHECK-NEXT:  %95 = StoreFrameInst %94, [i]
-//CHECK-NEXT:  %96 = BranchInst %BB10
-//CHECK-NEXT:%BB11:
-//CHECK-NEXT:  %97 = TryEndInst
-//CHECK-NEXT:  %98 = BranchInst %BB6
-//CHECK-NEXT:%BB7:
-//CHECK-NEXT:  %99 = TryEndInst
-//CHECK-NEXT:  %100 = LoadFrameInst [i]
-//CHECK-NEXT:  %101 = BinaryOperatorInst '+', %100, 3 : number
-//CHECK-NEXT:  %102 = StoreFrameInst %101, [i]
-//CHECK-NEXT:  %103 = BranchInst %BB3
-//CHECK-NEXT:function_end
-
-=======
->>>>>>> b21aafbc
 function nested_try_test() {
   var i = 0;
   try {
@@ -464,154 +99,6 @@
   i += 4;
 }
 
-<<<<<<< HEAD
-
-//CHECK-LABEL:function nested_catch_test()
-//CHECK-NEXT:frame = [i, ?anon_0_e, ?anon_1_e, ?anon_2_e, ?anon_3_e]
-//CHECK-NEXT:%BB0:
-//CHECK-NEXT:  %0 = StoreFrameInst undefined : undefined, [i]
-//CHECK-NEXT:  %1 = StoreFrameInst 0 : number, [i]
-//CHECK-NEXT:  %2 = TryStartInst %BB1, %BB2
-//CHECK-NEXT:%BB1:
-//CHECK-NEXT:  %3 = CatchInst
-//CHECK-NEXT:  %4 = LoadFrameInst [i]
-//CHECK-NEXT:  %5 = BinaryOperatorInst '+', %4, 8 : number
-//CHECK-NEXT:  %6 = StoreFrameInst %5, [i]
-//CHECK-NEXT:  %7 = ThrowInst %3
-//CHECK-NEXT:%BB3:
-//CHECK-NEXT:  %8 = LoadFrameInst [i]
-//CHECK-NEXT:  %9 = BinaryOperatorInst '+', %8, 10 : number
-//CHECK-NEXT:  %10 = StoreFrameInst %9, [i]
-//CHECK-NEXT:  %11 = ReturnInst undefined : undefined
-//CHECK-NEXT:%BB2:
-//CHECK-NEXT:  %12 = TryStartInst %BB4, %BB5
-//CHECK-NEXT:%BB4:
-//CHECK-NEXT:  %13 = CatchInst
-//CHECK-NEXT:  %14 = StoreFrameInst %13, [?anon_0_e]
-//CHECK-NEXT:  %15 = LoadFrameInst [i]
-//CHECK-NEXT:  %16 = BinaryOperatorInst '+', %15, 9 : number
-//CHECK-NEXT:  %17 = StoreFrameInst %16, [i]
-//CHECK-NEXT:  %18 = TryStartInst %BB6, %BB7
-//CHECK-NEXT:%BB8:
-//CHECK-NEXT:  %19 = BranchInst %BB9
-//CHECK-NEXT:%BB5:
-//CHECK-NEXT:  %20 = LoadFrameInst [i]
-//CHECK-NEXT:  %21 = AsNumberInst %20
-//CHECK-NEXT:  %22 = UnaryOperatorInst '++', %21 : number
-//CHECK-NEXT:  %23 = StoreFrameInst %22, [i]
-//CHECK-NEXT:  %24 = BranchInst %BB10
-//CHECK-NEXT:%BB10:
-//CHECK-NEXT:  %25 = TryEndInst
-//CHECK-NEXT:  %26 = BranchInst %BB8
-//CHECK-NEXT:%BB6:
-//CHECK-NEXT:  %27 = CatchInst
-//CHECK-NEXT:  %28 = LoadFrameInst [i]
-//CHECK-NEXT:  %29 = BinaryOperatorInst '+', %28, 4 : number
-//CHECK-NEXT:  %30 = StoreFrameInst %29, [i]
-//CHECK-NEXT:  %31 = TryStartInst %BB11, %BB12
-//CHECK-NEXT:%BB13:
-//CHECK-NEXT:  %32 = BranchInst %BB8
-//CHECK-NEXT:%BB7:
-//CHECK-NEXT:  %33 = TryStartInst %BB14, %BB15
-//CHECK-NEXT:%BB14:
-//CHECK-NEXT:  %34 = CatchInst
-//CHECK-NEXT:  %35 = StoreFrameInst %34, [?anon_1_e]
-//CHECK-NEXT:  %36 = LoadFrameInst [i]
-//CHECK-NEXT:  %37 = BinaryOperatorInst '+', %36, 3 : number
-//CHECK-NEXT:  %38 = StoreFrameInst %37, [i]
-//CHECK-NEXT:  %39 = BranchInst %BB16
-//CHECK-NEXT:%BB16:
-//CHECK-NEXT:  %40 = BranchInst %BB17
-//CHECK-NEXT:%BB15:
-//CHECK-NEXT:  %41 = LoadFrameInst [i]
-//CHECK-NEXT:  %42 = BinaryOperatorInst '+', %41, 2 : number
-//CHECK-NEXT:  %43 = StoreFrameInst %42, [i]
-//CHECK-NEXT:  %44 = BranchInst %BB18
-//CHECK-NEXT:%BB18:
-//CHECK-NEXT:  %45 = TryEndInst
-//CHECK-NEXT:  %46 = BranchInst %BB16
-//CHECK-NEXT:%BB17:
-//CHECK-NEXT:  %47 = TryEndInst
-//CHECK-NEXT:  %48 = LoadFrameInst [i]
-//CHECK-NEXT:  %49 = BinaryOperatorInst '+', %48, 4 : number
-//CHECK-NEXT:  %50 = StoreFrameInst %49, [i]
-//CHECK-NEXT:  %51 = TryStartInst %BB19, %BB20
-//CHECK-NEXT:%BB19:
-//CHECK-NEXT:  %52 = CatchInst
-//CHECK-NEXT:  %53 = LoadFrameInst [i]
-//CHECK-NEXT:  %54 = BinaryOperatorInst '+', %53, 7 : number
-//CHECK-NEXT:  %55 = StoreFrameInst %54, [i]
-//CHECK-NEXT:  %56 = ThrowInst %52
-//CHECK-NEXT:%BB21:
-//CHECK-NEXT:  %57 = BranchInst %BB13
-//CHECK-NEXT:%BB20:
-//CHECK-NEXT:  %58 = TryStartInst %BB22, %BB23
-//CHECK-NEXT:%BB22:
-//CHECK-NEXT:  %59 = CatchInst
-//CHECK-NEXT:  %60 = StoreFrameInst %59, [?anon_2_e]
-//CHECK-NEXT:  %61 = LoadFrameInst [i]
-//CHECK-NEXT:  %62 = BinaryOperatorInst '+', %61, 6 : number
-//CHECK-NEXT:  %63 = StoreFrameInst %62, [i]
-//CHECK-NEXT:  %64 = BranchInst %BB24
-//CHECK-NEXT:%BB24:
-//CHECK-NEXT:  %65 = BranchInst %BB25
-//CHECK-NEXT:%BB23:
-//CHECK-NEXT:  %66 = LoadFrameInst [i]
-//CHECK-NEXT:  %67 = BinaryOperatorInst '+', %66, 5 : number
-//CHECK-NEXT:  %68 = StoreFrameInst %67, [i]
-//CHECK-NEXT:  %69 = BranchInst %BB26
-//CHECK-NEXT:%BB26:
-//CHECK-NEXT:  %70 = TryEndInst
-//CHECK-NEXT:  %71 = BranchInst %BB24
-//CHECK-NEXT:%BB25:
-//CHECK-NEXT:  %72 = TryEndInst
-//CHECK-NEXT:  %73 = LoadFrameInst [i]
-//CHECK-NEXT:  %74 = BinaryOperatorInst '+', %73, 7 : number
-//CHECK-NEXT:  %75 = StoreFrameInst %74, [i]
-//CHECK-NEXT:  %76 = BranchInst %BB21
-//CHECK-NEXT:%BB11:
-//CHECK-NEXT:  %77 = CatchInst
-//CHECK-NEXT:  %78 = LoadFrameInst [i]
-//CHECK-NEXT:  %79 = BinaryOperatorInst '+', %78, 7 : number
-//CHECK-NEXT:  %80 = StoreFrameInst %79, [i]
-//CHECK-NEXT:  %81 = ThrowInst %77
-//CHECK-NEXT:%BB27:
-//CHECK-NEXT:  %82 = ThrowInst %27
-//CHECK-NEXT:%BB12:
-//CHECK-NEXT:  %83 = TryStartInst %BB28, %BB29
-//CHECK-NEXT:%BB28:
-//CHECK-NEXT:  %84 = CatchInst
-//CHECK-NEXT:  %85 = StoreFrameInst %84, [?anon_3_e]
-//CHECK-NEXT:  %86 = LoadFrameInst [i]
-//CHECK-NEXT:  %87 = BinaryOperatorInst '+', %86, 6 : number
-//CHECK-NEXT:  %88 = StoreFrameInst %87, [i]
-//CHECK-NEXT:  %89 = BranchInst %BB30
-//CHECK-NEXT:%BB30:
-//CHECK-NEXT:  %90 = BranchInst %BB31
-//CHECK-NEXT:%BB29:
-//CHECK-NEXT:  %91 = LoadFrameInst [i]
-//CHECK-NEXT:  %92 = BinaryOperatorInst '+', %91, 5 : number
-//CHECK-NEXT:  %93 = StoreFrameInst %92, [i]
-//CHECK-NEXT:  %94 = BranchInst %BB32
-//CHECK-NEXT:%BB32:
-//CHECK-NEXT:  %95 = TryEndInst
-//CHECK-NEXT:  %96 = BranchInst %BB30
-//CHECK-NEXT:%BB31:
-//CHECK-NEXT:  %97 = TryEndInst
-//CHECK-NEXT:  %98 = LoadFrameInst [i]
-//CHECK-NEXT:  %99 = BinaryOperatorInst '+', %98, 7 : number
-//CHECK-NEXT:  %100 = StoreFrameInst %99, [i]
-//CHECK-NEXT:  %101 = BranchInst %BB27
-//CHECK-NEXT:%BB9:
-//CHECK-NEXT:  %102 = TryEndInst
-//CHECK-NEXT:  %103 = LoadFrameInst [i]
-//CHECK-NEXT:  %104 = BinaryOperatorInst '+', %103, 8 : number
-//CHECK-NEXT:  %105 = StoreFrameInst %104, [i]
-//CHECK-NEXT:  %106 = BranchInst %BB3
-//CHECK-NEXT:function_end
-
-=======
->>>>>>> b21aafbc
 function nested_catch_test() {
   var i = 0;
   try {
@@ -644,108 +131,6 @@
   i += 10;
 }
 
-<<<<<<< HEAD
-
-//CHECK-LABEL:function finally_with_break_continue_test()
-//CHECK-NEXT:frame = [i, ?anon_0_e]
-//CHECK-NEXT:%BB0:
-//CHECK-NEXT:  %0 = StoreFrameInst undefined : undefined, [i]
-//CHECK-NEXT:  %1 = StoreFrameInst 0 : number, [i]
-//CHECK-NEXT:  %2 = BranchInst %BB1
-//CHECK-NEXT:%BB2:
-//CHECK-NEXT:  %3 = TryStartInst %BB3, %BB4
-//CHECK-NEXT:%BB5:
-//CHECK-NEXT:  %4 = LoadFrameInst [i]
-//CHECK-NEXT:  %5 = BinaryOperatorInst '+', %4, 4 : number
-//CHECK-NEXT:  %6 = StoreFrameInst %5, [i]
-//CHECK-NEXT:  %7 = ReturnInst undefined : undefined
-//CHECK-NEXT:%BB1:
-//CHECK-NEXT:  %8 = LoadFrameInst [i]
-//CHECK-NEXT:  %9 = BinaryOperatorInst '<', %8, 10 : number
-//CHECK-NEXT:  %10 = CondBranchInst %9, %BB2, %BB5
-//CHECK-NEXT:%BB6:
-//CHECK-NEXT:  %11 = LoadFrameInst [i]
-//CHECK-NEXT:  %12 = BinaryOperatorInst '<', %11, 10 : number
-//CHECK-NEXT:  %13 = CondBranchInst %12, %BB2, %BB5
-//CHECK-NEXT:%BB7:
-//CHECK-NEXT:  %14 = LoadFrameInst [i]
-//CHECK-NEXT:  %15 = AsNumberInst %14
-//CHECK-NEXT:  %16 = UnaryOperatorInst '++', %15 : number
-//CHECK-NEXT:  %17 = StoreFrameInst %16, [i]
-//CHECK-NEXT:  %18 = BranchInst %BB6
-//CHECK-NEXT:%BB3:
-//CHECK-NEXT:  %19 = CatchInst
-//CHECK-NEXT:  %20 = LoadFrameInst [i]
-//CHECK-NEXT:  %21 = BinaryOperatorInst '+', %20, 3 : number
-//CHECK-NEXT:  %22 = StoreFrameInst %21, [i]
-//CHECK-NEXT:  %23 = ThrowInst %19
-//CHECK-NEXT:%BB8:
-//CHECK-NEXT:  %24 = BranchInst %BB7
-//CHECK-NEXT:%BB4:
-//CHECK-NEXT:  %25 = TryStartInst %BB9, %BB10
-//CHECK-NEXT:%BB9:
-//CHECK-NEXT:  %26 = CatchInst
-//CHECK-NEXT:  %27 = StoreFrameInst %26, [?anon_0_e]
-//CHECK-NEXT:  %28 = LoadFrameInst [i]
-//CHECK-NEXT:  %29 = BinaryOperatorInst '+', %28, 2 : number
-//CHECK-NEXT:  %30 = StoreFrameInst %29, [i]
-//CHECK-NEXT:  %31 = LoadFrameInst [i]
-//CHECK-NEXT:  %32 = BinaryOperatorInst '==', %31, 3 : number
-//CHECK-NEXT:  %33 = CondBranchInst %32, %BB11, %BB12
-//CHECK-NEXT:%BB13:
-//CHECK-NEXT:  %34 = BranchInst %BB14
-//CHECK-NEXT:%BB10:
-//CHECK-NEXT:  %35 = LoadFrameInst [i]
-//CHECK-NEXT:  %36 = AsNumberInst %35
-//CHECK-NEXT:  %37 = UnaryOperatorInst '++', %36 : number
-//CHECK-NEXT:  %38 = StoreFrameInst %37, [i]
-//CHECK-NEXT:  %39 = BranchInst %BB15
-//CHECK-NEXT:%BB15:
-//CHECK-NEXT:  %40 = TryEndInst
-//CHECK-NEXT:  %41 = BranchInst %BB16
-//CHECK-NEXT:%BB16:
-//CHECK-NEXT:  %42 = TryEndInst
-//CHECK-NEXT:  %43 = LoadFrameInst [i]
-//CHECK-NEXT:  %44 = BinaryOperatorInst '+', %43, 3 : number
-//CHECK-NEXT:  %45 = StoreFrameInst %44, [i]
-//CHECK-NEXT:  %46 = BranchInst %BB5
-//CHECK-NEXT:%BB17:
-//CHECK-NEXT:  %47 = BranchInst %BB18
-//CHECK-NEXT:%BB18:
-//CHECK-NEXT:  %48 = TryEndInst
-//CHECK-NEXT:  %49 = BranchInst %BB13
-//CHECK-NEXT:%BB11:
-//CHECK-NEXT:  %50 = BranchInst %BB19
-//CHECK-NEXT:%BB12:
-//CHECK-NEXT:  %51 = BranchInst %BB20
-//CHECK-NEXT:%BB20:
-//CHECK-NEXT:  %52 = BranchInst %BB21
-//CHECK-NEXT:%BB19:
-//CHECK-NEXT:  %53 = TryEndInst
-//CHECK-NEXT:  %54 = LoadFrameInst [i]
-//CHECK-NEXT:  %55 = BinaryOperatorInst '+', %54, 3 : number
-//CHECK-NEXT:  %56 = StoreFrameInst %55, [i]
-//CHECK-NEXT:  %57 = ReturnInst undefined : undefined
-//CHECK-NEXT:%BB22:
-//CHECK-NEXT:  %58 = BranchInst %BB20
-//CHECK-NEXT:%BB21:
-//CHECK-NEXT:  %59 = TryEndInst
-//CHECK-NEXT:  %60 = LoadFrameInst [i]
-//CHECK-NEXT:  %61 = BinaryOperatorInst '+', %60, 3 : number
-//CHECK-NEXT:  %62 = StoreFrameInst %61, [i]
-//CHECK-NEXT:  %63 = BranchInst %BB7
-//CHECK-NEXT:%BB23:
-//CHECK-NEXT:  %64 = BranchInst %BB13
-//CHECK-NEXT:%BB14:
-//CHECK-NEXT:  %65 = TryEndInst
-//CHECK-NEXT:  %66 = LoadFrameInst [i]
-//CHECK-NEXT:  %67 = BinaryOperatorInst '+', %66, 3 : number
-//CHECK-NEXT:  %68 = StoreFrameInst %67, [i]
-//CHECK-NEXT:  %69 = BranchInst %BB8
-//CHECK-NEXT:function_end
-
-=======
->>>>>>> b21aafbc
 function finally_with_break_continue_test() {
   for (var i = 0; i < 10; i++) {
     try {
@@ -764,9 +149,6 @@
     }
   }
   i += 4;
-<<<<<<< HEAD
-}
-=======
 }
 
 // Auto-generated content below. Please do not modify manually.
@@ -1389,5 +771,4 @@
 // CHECK-NEXT:  %68 = BinaryOperatorInst '+', %67, 3 : number
 // CHECK-NEXT:  %69 = StoreFrameInst %68, [i#8], %0
 // CHECK-NEXT:  %70 = BranchInst %BB8
-// CHECK-NEXT:function_end
->>>>>>> b21aafbc
+// CHECK-NEXT:function_end