--- conflicted
+++ resolved
@@ -16,101 +16,21 @@
     var {a, b, ...rest} = t;
     return rest;
 }
-<<<<<<< HEAD
-//CHECK-LABEL:function f2(t)
-//CHECK-NEXT:frame = [a, b, rest, t]
-//CHECK-NEXT:%BB0:
-//CHECK-NEXT:  %0 = StoreFrameInst undefined : undefined, [a]
-//CHECK-NEXT:  %1 = StoreFrameInst undefined : undefined, [b]
-//CHECK-NEXT:  %2 = StoreFrameInst undefined : undefined, [rest]
-//CHECK-NEXT:  %3 = StoreFrameInst %t, [t]
-//CHECK-NEXT:  %4 = LoadFrameInst [t]
-//CHECK-NEXT:  %5 = LoadPropertyInst %4, "a" : string
-//CHECK-NEXT:  %6 = StoreFrameInst %5, [a]
-//CHECK-NEXT:  %7 = LoadPropertyInst %4, "b" : string
-//CHECK-NEXT:  %8 = StoreFrameInst %7, [b]
-//CHECK-NEXT:  %9 = AllocObjectLiteralInst "a" : string, 0 : number, "b" : string, 0 : number
-//CHECK-NEXT:  %10 = AllocObjectInst 0 : number, empty
-//CHECK-NEXT:  %11 = CallBuiltinInst [HermesBuiltin.copyDataProperties] : number, undefined : undefined, %10 : object, %4, %9 : object
-//CHECK-NEXT:  %12 = StoreFrameInst %11, [rest]
-//CHECK-NEXT:  %13 = LoadFrameInst [rest]
-//CHECK-NEXT:  %14 = ReturnInst %13
-//CHECK-NEXT:%BB1:
-//CHECK-NEXT:  %15 = ReturnInst undefined : undefined
-//CHECK-NEXT:function_end
-=======
->>>>>>> b21aafbc
 
 function f3(t) {
     var a, rest;
     ({a, ...rest} = t);
 }
-<<<<<<< HEAD
-//CHECK-LABEL:function f3(t)
-//CHECK-NEXT:frame = [a, rest, t]
-//CHECK-NEXT:%BB0:
-//CHECK-NEXT:  %0 = StoreFrameInst undefined : undefined, [a]
-//CHECK-NEXT:  %1 = StoreFrameInst undefined : undefined, [rest]
-//CHECK-NEXT:  %2 = StoreFrameInst %t, [t]
-//CHECK-NEXT:  %3 = LoadFrameInst [t]
-//CHECK-NEXT:  %4 = LoadPropertyInst %3, "a" : string
-//CHECK-NEXT:  %5 = StoreFrameInst %4, [a]
-//CHECK-NEXT:  %6 = AllocObjectLiteralInst "a" : string, 0 : number
-//CHECK-NEXT:  %7 = AllocObjectInst 0 : number, empty
-//CHECK-NEXT:  %8 = CallBuiltinInst [HermesBuiltin.copyDataProperties] : number, undefined : undefined, %7 : object, %3, %6 : object
-//CHECK-NEXT:  %9 = StoreFrameInst %8, [rest]
-//CHECK-NEXT:  %10 = ReturnInst undefined : undefined
-//CHECK-NEXT:function_end
-=======
->>>>>>> b21aafbc
 
 function f4(o, t) {
     var a;
     ({a, ...o.rest} = t);
 }
-<<<<<<< HEAD
-//CHECK-LABEL:function f4(o, t)
-//CHECK-NEXT:frame = [a, o, t]
-//CHECK-NEXT:%BB0:
-//CHECK-NEXT:  %0 = StoreFrameInst undefined : undefined, [a]
-//CHECK-NEXT:  %1 = StoreFrameInst %o, [o]
-//CHECK-NEXT:  %2 = StoreFrameInst %t, [t]
-//CHECK-NEXT:  %3 = LoadFrameInst [t]
-//CHECK-NEXT:  %4 = LoadPropertyInst %3, "a" : string
-//CHECK-NEXT:  %5 = StoreFrameInst %4, [a]
-//CHECK-NEXT:  %6 = LoadFrameInst [o]
-//CHECK-NEXT:  %7 = AllocObjectLiteralInst "a" : string, 0 : number
-//CHECK-NEXT:  %8 = AllocObjectInst 0 : number, empty
-//CHECK-NEXT:  %9 = CallBuiltinInst [HermesBuiltin.copyDataProperties] : number, undefined : undefined, %8 : object, %3, %7 : object
-//CHECK-NEXT:  %10 = StorePropertyInst %9, %6, "rest" : string
-//CHECK-NEXT:  %11 = ReturnInst undefined : undefined
-//CHECK-NEXT:function_end
-=======
->>>>>>> b21aafbc
 
 function f5(o) {
     var a, rest;
     ({a, a,  ...rest} = o);
 }
-<<<<<<< HEAD
-//CHECK-LABEL:function f5(o)
-//CHECK-NEXT:frame = [a, rest, o]
-//CHECK-NEXT:%BB0:
-//CHECK-NEXT:  %0 = StoreFrameInst undefined : undefined, [a]
-//CHECK-NEXT:  %1 = StoreFrameInst undefined : undefined, [rest]
-//CHECK-NEXT:  %2 = StoreFrameInst %o, [o]
-//CHECK-NEXT:  %3 = LoadFrameInst [o]
-//CHECK-NEXT:  %4 = LoadPropertyInst %3, "a" : string
-//CHECK-NEXT:  %5 = StoreFrameInst %4, [a]
-//CHECK-NEXT:  %6 = LoadPropertyInst %3, "a" : string
-//CHECK-NEXT:  %7 = StoreFrameInst %6, [a]
-//CHECK-NEXT:  %8 = AllocObjectLiteralInst "a" : string, 0 : number
-//CHECK-NEXT:  %9 = AllocObjectInst 0 : number, empty
-//CHECK-NEXT:  %10 = CallBuiltinInst [HermesBuiltin.copyDataProperties] : number, undefined : undefined, %9 : object, %3, %8 : object
-//CHECK-NEXT:  %11 = StoreFrameInst %10, [rest]
-//CHECK-NEXT:  %12 = ReturnInst undefined : undefined
-//CHECK-NEXT:function_end
-=======
 
 // Auto-generated content below. Please do not modify manually.
 
@@ -231,5 +151,4 @@
 // CHECK-NEXT:  %11 = CallBuiltinInst [HermesBuiltin.copyDataProperties] : number, undefined : undefined, %10 : object, %4, %9 : object
 // CHECK-NEXT:  %12 = StoreFrameInst %11, [rest#6], %0
 // CHECK-NEXT:  %13 = ReturnInst undefined : undefined
-// CHECK-NEXT:function_end
->>>>>>> b21aafbc
+// CHECK-NEXT:function_end