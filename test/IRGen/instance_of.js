/**
 * Copyright (c) Meta Platforms, Inc. and affiliates.
 *
 * This source code is licensed under the MIT license found in the
 * LICENSE file in the root directory of this source tree.
 */

// RUN: %hermes -dump-ra %s -O0 | %FileCheckOrRegen %s --match-full-lines
// RUN: %hermes -dump-ra %s -O

function simple_test0(x, y) {
  return x instanceof y;
}

// Auto-generated content below. Please do not modify manually.

// CHECK:function global#0()#1
// CHECK-NEXT:globals = [simple_test0]
// CHECK-NEXT:S{global#0()#1} = []
// CHECK-NEXT:%BB0:
<<<<<<< HEAD
// CHECK-NEXT:  $Reg0           	%0 = HBCCreateEnvironmentInst %S{global#0()#1}
// CHECK-NEXT:  $Reg1           	%1 = HBCCreateFunctionInst %simple_test0#0#1()#2, %0
// CHECK-NEXT:  $Reg2           	%2 = HBCGetGlobalObjectInst
// CHECK-NEXT:  $Reg3           	%3 = StorePropertyInst %1 : closure, %2 : object, "simple_test0" : string
// CHECK-NEXT:  $Reg3           	%4 = AllocStackInst $?anon_0_ret
// CHECK-NEXT:  $Reg4           	%5 = HBCLoadConstInst undefined : undefined
// CHECK-NEXT:  $Reg5           	%6 = StoreStackInst %5 : undefined, %4
// CHECK-NEXT:  $Reg5           	%7 = LoadStackInst %4
// CHECK-NEXT:  $Reg6           	%8 = ReturnInst %7
=======
// CHECK-NEXT:  $Reg1           	%0 = HBCCreateEnvironmentInst %S{global#0()#1}
// CHECK-NEXT:  $Reg1           	%1 = HBCCreateFunctionInst %simple_test0#0#1()#2, %0
// CHECK-NEXT:  $Reg2           	%2 = HBCGetGlobalObjectInst
// CHECK-NEXT:  $Reg0           	%3 = StorePropertyInst %1 : closure, %2 : object, "simple_test0" : string
// CHECK-NEXT:  $Reg1           	%4 = AllocStackInst $?anon_0_ret
// CHECK-NEXT:  $Reg2           	%5 = HBCLoadConstInst undefined : undefined
// CHECK-NEXT:  $Reg0           	%6 = StoreStackInst %5 : undefined, %4
// CHECK-NEXT:  $Reg1           	%7 = LoadStackInst %4
// CHECK-NEXT:  $Reg0           	%8 = ReturnInst %7
>>>>>>> 6f503f52
// CHECK-NEXT:function_end

// CHECK:function simple_test0#0#1(x, y)#2
// CHECK-NEXT:S{simple_test0#0#1()#2} = [x#2, y#2]
// CHECK-NEXT:%BB0:
<<<<<<< HEAD
// CHECK-NEXT:  $Reg0           	%0 = HBCCreateEnvironmentInst %S{simple_test0#0#1()#2}
// CHECK-NEXT:  $Reg1           	%1 = HBCLoadParamInst 1 : number
// CHECK-NEXT:  $Reg2           	%2 = HBCLoadParamInst 2 : number
// CHECK-NEXT:  $Reg3           	%3 = HBCStoreToEnvironmentInst %0, %1, [x#2]
// CHECK-NEXT:  $Reg3           	%4 = HBCStoreToEnvironmentInst %0, %2, [y#2]
// CHECK-NEXT:  $Reg3           	%5 = HBCLoadFromEnvironmentInst %0, [x#2]
// CHECK-NEXT:  $Reg4           	%6 = HBCLoadFromEnvironmentInst %0, [y#2]
// CHECK-NEXT:  $Reg5           	%7 = BinaryOperatorInst 'instanceof', %5, %6
// CHECK-NEXT:  $Reg6           	%8 = ReturnInst %7
=======
// CHECK-NEXT:  $Reg2           	%0 = HBCCreateEnvironmentInst %S{simple_test0#0#1()#2}
// CHECK-NEXT:  $Reg3           	%1 = HBCLoadParamInst 1 : number
// CHECK-NEXT:  $Reg1           	%2 = HBCLoadParamInst 2 : number
// CHECK-NEXT:  $Reg0           	%3 = HBCStoreToEnvironmentInst %0, %1, [x#2]
// CHECK-NEXT:  $Reg0           	%4 = HBCStoreToEnvironmentInst %0, %2, [y#2]
// CHECK-NEXT:  $Reg1           	%5 = HBCLoadFromEnvironmentInst %0, [x#2]
// CHECK-NEXT:  $Reg2           	%6 = HBCLoadFromEnvironmentInst %0, [y#2]
// CHECK-NEXT:  $Reg1           	%7 = BinaryOperatorInst 'instanceof', %5, %6
// CHECK-NEXT:  $Reg0           	%8 = ReturnInst %7
>>>>>>> 6f503f52
// CHECK-NEXT:%BB1:
// CHECK-NEXT:  $???           	%9 = HBCLoadConstInst undefined : undefined
// CHECK-NEXT:  $???           	%10 = ReturnInst %9 : undefined
// CHECK-NEXT:function_end<|MERGE_RESOLUTION|>--- conflicted
+++ resolved
@@ -18,17 +18,6 @@
 // CHECK-NEXT:globals = [simple_test0]
 // CHECK-NEXT:S{global#0()#1} = []
 // CHECK-NEXT:%BB0:
-<<<<<<< HEAD
-// CHECK-NEXT:  $Reg0           	%0 = HBCCreateEnvironmentInst %S{global#0()#1}
-// CHECK-NEXT:  $Reg1           	%1 = HBCCreateFunctionInst %simple_test0#0#1()#2, %0
-// CHECK-NEXT:  $Reg2           	%2 = HBCGetGlobalObjectInst
-// CHECK-NEXT:  $Reg3           	%3 = StorePropertyInst %1 : closure, %2 : object, "simple_test0" : string
-// CHECK-NEXT:  $Reg3           	%4 = AllocStackInst $?anon_0_ret
-// CHECK-NEXT:  $Reg4           	%5 = HBCLoadConstInst undefined : undefined
-// CHECK-NEXT:  $Reg5           	%6 = StoreStackInst %5 : undefined, %4
-// CHECK-NEXT:  $Reg5           	%7 = LoadStackInst %4
-// CHECK-NEXT:  $Reg6           	%8 = ReturnInst %7
-=======
 // CHECK-NEXT:  $Reg1           	%0 = HBCCreateEnvironmentInst %S{global#0()#1}
 // CHECK-NEXT:  $Reg1           	%1 = HBCCreateFunctionInst %simple_test0#0#1()#2, %0
 // CHECK-NEXT:  $Reg2           	%2 = HBCGetGlobalObjectInst
@@ -38,23 +27,11 @@
 // CHECK-NEXT:  $Reg0           	%6 = StoreStackInst %5 : undefined, %4
 // CHECK-NEXT:  $Reg1           	%7 = LoadStackInst %4
 // CHECK-NEXT:  $Reg0           	%8 = ReturnInst %7
->>>>>>> 6f503f52
 // CHECK-NEXT:function_end
 
 // CHECK:function simple_test0#0#1(x, y)#2
 // CHECK-NEXT:S{simple_test0#0#1()#2} = [x#2, y#2]
 // CHECK-NEXT:%BB0:
-<<<<<<< HEAD
-// CHECK-NEXT:  $Reg0           	%0 = HBCCreateEnvironmentInst %S{simple_test0#0#1()#2}
-// CHECK-NEXT:  $Reg1           	%1 = HBCLoadParamInst 1 : number
-// CHECK-NEXT:  $Reg2           	%2 = HBCLoadParamInst 2 : number
-// CHECK-NEXT:  $Reg3           	%3 = HBCStoreToEnvironmentInst %0, %1, [x#2]
-// CHECK-NEXT:  $Reg3           	%4 = HBCStoreToEnvironmentInst %0, %2, [y#2]
-// CHECK-NEXT:  $Reg3           	%5 = HBCLoadFromEnvironmentInst %0, [x#2]
-// CHECK-NEXT:  $Reg4           	%6 = HBCLoadFromEnvironmentInst %0, [y#2]
-// CHECK-NEXT:  $Reg5           	%7 = BinaryOperatorInst 'instanceof', %5, %6
-// CHECK-NEXT:  $Reg6           	%8 = ReturnInst %7
-=======
 // CHECK-NEXT:  $Reg2           	%0 = HBCCreateEnvironmentInst %S{simple_test0#0#1()#2}
 // CHECK-NEXT:  $Reg3           	%1 = HBCLoadParamInst 1 : number
 // CHECK-NEXT:  $Reg1           	%2 = HBCLoadParamInst 2 : number
@@ -64,7 +41,6 @@
 // CHECK-NEXT:  $Reg2           	%6 = HBCLoadFromEnvironmentInst %0, [y#2]
 // CHECK-NEXT:  $Reg1           	%7 = BinaryOperatorInst 'instanceof', %5, %6
 // CHECK-NEXT:  $Reg0           	%8 = ReturnInst %7
->>>>>>> 6f503f52
 // CHECK-NEXT:%BB1:
 // CHECK-NEXT:  $???           	%9 = HBCLoadConstInst undefined : undefined
 // CHECK-NEXT:  $???           	%10 = ReturnInst %9 : undefined
