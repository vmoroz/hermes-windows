--- conflicted
+++ resolved
@@ -349,7 +349,6 @@
   set(BUILD_SHARED_LIBS OFF)
 endif()
 
-<<<<<<< HEAD
 if (NOT "${CMAKE_CXX_COMPILER_ID}" MATCHES "MSVC")
   # Check if the linker supports deleting unused sections and ICF.
   # We can't simply CHECK_CXX_COMPILER_FLAG("-Wl,--gc-sections" ..) because CMake
@@ -378,35 +377,6 @@
     # This is similar to the above, but for macOS.
     list(APPEND HERMES_EXTRA_LINKER_FLAGS "LINKER:-dead_strip")
   endif()
-=======
-# Check if the linker supports deleting unused sections and ICF.
-# We can't simply CHECK_CXX_COMPILER_FLAG("-Wl,--gc-sections" ..) because CMake
-# will compile and link separately and only passes the flag during compilation.
-# TODO: Use check_linker_flag once we have CMake 3.18.
-set(OLD_CMAKE_EXE_LINKER_FLAGS "${CMAKE_EXE_LINKER_FLAGS}")
-set(CMAKE_EXE_LINKER_FLAGS "${OLD_CMAKE_EXE_LINKER_FLAGS} -Wl,--gc-sections")
-CHECK_CXX_COMPILER_FLAG("" HAVE_GC_SECTIONS)
-
-# Only check for -dead_strip on Apple because some linkers may interpret it
-# as "-d -e ad_strip".
-if(APPLE)
-  set(CMAKE_EXE_LINKER_FLAGS "${OLD_CMAKE_EXE_LINKER_FLAGS} -Wl,-dead_strip")
-  CHECK_CXX_COMPILER_FLAG("" HAVE_DEAD_STRIP)
-endif()
-
-set(CMAKE_EXE_LINKER_FLAGS "${OLD_CMAKE_EXE_LINKER_FLAGS} -Wl,--icf=safe")
-CHECK_CXX_COMPILER_FLAG("" HAVE_ICF)
-set(CMAKE_EXE_LINKER_FLAGS "${OLD_CMAKE_EXE_LINKER_FLAGS}")
-
-if(HAVE_GC_SECTIONS)
-  add_flag_if_supported("-ffunction-sections" FUNCTION_SECTIONS)
-  add_flag_if_supported("-fdata-sections" DATA_SECTIONS)
-  list(APPEND HERMES_EXTRA_LINKER_FLAGS "LINKER:--gc-sections")
-elseif(HAVE_DEAD_STRIP)
-  # This is similar to the above, but for macOS.
-  list(APPEND HERMES_EXTRA_LINKER_FLAGS "LINKER:-dead_strip")
-endif()
->>>>>>> 1edbe36c
 
   if(HAVE_ICF)
     add_flag_if_supported("-faddrsig" ADDRSIG)
