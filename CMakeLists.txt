# Copyright (c) Facebook, Inc. and its affiliates.
#
# This source code is licensed under the MIT license found in the
# LICENSE file in the root directory of this source tree.

cmake_minimum_required(VERSION 3.7.0)

# Set the VERSION variables based on the project command
if (POLICY CMP0048)
  cmake_policy(SET CMP0048 NEW)
endif()

# find_package uses <PackageName>_ROOT variables.
if (POLICY CMP0074)
  cmake_policy(SET CMP0074 NEW)
endif()
# Include file check macros honor CMAKE_REQUIRED_LIBRARIES.
if (POLICY CMP0075)
  cmake_policy(SET CMP0075 NEW)
endif()

# Only interpret if() arguments as variables or keywords when unquoted.
# CMake emits a warning if this is not set.
if (POLICY CMP0054)
  cmake_policy(SET CMP0054 NEW)
endif()

# Pick up a workaround for a CMake problem from LLVM r282552.
if(POLICY CMP0057)
  cmake_policy(SET CMP0057 NEW)
endif()

# Enable transitive library dependencies
if(POLICY CMP0022)
  cmake_policy(SET CMP0022 NEW)
endif()

# Don't complain about mixing plain and keyword target_link_libraries commands.
# Keyword style is when you specify whether library symbols are re-exported,
# e.g. target_link_libraries(target PRIVATE lib).
# LLVM currently uses plain-style target_link_libraries calls so we must
# allow mixing.
if (POLICY CMP0023)
  cmake_policy(SET CMP0023 OLD)
endif()

# Allow reading the LOCATION property of a target to determine the eventual
# location of build targets. This is needed when building the debugging symbols
# bundles for Apple platforms.
if (POLICY CMP0026)
  cmake_policy(SET CMP0026 OLD)
endif()

# Has to be set before `project` as per documentation
# https://cmake.org/cmake/help/latest/variable/CMAKE_OSX_SYSROOT.html
set(CMAKE_OSX_SYSROOT ${HERMES_APPLE_TARGET_PLATFORM})

if(HERMES_APPLE_TARGET_PLATFORM MATCHES "catalyst")
  set(CMAKE_OSX_SYSROOT "macosx")
  set(CMAKE_CXX_FLAGS ${CMAKE_CXX_FLAGS} "-target x86_64-arm64-apple-ios14.0-macabi -isystem ${CMAKE_OSX_SYSROOT}/System/iOSSupport/usr/include")
  set(CMAKE_C_FLAGS ${CMAKE_C_FLAGS} "-target x86_64-arm64-apple-ios14.0-macabi -isystem ${CMAKE_OSX_SYSROOT}/System/iOSSupport/usr/include")
  set(CMAKE_THREAD_LIBS_INIT "-lpthread")
  set(CMAKE_HAVE_THREADS_LIBRARY 1)
  set(CMAKE_USE_WIN32_THREADS_INIT 0)
  set(CMAKE_USE_PTHREADS_INIT 1)
  set(THREADS_PREFER_PTHREAD_FLAG ON)
endif()

# This must be consistent with the release_version in:
# - android/build.gradle
# - npm/package.json
# - hermes-engine.podspec
project(Hermes
<<<<<<< HEAD
        VERSION 0.8.1
=======
        VERSION 0.10.0
>>>>>>> ab2e4b1f
        LANGUAGES C CXX)
# Optional suffix like "-rc3"
set(VERSION_SUFFIX "")

list(APPEND CMAKE_MODULE_PATH "${CMAKE_CURRENT_SOURCE_DIR}/cmake/modules/")

set(LLVH_SOURCE_DIR ${CMAKE_CURRENT_SOURCE_DIR}/external/llvh)

include(Hermes)
include(Lit)

set(HERMES_RELEASE_VERSION ${PROJECT_VERSION}${VERSION_SUFFIX})

include(FindPythonInterp)
if (NOT PYTHONINTERP_FOUND)
  message(FATAL_ERROR "Unable to find Python interpreter, required for builds and testing.
Please install Python or specify the PYTHON_EXECUTABLE CMake variable.")
endif()

# Project options.

set(HERMES_IS_ANDROID OFF CACHE BOOL
  "Building for Android")

set(HERMES_IS_MOBILE_BUILD ${HERMES_IS_ANDROID} CACHE BOOL
  "Building for a mobile device")

set(HERMESVM_GCKIND HADES
  CACHE STRING
  "HermesVM GC type: either MALLOC or HADES")

# Hermes VM opcode stats profiling
set(HERMESVM_PROFILER_OPCODE OFF CACHE BOOL
  "Enable opcode stats profiling in hermes VM")

# Hermes VM basic block profiling
set(HERMESVM_PROFILER_BB OFF CACHE BOOL
  "Enable basic block profiling in hermes VM")

# Hermes VM JS Function profiling
set(HERMESVM_PROFILER_JSFUNCTION OFF CACHE BOOL
  "Enable JS Function profiling in hermes VM")

# Hermes VM native call profiling
set(HERMESVM_PROFILER_NATIVECALL OFF CACHE BOOL
  "Enable native call profiling in hermes VM")

CHECK_CXX_SOURCE_COMPILES(
        "int main() { void *p = &&label; goto *p; label: return 0; }"
        HAVE_COMPUTED_GOTO)
if(HAVE_COMPUTED_GOTO)
    set(DEFAULT_INTERPRETER_THREADING ON)
else()
    set(DEFAULT_INTERPRETER_THREADING OFF)
endif()

set(HERMESVM_INDIRECT_THREADING ${DEFAULT_INTERPRETER_THREADING} CACHE BOOL
  "Enable the indirect threaded interpreter")

set(HERMESVM_ALLOW_COMPRESSED_POINTERS ON CACHE BOOL
  "Enable compressed pointers. If this is on and the target is a 64-bit build, compressed pointers will be used.")

set(HERMESVM_ALLOW_HUGE_PAGES OFF CACHE BOOL
        "Enable huge pages to back the GC managed heap. Only useful on Linux.")

# Note that smaller heap segments will lower the maximum number of properties
# that can be stored in an object.
set(HERMESVM_HEAP_SEGMENT_SIZE_KB 4096
        CACHE STRING
        "Size of segments in the GC managed heap in KB. Must be a power of 2.")

set(HERMESVM_ALLOW_CONCURRENT_GC ON CACHE BOOL
        "Enable concurrency in the GC for 64-bit builds.")

set(HERMESVM_ALLOW_INLINE_ASM ON CACHE BOOL
        "Allow the use of inline assembly in VM code.")

set(HERMESVM_API_TRACE_ANDROID_REPLAY OFF CACHE BOOL
  "Simulate Android config on Linux in API tracing.")

# Hermes VM Handle sanitization (moving the heap after every alloc)
set(HERMESVM_SANITIZE_HANDLES OFF CACHE BOOL
  "Enable Handle sanitization")

set(HERMESVM_CRASH_TRACE OFF CACHE BOOL
  "Enable recording of instructions for crash debugging depending on VMExperiments")

# Enable Address Sanitizer
set(HERMES_ENABLE_ADDRESS_SANITIZER OFF CACHE BOOL
  "Enable -fsanitize=address")

# Enable Undefined Behavior Sanitizer
set(HERMES_ENABLE_UNDEFINED_BEHAVIOR_SANITIZER OFF CACHE BOOL
  "Enable -fsanitize=undefined")

# Enable Thread Sanitizer
set(HERMES_ENABLE_THREAD_SANITIZER OFF CACHE BOOL
  "Enable -fsanitize=thread")

# Enable Trace PC Guard
set(HERMES_ENABLE_TRACE_PC_GUARD OFF CACHE BOOL
  "Enable -fsanitize-coverage=trace-pc-guard")

set(HERMES_ENABLE_CODE_COVERAGE OFF CACHE BOOL
  "Enable code coverage to be generated when running binaries")

set(HERMES_ENABLE_LIBFUZZER OFF CACHE BOOL
  "Enable libfuzzer")

set(HERMES_ENABLE_FUZZILLI OFF CACHE BOOL
  "Enable fuzzilli")

set(HERMES_ENABLE_TOOLS ON CACHE BOOL
  "Enable CLI tools")

# Enable bitcode
set(HERMES_ENABLE_BITCODE OFF CACHE BOOL
  "Include bitcode with the framework")

# Set linker flag for building the fuzzer
set(HERMES_FUZZING_FLAG "-fsanitize=fuzzer" CACHE STRING
  "Linker argument to link fuzz targets against a given fuzzer.")

# Build with -DHERMES_SLOW_DEBUG for debug builds
# This does not affect release builds
set(HERMES_SLOW_DEBUG ON CACHE BOOL
  "Enable slow checks in Debug builds")

# On CentOS:
#   sudo yum install zlib-static glibc-static ncurses-static readline-static
set(HERMES_STATIC_LINK OFF CACHE BOOL
  "Link Hermes statically. May only work on GNU/Linux.")

set(HERMES_USE_STATIC_ICU OFF CACHE BOOL
  "Force static linking of ICU. May only work on GNU/Linux.")

set(HERMES_ENABLE_DEBUGGER_DEFAULT OFF)
if (NOT HERMES_IS_MOBILE_BUILD)
    set(HERMES_ENABLE_DEBUGGER_DEFAULT ON)
endif()
set(HERMES_ENABLE_DEBUGGER ${HERMES_ENABLE_DEBUGGER_DEFAULT} CACHE BOOL
  "Build with debugger support")

set(HERMES_ENABLE_IR_INSTRUMENTATION OFF CACHE BOOL
    "Build IR instrumentation support")

set(HERMES_FACEBOOK_BUILD OFF CACHE BOOL
    "Build Facebook (rather than open-source) version of Hermes")

set(HERMESVM_EXCEPTION_ON_OOM OFF CACHE BOOL
    "GC Out-of-memory raises an exception, rather than causing a crash")

set(HERMESVM_PLATFORM_LOGGING OFF CACHE BOOL
    "hermesLog(...) is enabled, using the platform's logging mechanism")

set(HERMES_RUN_WASM OFF CACHE BOOL
    "Emit Asm.js/Wasm unsafe compiler intrinsics")

set(HERMES_USE_FLOWPARSER OFF CACHE BOOL
  "Use libflowparser for parsing es6")

set(HERMES_ENABLE_WERROR OFF CACHE BOOL
  "Whether the build should have -Werror enabled")

set(HERMES_ENABLE_WIN10_ICU_FALLBACK ON CACHE BOOL
  "Whether to allow falling back on Win10 ICU")

set(HERMES_GITHUB_RESOURCE_DIR "" CACHE STRING
  "A directory with additional files to bundle in the GitHub release")

set(ANDROID_LINUX_PERF_PATH ""
  CACHE STRING
  "If buildling for Android, full path to <linux/perf_events.h>")

set(HERMES_MSVC_MP ON CACHE STRING
  "Enable /MP in MSVC for parallel builds")

set(EMSCRIPTEN_FASTCOMP OFF CACHE BOOL
  "Emscripten is using the fastcomp backend instead of the LLVM one")

set(HERMES_ENABLE_INTL OFF CACHE BOOL
  "Enable JS Intl support (WIP)")

set(HERMES_ENABLE_TEST_SUITE ON CACHE BOOL
  "Enable the test suite")

set(HERMES_BUILD_APPLE_FRAMEWORK ON CACHE BOOL
  "Whether to build the libhermes target as a framework bundle or dylib on Apple platforms")

set(HERMES_BUILD_APPLE_DSYM OFF CACHE BOOL
  "Whether to build a DWARF debugging symbols bundle")

set(HERMES_BUILD_NODE_HERMES OFF CACHE BOOL "Whether to build node-hermes")

set(HERMES_BUILD_LEAN_LIBHERMES OFF CACHE BOOL "Exclude the Hermes compiler from libhermes.")

set(HERMES_BUILD_SHARED_JSI OFF CACHE BOOL "Build JSI as a shared library.")

if (HERMES_IS_ANDROID)
  add_definitions(-DHERMES_PLATFORM_UNICODE=HERMES_PLATFORM_UNICODE_JAVA)
endif()

if(HERMES_BUILD_APPLE_DSYM)
  set(CMAKE_CXX_FLAGS "${CMAKE_CXX_FLAGS} -gdwarf")
endif()

if (HERMES_IS_MOBILE_BUILD)
  add_definitions(-DHERMES_IS_MOBILE_BUILD)
endif()

# Enable debug mode by default
if ((NOT GENERATOR_IS_MULTI_CONFIG) AND CMAKE_BUILD_TYPE STREQUAL "")
    set(CMAKE_BUILD_TYPE Debug)
endif()

if (HERMES_STATIC_LINK)
  set(CMAKE_EXE_LINKER_FLAGS "-static")
  set(HERMES_USE_STATIC_ICU ON)
  set(CMAKE_FIND_LIBRARY_SUFFIXES "${CMAKE_STATIC_LIBRARY_SUFFIX}")
endif()

if (NOT "${CMAKE_CXX_COMPILER_ID}" MATCHES "MSVC")
  # Check if the linker supports --gc-sections
  # We can't simply CHECK_CXX_COMPILER_FLAG("-Wl,--gc-sections" ..) because CMake
  # will compile and link separately and only passes the flag during compilation.
  set(OLD_CMAKE_EXE_LINKER_FLAGS "${CMAKE_EXE_LINKER_FLAGS}")
  set(CMAKE_EXE_LINKER_FLAGS "--gc-sections")
  CHECK_CXX_COMPILER_FLAG("" HAVE_GC_SECTIONS)
  set(CMAKE_EXE_LINKER_FLAGS "${OLD_CMAKE_EXE_LINKER_FLAGS}")

  if(HAVE_GC_SECTIONS)
    set(OPTIONAL_GC_SECTIONS "-Wl,--gc-sections")
  else()
    set(OPTIONAL_GC_SECTIONS "")
  endif()
endif()

# Make the HERMES_RELEASE_VERSION accessible for version printing in C++.
add_definitions(-DHERMES_RELEASE_VERSION="${HERMES_RELEASE_VERSION}")

if(HERMES_ENABLE_IR_INSTRUMENTATION)
    add_definitions(-DHERMES_ENABLE_IR_INSTRUMENTATION)
endif()

add_definitions(-DHERMESVM_GC_${HERMESVM_GCKIND})

set(HERMES_PROFILER_MODE_IN_LIT_TEST "NONE")
if(HERMESVM_PROFILER_OPCODE)
    add_definitions(-DHERMESVM_PROFILER_OPCODE)
    set(HERMES_PROFILER_MODE_IN_LIT_TEST "OPCODE")
endif()
if(HERMESVM_PROFILER_BB)
    add_definitions(-DHERMESVM_PROFILER_BB)
    set(HERMES_PROFILER_MODE_IN_LIT_TEST "BB")
endif()
if(HERMESVM_PROFILER_JSFUNCTION)
    add_definitions(-DHERMESVM_PROFILER_JSFUNCTION)
    set(HERMES_PROFILER_MODE_IN_LIT_TEST "SAMPLING")
endif()
if(HERMESVM_PROFILER_NATIVECALL)
    add_definitions(-DHERMESVM_PROFILER_NATIVECALL)
    set(HERMES_PROFILER_MODE_IN_LIT_TEST "EXTERN")
endif()
if(HERMESVM_INDIRECT_THREADING)
    add_definitions(-DHERMESVM_INDIRECT_THREADING)
endif()
if(HERMESVM_ALLOW_COMPRESSED_POINTERS)
    add_definitions(-DHERMESVM_ALLOW_COMPRESSED_POINTERS)
endif()
if(HERMESVM_ALLOW_HUGE_PAGES)
    add_definitions(-DHERMESVM_ALLOW_HUGE_PAGES)
endif()
add_definitions(-DHERMESVM_HEAP_SEGMENT_SIZE_KB=${HERMESVM_HEAP_SEGMENT_SIZE_KB})
if(HERMESVM_ALLOW_CONCURRENT_GC)
    add_definitions(-DHERMESVM_ALLOW_CONCURRENT_GC)
endif()
if(HERMESVM_ALLOW_INLINE_ASM)
    add_definitions(-DHERMESVM_ALLOW_INLINE_ASM)
endif()
if(HERMESVM_API_TRACE_ANDROID_REPLAY)
    add_definitions(-DHERMESVM_API_TRACE_ANDROID_REPLAY)
endif()
if(HERMESVM_SANITIZE_HANDLES)
    add_definitions(-DHERMESVM_SANITIZE_HANDLES)
endif()
if(HERMESVM_CRASH_TRACE)
    add_definitions(-DHERMESVM_CRASH_TRACE=1)
endif()
if (HERMES_ENABLE_ADDRESS_SANITIZER)
    append("-fsanitize=address" CMAKE_CXX_FLAGS CMAKE_C_FLAGS CMAKE_EXE_LINKER_FLAGS)
    # GCC does not automatically link libpthread when using ASAN
    append("-lpthread" CMAKE_EXE_LINKER_FLAGS)
endif()
if (HERMES_ENABLE_UNDEFINED_BEHAVIOR_SANITIZER)
    add_definitions(-DHERMES_UBSAN)
    # Do not enable the vptr sanitizer, as it requires RTTI.
    append("-fsanitize=undefined -fno-sanitize=vptr -fno-sanitize-recover=undefined" CMAKE_CXX_FLAGS CMAKE_C_FLAGS CMAKE_EXE_LINKER_FLAGS)
endif()
if (HERMES_ENABLE_THREAD_SANITIZER)
    append("-fsanitize=thread" CMAKE_CXX_FLAGS CMAKE_C_FLAGS CMAKE_EXE_LINKER_FLAGS)
endif()
if (HERMES_ENABLE_TRACE_PC_GUARD)
    append("-fsanitize-coverage=trace-pc-guard" CMAKE_CXX_FLAGS CMAKE_C_FLAGS CMAKE_EXE_LINKER_FLAGS)
endif()
if (HERMES_ENABLE_CODE_COVERAGE)
    if("${CMAKE_CXX_COMPILER_ID}" MATCHES "Clang")
        append("-fprofile-instr-generate -fcoverage-mapping" CMAKE_CXX_FLAGS CMAKE_C_FLAGS)
    else()
        message(FATAL_ERROR "Code coverage flags not defined for this compiler: ${CMAKE_CXX_COMPILER_ID}")
    endif()
endif()
if(HERMES_FACEBOOK_BUILD)
    add_definitions(-DHERMES_FACEBOOK_BUILD)
endif()
if(HERMESVM_EXCEPTION_ON_OOM)
    set(HERMES_ENABLE_EH ON)
    add_definitions(-DHERMESVM_EXCEPTION_ON_OOM)
endif()
if(HERMESVM_PLATFORM_LOGGING)
    add_definitions(-DHERMESVM_PLATFORM_LOGGING)
endif()
if(HERMES_RUN_WASM)
    add_definitions(-DHERMES_RUN_WASM)
endif()
if (NOT (ANDROID_LINUX_PERF_PATH STREQUAL ""))
  add_definitions(-DANDROID_LINUX_PERF_PATH="${ANDROID_LINUX_PERF_PATH}")
endif()

if (HERMES_ENABLE_INTL)
  add_definitions(-DHERMES_ENABLE_INTL)
endif()

if (HERMES_ENABLE_WERROR)
  # Turn all warnings into errors on GCC-compatible compilers.
  if (GCC_COMPATIBLE)
    append("-Werror" CMAKE_CXX_FLAGS CMAKE_C_FLAGS)
  endif()
endif()

# Collect all header files and add them to the IDE.
file(GLOB_RECURSE ALL_HEADER_FILES "*.h")

if(HERMES_SLOW_DEBUG)
  # Enable HERMES_SLOW_DEBUG in Debug mode
  set_property(DIRECTORY APPEND PROPERTY
      COMPILE_DEFINITIONS $<$<CONFIG:Debug>:HERMES_SLOW_DEBUG>)
endif()

if ((NOT GENERATOR_IS_MULTI_CONFIG) AND (CMAKE_BUILD_TYPE STREQUAL Debug))
    set(HERMES_ASSUMED_BUILD_MODE_IN_LIT_TEST "dbg")
else()
    set(HERMES_ASSUMED_BUILD_MODE_IN_LIT_TEST "opt")
endif()

if (NOT (GENERATOR_IS_MULTI_CONFIG OR CMAKE_BUILD_TYPE STREQUAL Debug OR CMAKE_COMPILER_IS_GNUCXX))
    # Enable LTO if we are not multi config generator and not a DEBUG build
    # and not GCC
    # GCC currently fails to link Hermes with LTO (see t16557748)
    option(HERMES_ENABLE_LTO "Build Hermes with LTO" ON)
endif()

if (GCC_COMPATIBLE)
  # Don't export symbols unless we explicitly say so
  set(CMAKE_CXX_FLAGS "${CMAKE_CXX_FLAGS} -fvisibility=hidden")
elseif ("${CMAKE_CXX_COMPILER_ID}" MATCHES "MSVC")
  # C4068 unknown pragma
  set(CMAKE_CXX_FLAGS "${CMAKE_CXX_FLAGS} -wd4068")
  # C4200 nonstandard extension used: zero-sized array in struct/union
  set(CMAKE_CXX_FLAGS "${CMAKE_CXX_FLAGS} -wd4200")
  # C4201 nonstandard extension used: nameless struct/union
  set(CMAKE_CXX_FLAGS "${CMAKE_CXX_FLAGS} -wd4201")
  # C4530 C++ exception handler used, but unwind semantics are not enabled
  set(CMAKE_CXX_FLAGS "${CMAKE_CXX_FLAGS} -wd4530")
  # C4251 class X needs to have dll-interface to be used by clients of class Y
  set(CMAKE_CXX_FLAGS "${CMAKE_CXX_FLAGS} -wd4251")
  # C4275: non dll-interface class X used as base for dll-interface class Y
  set(CMAKE_CXX_FLAGS "${CMAKE_CXX_FLAGS} -wd4275")
  # C4646: function declared with 'noreturn' has non-void return type
  set(CMAKE_CXX_FLAGS "${CMAKE_CXX_FLAGS} -wd4646")
  # Parallelize build
  if (HERMES_MSVC_MP)
    add_definitions( /MP )
  endif()
endif()

# Export a JSON file with the compilation commands that external tools can use
# to analyze the source code of the project.
set(CMAKE_EXPORT_COMPILE_COMMANDS ON)

# Attempt to use system ICU first, if none specified.
# Don't need ICU on Apple, Emscripten, and Android.
if (APPLE OR EMSCRIPTEN OR HERMES_IS_ANDROID)
  set(ICU_FOUND 1)
endif()

if (NOT ICU_FOUND)
  # Workaround: FindICU does not correctly recognize ICU include dir until
  # CMake 3.8.0.  https://github.com/Kitware/CMake/commit/cdf7e5d8
  list(APPEND icu_include_suffixes "include")

  set(CMAKE_FIND_LIBRARY_SUFFIXES_OLD "${CMAKE_FIND_LIBRARY_SUFFIXES}")
  if (HERMES_USE_STATIC_ICU)
    add_definitions(-DU_STATIC_IMPLEMENTATION)
    set(CMAKE_FIND_LIBRARY_SUFFIXES "${CMAKE_STATIC_LIBRARY_SUFFIX}")
  endif()

  # FindICU uses ICU_ROOT variable as a hint
  # Include 'uc' twice for static libraries that depend on each other.
  find_global_package(ICU 52 COMPONENTS uc i18n data uc)

  set(CMAKE_FIND_LIBRARY_SUFFIXES "${CMAKE_FIND_LIBRARY_SUFFIXES_OLD}")

  if (ICU_FOUND)
    foreach(LIB_FILE ${ICU_LIBRARIES})
      get_filename_component(LIB_DIR ${LIB_FILE} DIRECTORY)
      list(APPEND ICU_RPATH ${LIB_DIR})
    endforeach(LIB_FILE)
    list(REMOVE_DUPLICATES ICU_RPATH)
    message("icu dir: ${ICU_RPATH}")
    include_directories(${ICU_INCLUDE_DIRS})
  endif()
endif()

# ICU is available on Windows, but only since Windows 10 v1703.
# Therefore, use it only as fallback.
if (NOT ICU_FOUND AND HERMES_ENABLE_WIN10_ICU_FALLBACK AND
    WIN32 AND # Windows 32 or 64 bit
    # At least Windows 10 version 1703 (aka Creators Update)
    NOT ${CMAKE_SYSTEM_VERSION} VERSION_LESS "10.0.15063")
  add_definitions(-DUSE_WIN10_ICU)
  set(ICU_FOUND 1)
  set(ICU_INCLUDE_DIRS ${CMAKE_CURRENT_SOURCE_DIR}/external/icu_decls)
  set(ICU_LIBRARIES
    icuuc icuin
  )
  include_directories(${ICU_INCLUDE_DIRS})
  message("Using Windows 10 built-in ICU")
endif()

# If we have no ICU, then error out.
if (NOT ICU_FOUND)
  message(FATAL_ERROR "Unable to find ICU.")
endif()

# Declare a function that links ICU for the given target.
# This adds the correct -rpath link flag as necessary.
function(hermes_link_icu target_name)
  get_target_property(target_type ${target_name} TYPE)
#  target_link_libraries(${target_name} PRIVATE ${ICU_LIBRARIES})
#  target_link_libraries(${target_name} PRIVATE ${ICU_LIBRARIES})

  if (HERMES_USE_STATIC_ICU)
    if ((NOT EMSCRIPTEN) AND target_type MATCHES "EXECUTABLE|STATIC_LIBRARY")
      target_link_libraries(${target_name} PRIVATE dl pthread)
    elseif(target_type MATCHES "MODULE_LIBRARY|SHARED_LIBRARY")
      message(WARNING "ICU cannot be statically linked against shared library target ${target_name}")
    endif()
  endif()

  if (ICU_RPATH)
    set_property(TARGET ${target_name} APPEND PROPERTY
                  INSTALL_RPATH ${ICU_RPATH})
    set_property(TARGET ${target_name} PROPERTY
                  BUILD_WITH_INSTALL_RPATH TRUE)
  endif()
endfunction()

if (APPLE)
  find_library(CORE_FOUNDATION CoreFoundation)
  find_library(FOUNDATION Foundation)
else()
  set(CORE_FOUNDATION "")
  set(FOUNDATION "")
endif()

if (HERMES_USE_FLOWPARSER)
  if (CMAKE_SYSTEM_NAME STREQUAL Darwin AND NOT HERMES_BUILD_32_BITS)
    set(LIBFLOWPARSER ${CMAKE_CURRENT_SOURCE_DIR}/external/flowparser/libflowparser-mac.a)
  elseif (CMAKE_SYSTEM_NAME STREQUAL Linux AND NOT HERMES_BUILD_32_BITS)
    set(LIBFLOWPARSER ${CMAKE_CURRENT_SOURCE_DIR}/external/flowparser/libflowparser-linux.a)
  else()
    set(LIBFLOWPARSER "")
    set(HERMES_USE_FLOWPARSER OFF)
  endif()
endif()

if (HERMES_USE_FLOWPARSER)
  add_definitions(-DHERMES_USE_FLOWPARSER)
endif()

if (HERMES_ENABLE_DEBUGGER)
  add_definitions(-DHERMES_ENABLE_DEBUGGER)
endif()

if (HERMES_MSVC_CHECKED_ITERATORS)
  add_definitions(-D_ITERATOR_DEBUG_LEVEL=1)
endif()

<<<<<<< HEAD
=======
if (HERMES_MSVC_USE_PLATFORM_UNICODE_WINGLOB)
  add_definitions(-DUSE_PLATFORM_UNICODE_WINGLOB)
endif()

>>>>>>> ab2e4b1f
set(CMAKE_XCODE_ATTRIBUTE_CLANG_CXX_LANGUAGE_STANDARD "c++14")

set(HERMES_SOURCE_DIR ${CMAKE_CURRENT_SOURCE_DIR})
set(HERMES_BINARY_DIR ${CMAKE_CURRENT_BINARY_DIR})

if(EXISTS ${HERMES_SOURCE_DIR}/API/jsi)
  set(HERMES_JSI_DIR ${HERMES_SOURCE_DIR}/API/jsi)
elseif(EXISTS ${FBSOURCE_DIR}/xplat/jsi)
  set(HERMES_JSI_DIR ${FBSOURCE_DIR}/xplat/jsi)
elseif(EXISTS ${HERMES_SOURCE_DIR}/../jsi)
  set(HERMES_JSI_DIR ${HERMES_SOURCE_DIR}/../jsi)
else()
  message(FATAL_ERROR "Unable to find jsi.")
endif()

include_directories(
  external/llvh/include
  external/llvh/gen/include
  ${CMAKE_CURRENT_BINARY_DIR}/external/llvh/include
)

include_directories(BEFORE
  ${CMAKE_CURRENT_BINARY_DIR}/include
  ${CMAKE_CURRENT_SOURCE_DIR}/include
  ${CMAKE_CURRENT_SOURCE_DIR}/public
  ${CMAKE_CURRENT_SOURCE_DIR}/external/flowparser/include
  ${CMAKE_CURRENT_SOURCE_DIR}/external
  )

if(HERMES_IS_ANDROID)
  find_package(fbjni REQUIRED CONFIG)
endif()

set(CMAKE_CXX_STANDARD 14)
set(CMAKE_CXX_STANDARD_REQUIRED ON)
set(CMAKE_CXX_EXTENSIONS OFF)

add_subdirectory(external/llvh)
add_subdirectory(utils/hermes-lit)
add_subdirectory(lib)
add_subdirectory(public)
add_subdirectory(external)
add_subdirectory(API)
add_subdirectory(android/intltest/java/com/facebook/hermes/test)
add_subdirectory(unsupported)

if(HERMES_ENABLE_TOOLS)
  add_subdirectory(tools)
endif()

# Make sure JSI is compiled with PIC
set(save_CMAKE_POSITION_INDEPENDENT_CODE ${CMAKE_POSITION_INDEPENDENT_CODE})
set(CMAKE_POSITION_INDEPENDENT_CODE ON)
set(save_BUILD_SHARED_LIBS ${BUILD_SHARED_LIBS})
set(BUILD_SHARED_LIBS ${HERMES_BUILD_SHARED_JSI})
add_subdirectory(${HERMES_JSI_DIR}/jsi ${CMAKE_CURRENT_BINARY_DIR}/jsi)
set(BUILD_SHARED_LIBS ${save_BUILD_SHARED_LIBS})
set(CMAKE_POSITION_INDEPENDENT_CODE ${save_CMAKE_POSITION_INDEPENDENT_CODE})

if (EXISTS ${CMAKE_CURRENT_SOURCE_DIR}/facebook)
    add_subdirectory(facebook)
endif()

# Configure the test suites
#
if(HERMES_ENABLE_TEST_SUITE)
  if(NOT HERMES_ENABLE_TOOLS)
    message(FATAL_ERROR, "Running the test-suite requires the CLI tools to be built.")
  endif()

  add_subdirectory(unittests)

  list(APPEND HERMES_TEST_DEPS
    HermesUnitTests
    hermes
    hermesc
    hvm
    interp-dispatch-bench
    hdb
    hbcdump
    hbc-attribute
    hbc-deltaprep
    hbc-diff
    dependency-extractor
    )

  if(HERMES_BUILD_NODE_HERMES)
    list(APPEND HERMES_TEST_DEPS node-hermes)
  endif()

  set(coverage_directory "")
  if (HERMES_ENABLE_CODE_COVERAGE)
    set(coverage_directory ${CMAKE_CURRENT_BINARY_DIR}/${CMAKE_CFG_INTDIR}/coverage)
  endif()

  set(HERMES_LIT_TEST_PARAMS
    test_exec_root=${HERMES_BINARY_DIR}/test
    unittests_dir=${HERMES_BINARY_DIR}/unittests
    debugger_enabled=${HERMES_ENABLE_DEBUGGER}
    intl_enabled=${HERMES_ENABLE_INTL}
    use_flowparser=${HERMES_USE_FLOWPARSER}
    hbc_deltaprep=${HERMES_TOOLS_OUTPUT_DIR}/hbc-deltaprep
    dependency_extractor=${HERMES_TOOLS_OUTPUT_DIR}/dependency-extractor
    FileCheck=${HERMES_TOOLS_OUTPUT_DIR}//FileCheck
    hermes=${HERMES_TOOLS_OUTPUT_DIR}/hermes
    hermesc=${HERMES_TOOLS_OUTPUT_DIR}/hermesc
    hdb=${HERMES_TOOLS_OUTPUT_DIR}/hdb
    hbcdump=${HERMES_TOOLS_OUTPUT_DIR}/hbcdump
    hbc-deltaprep=${HERMES_TOOLS_OUTPUT_DIR}/hbc-deltaprep
    hbc_diff=${HERMES_TOOLS_OUTPUT_DIR}/hbc-diff
    build_mode=${HERMES_ASSUMED_BUILD_MODE_IN_LIT_TEST}
    exception_on_oom_enabled=${HERMESVM_EXCEPTION_ON_OOM}
    node_hermes_enabled_flag=${HERMES_BUILD_NODE_HERMES}
    node-hermes=${HERMES_TOOLS_OUTPUT_DIR}/node-hermes
    profiler=${HERMES_PROFILER_MODE_IN_LIT_TEST}
    gc=${HERMESVM_GCKIND}
    ubsan=${HERMES_ENABLE_UNDEFINED_BEHAVIOR_SANITIZER}
    coverage=${coverage_directory}
    )

  set(LLVH_LIT_ARGS "-sv")

  add_lit_testsuite(check-hermes "Running the Hermes regression tests"
    ${HERMES_SOURCE_DIR}/test
    ${HERMES_SOURCE_DIR}/unittests
    PARAMS ${HERMES_LIT_TEST_PARAMS}
    DEPENDS ${HERMES_TEST_DEPS}
    ARGS ${HERMES_TEST_EXTRA_ARGS}
    )
  set_target_properties(check-hermes PROPERTIES FOLDER "Hermes regression tests")
endif()

# This is how github release files are built.

set(HERMES_GITHUB_DIR ${HERMES_BINARY_DIR}/github)
string(TOLOWER ${CMAKE_SYSTEM_NAME} HERMES_GITHUB_SYSTEM_NAME)

if(HERMES_ENABLE_TOOLS)
  set(HERMES_CLI_GITHUB_FILE hermes-cli-${HERMES_GITHUB_SYSTEM_NAME}-v${HERMES_RELEASE_VERSION}.tar.gz)
  set(HERMES_GITHUB_BUNDLE_DIR ${HERMES_BINARY_DIR}/bundle)

  # If the github release should include extra files (like dlls)
  if (HERMES_GITHUB_RESOURCE_DIR STREQUAL "")
    set(HERMES_GITHUB_EXTRAS "")
  else()
    if (IS_DIRECTORY ${HERMES_GITHUB_RESOURCE_DIR})
      file(GLOB HERMES_GITHUB_EXTRAS "${HERMES_GITHUB_RESOURCE_DIR}/*")
    else()
      message(FATAL_ERROR "Extra resource dir not found: ${HERMES_GITHUB_RESOURCE_DIR}")
    endif()
  endif()

  # We need this as a separate target because Ninja doesn't run PRE_BUILD/PRE_LINKs in time
  add_custom_command(
    OUTPUT ${HERMES_GITHUB_BUNDLE_DIR}
    COMMAND ${CMAKE_COMMAND} -E make_directory ${HERMES_GITHUB_BUNDLE_DIR})
  add_custom_target(make_bundle_dir DEPENDS ${HERMES_GITHUB_BUNDLE_DIR})

  add_custom_command(
    OUTPUT ${HERMES_GITHUB_DIR}/${HERMES_CLI_GITHUB_FILE}
    WORKING_DIRECTORY ${HERMES_GITHUB_BUNDLE_DIR}
    DEPENDS hermes hermesc hdb hbcdump make_bundle_dir
    VERBATIM
    COMMAND
      # We need bin/hermes or Release/bin/hermes.exe in a predictable location
      ${CMAKE_COMMAND} -E copy $<TARGET_FILE:hermes> $<TARGET_FILE:hermesc> $<TARGET_FILE:hdb> $<TARGET_FILE:hbcdump> ${HERMES_GITHUB_EXTRAS} .
    COMMAND
      ${CMAKE_COMMAND} -E tar zcf ${HERMES_GITHUB_DIR}/${HERMES_CLI_GITHUB_FILE} .
  )

  add_custom_target(
    github-cli-release
    DEPENDS ${HERMES_GITHUB_DIR}/${HERMES_CLI_GITHUB_FILE})
endif()<|MERGE_RESOLUTION|>--- conflicted
+++ resolved
@@ -71,11 +71,7 @@
 # - npm/package.json
 # - hermes-engine.podspec
 project(Hermes
-<<<<<<< HEAD
-        VERSION 0.8.1
-=======
         VERSION 0.10.0
->>>>>>> ab2e4b1f
         LANGUAGES C CXX)
 # Optional suffix like "-rc3"
 set(VERSION_SUFFIX "")
@@ -574,13 +570,10 @@
   add_definitions(-D_ITERATOR_DEBUG_LEVEL=1)
 endif()
 
-<<<<<<< HEAD
-=======
 if (HERMES_MSVC_USE_PLATFORM_UNICODE_WINGLOB)
   add_definitions(-DUSE_PLATFORM_UNICODE_WINGLOB)
 endif()
 
->>>>>>> ab2e4b1f
 set(CMAKE_XCODE_ATTRIBUTE_CLANG_CXX_LANGUAGE_STANDARD "c++14")
 
 set(HERMES_SOURCE_DIR ${CMAKE_CURRENT_SOURCE_DIR})
