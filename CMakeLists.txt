# Copyright (c) Meta Platforms, Inc. and affiliates.
#
# This source code is licensed under the MIT license found in the
# LICENSE file in the root directory of this source tree.

cmake_minimum_required(VERSION 3.13.0)

# Set the VERSION variables based on the project command
if (POLICY CMP0048)
  cmake_policy(SET CMP0048 NEW)
endif()

# find_package uses <PackageName>_ROOT variables.
if (POLICY CMP0074)
  cmake_policy(SET CMP0074 NEW)
endif()
# Include file check macros honor CMAKE_REQUIRED_LIBRARIES.
if (POLICY CMP0075)
  cmake_policy(SET CMP0075 NEW)
endif()

# Only interpret if() arguments as variables or keywords when unquoted.
# CMake emits a warning if this is not set.
if (POLICY CMP0054)
  cmake_policy(SET CMP0054 NEW)
endif()

# Pick up a workaround for a CMake problem from LLVM r282552.
if(POLICY CMP0057)
  cmake_policy(SET CMP0057 NEW)
endif()

# Enable transitive library dependencies
if(POLICY CMP0022)
  cmake_policy(SET CMP0022 NEW)
endif()

# Allow reading the LOCATION property of a target to determine the eventual
# location of build targets. This is needed when building the debugging symbols
# bundles for Apple platforms.
if (POLICY CMP0026)
  cmake_policy(SET CMP0026 OLD)
endif()

# Has to be set before `project` as per documentation
# https://cmake.org/cmake/help/latest/variable/CMAKE_OSX_SYSROOT.html
set(CMAKE_OSX_SYSROOT ${HERMES_APPLE_TARGET_PLATFORM})

if(HERMES_APPLE_TARGET_PLATFORM MATCHES "catalyst")
  set(CMAKE_OSX_SYSROOT "macosx")
  set(CMAKE_CXX_FLAGS ${CMAKE_CXX_FLAGS} "-target x86_64-arm64-apple-ios14.0-macabi -isystem ${CMAKE_OSX_SYSROOT}/System/iOSSupport/usr/include")
  set(CMAKE_C_FLAGS ${CMAKE_C_FLAGS} "-target x86_64-arm64-apple-ios14.0-macabi -isystem ${CMAKE_OSX_SYSROOT}/System/iOSSupport/usr/include")
  set(CMAKE_THREAD_LIBS_INIT "-lpthread")
  set(CMAKE_HAVE_THREADS_LIBRARY 1)
  set(CMAKE_USE_WIN32_THREADS_INIT 0)
  set(CMAKE_USE_PTHREADS_INIT 1)
  set(THREADS_PREFER_PTHREAD_FLAG ON)
endif()

# This must be consistent with the release_version in:
# - android/build.gradle
# - npm/package.json
# - hermes-engine.podspec
project(Hermes
<<<<<<< HEAD
        VERSION 0.69.0
=======
        VERSION 0.12.0
>>>>>>> 299cc8f4
        LANGUAGES C CXX)

list(APPEND CMAKE_MODULE_PATH "${CMAKE_CURRENT_SOURCE_DIR}/cmake/modules/")

set(LLVH_SOURCE_DIR ${CMAKE_CURRENT_SOURCE_DIR}/external/llvh)

include(Hermes)
include(Lit)

# This is not a cache variable so that it is recomputed when the project
# version is updated.
if(NOT DEFINED HERMES_RELEASE_VERSION)
  set(HERMES_RELEASE_VERSION ${PROJECT_VERSION})
endif()

<<<<<<< HEAD
=======
# The version that we put inside of DLL files
if(NOT DEFINED HERMES_FILE_VERSION)
  set(HERMES_FILE_VERSION "${PROJECT_VERSION}.0")
endif()

# The file version convertible to number representation.
# We must replace dots with commas.
string(REPLACE "." "," HERMES_FILE_VERSION_BIN ${HERMES_FILE_VERSION})

>>>>>>> 299cc8f4
find_package(Python COMPONENTS Interpreter)
if (NOT Python_Interpreter_FOUND)
  message(FATAL_ERROR "Unable to find Python interpreter, required for builds and testing.
Please install Python or specify the PYTHON_EXECUTABLE CMake variable.")
endif()

# Project options.

set(HERMES_IS_ANDROID OFF CACHE BOOL
  "Building for Android")

set(HERMES_IS_MOBILE_BUILD ${HERMES_IS_ANDROID} CACHE BOOL
  "Building for a mobile device")

set(HERMESVM_GCKIND HADES
  CACHE STRING
  "HermesVM GC type: either MALLOC or HADES")

# Hermes VM opcode stats profiling
set(HERMESVM_PROFILER_OPCODE OFF CACHE BOOL
  "Enable opcode stats profiling in hermes VM")

# Hermes VM basic block profiling
set(HERMESVM_PROFILER_BB OFF CACHE BOOL
  "Enable basic block profiling in hermes VM")

# Hermes VM JS Function profiling
set(HERMESVM_PROFILER_JSFUNCTION OFF CACHE BOOL
  "Enable JS Function profiling in hermes VM")

# Hermes VM native call profiling
set(HERMESVM_PROFILER_NATIVECALL OFF CACHE BOOL
  "Enable native call profiling in hermes VM")

CHECK_CXX_SOURCE_COMPILES(
        "int main() { void *p = &&label; goto *p; label: return 0; }"
        HAVE_COMPUTED_GOTO)
if(HAVE_COMPUTED_GOTO)
    set(DEFAULT_INTERPRETER_THREADING ON)
else()
    set(DEFAULT_INTERPRETER_THREADING OFF)
endif()

set(HERMESVM_INDIRECT_THREADING ${DEFAULT_INTERPRETER_THREADING} CACHE BOOL
  "Enable the indirect threaded interpreter")

set(HERMESVM_ALLOW_COMPRESSED_POINTERS ON CACHE BOOL
  "Enable compressed pointers. If this is on and the target is a 64-bit build, compressed pointers will be used.")

<<<<<<< HEAD
if(APPLE OR WIN32)
=======
if(APPLE)
>>>>>>> 299cc8f4
    set(DEFAULT_CONTIGUOUS_HEAP OFF)
else()
    set(DEFAULT_CONTIGUOUS_HEAP ON)
endif()

set(HERMESVM_ALLOW_CONTIGUOUS_HEAP ${DEFAULT_CONTIGUOUS_HEAP} CACHE BOOL
  "If this is on and compressed pointers are used, the heap will be allocated in a contiguous 4GB region.")

set(HERMESVM_ALLOW_HUGE_PAGES OFF CACHE BOOL
        "Enable huge pages to back the GC managed heap. Only useful on Linux.")

# Note that smaller heap segments will lower the maximum number of properties
# that can be stored in an object.
set(HERMESVM_HEAP_SEGMENT_SIZE_KB 4096
        CACHE STRING
        "Size of segments in the GC managed heap in KB. Must be a power of 2.")

set(HERMESVM_ALLOW_CONCURRENT_GC ON CACHE BOOL
        "Enable concurrency in the GC for 64-bit builds.")

set(HERMESVM_ALLOW_INLINE_ASM ON CACHE BOOL
        "Allow the use of inline assembly in VM code.")

set(HERMESVM_API_TRACE_ANDROID_REPLAY OFF CACHE BOOL
  "Simulate Android config on Linux in API tracing.")

# Hermes VM Handle sanitization (moving the heap after every alloc)
set(HERMESVM_SANITIZE_HANDLES OFF CACHE BOOL
  "Enable Handle sanitization")

set(HERMESVM_CRASH_TRACE OFF CACHE BOOL
  "Enable recording of instructions for crash debugging depending on VMExperiments")

# Enable Address Sanitizer
set(HERMES_ENABLE_ADDRESS_SANITIZER OFF CACHE BOOL
  "Enable -fsanitize=address")

# Enable Undefined Behavior Sanitizer
set(HERMES_ENABLE_UNDEFINED_BEHAVIOR_SANITIZER OFF CACHE BOOL
  "Enable -fsanitize=undefined")

# Enable Thread Sanitizer
set(HERMES_ENABLE_THREAD_SANITIZER OFF CACHE BOOL
  "Enable -fsanitize=thread")

# Enable Trace PC Guard
set(HERMES_ENABLE_TRACE_PC_GUARD OFF CACHE BOOL
  "Enable -fsanitize-coverage=trace-pc-guard")

set(HERMES_ENABLE_CODE_COVERAGE OFF CACHE BOOL
  "Enables code coverage to be collected from binaries. Coverage output will be placed in a subdirectory called \"coverage\" of the build directory.")

set(HERMES_ENABLE_LIBFUZZER OFF CACHE BOOL
  "Enable libfuzzer")

set(HERMES_ENABLE_FUZZILLI OFF CACHE BOOL
  "Enable fuzzilli")

set(HERMES_ENABLE_TOOLS ON CACHE BOOL
  "Enable CLI tools")

# Enable bitcode
set(HERMES_ENABLE_BITCODE OFF CACHE BOOL
  "Include bitcode with the framework")

# Set linker flag for building the fuzzer
set(HERMES_FUZZING_FLAG "-fsanitize=fuzzer" CACHE STRING
  "Linker argument to link fuzz targets against a given fuzzer.")

# Build with -DHERMES_SLOW_DEBUG for debug builds
# This does not affect release builds
set(HERMES_SLOW_DEBUG ON CACHE BOOL
  "Enable slow checks in Debug builds")

# On CentOS:
#   sudo yum install zlib-static glibc-static ncurses-static readline-static
set(HERMES_STATIC_LINK OFF CACHE BOOL
  "Link Hermes statically. May only work on GNU/Linux.")

set(HERMES_USE_STATIC_ICU OFF CACHE BOOL
  "Force static linking of ICU. May only work on GNU/Linux.")

set(HERMES_UNICODE_LITE OFF CACHE BOOL
  "Enable to use internal no-op unicode functionality instead of relying on underlying system libraries")

<<<<<<< HEAD
set(HERMES_ENABLE_DEBUGGER_DEFAULT OFF)
if (NOT HERMES_IS_MOBILE_BUILD)
    set(HERMES_ENABLE_DEBUGGER_DEFAULT ON)
endif()
set(HERMES_ENABLE_DEBUGGER ${HERMES_ENABLE_DEBUGGER_DEFAULT} CACHE BOOL
=======
set(HERMES_ENABLE_DEBUGGER ON CACHE BOOL
>>>>>>> 299cc8f4
  "Build with debugger support")

set(HERMES_MEMORY_INSTRUMENTATION ${HERMES_ENABLE_DEBUGGER} CACHE BOOL
  "Build with memory instrumentation support")

set(HERMES_ENABLE_IR_INSTRUMENTATION OFF CACHE BOOL
    "Build IR instrumentation support")

set(HERMES_FACEBOOK_BUILD OFF CACHE BOOL
    "Build Facebook (rather than open-source) version of Hermes")

set(HERMESVM_EXCEPTION_ON_OOM OFF CACHE BOOL
    "GC Out-of-memory raises an exception, rather than causing a crash")

set(HERMESVM_PLATFORM_LOGGING OFF CACHE BOOL
    "hermesLog(...) is enabled, using the platform's logging mechanism")

set(HERMES_RUN_WASM OFF CACHE BOOL
    "Emit Asm.js/Wasm unsafe compiler intrinsics")

set(HERMES_USE_FLOWPARSER OFF CACHE BOOL
  "Use libflowparser for parsing es6")

set(HERMES_ENABLE_WERROR OFF CACHE BOOL
  "Whether the build should have -Werror enabled")

set(HERMES_ENABLE_WIN10_ICU_FALLBACK ON CACHE BOOL
  "Whether to allow falling back on Win10 ICU")

set(HERMES_GITHUB_RESOURCE_DIR "" CACHE STRING
  "A directory with additional files to bundle in the GitHub release")

set(ANDROID_LINUX_PERF_PATH ""
  CACHE STRING
  "If buildling for Android, full path to <linux/perf_events.h>")

set(HERMES_MSVC_MP ON CACHE STRING
  "Enable /MP in MSVC for parallel builds")

set(EMSCRIPTEN_FASTCOMP OFF CACHE BOOL
  "Emscripten is using the fastcomp backend instead of the LLVM one")

set(HERMES_ENABLE_INTL OFF CACHE BOOL
  "Enable JS Intl support (WIP)")

set(HERMES_ENABLE_TEST_SUITE ON CACHE BOOL
  "Enable the test suite")

set(HERMES_BUILD_APPLE_FRAMEWORK ON CACHE BOOL
  "Whether to build the libhermes target as a framework bundle or dylib on Apple platforms")

set(HERMES_BUILD_APPLE_DSYM OFF CACHE BOOL
  "Whether to build a DWARF debugging symbols bundle")

set(HERMES_BUILD_NODE_HERMES OFF CACHE BOOL "Whether to build node-hermes")

set(HERMES_BUILD_LEAN_LIBHERMES OFF CACHE BOOL "Exclude the Hermes compiler from libhermes.")

set(HERMES_BUILD_SHARED_JSI OFF CACHE BOOL "Build JSI as a shared library.")

if (HERMES_IS_ANDROID)
  add_definitions(-DHERMES_PLATFORM_UNICODE=HERMES_PLATFORM_UNICODE_JAVA)
endif()

if(HERMES_BUILD_APPLE_DSYM)
  set(CMAKE_CXX_FLAGS "${CMAKE_CXX_FLAGS} -gdwarf")
endif()

if (HERMES_IS_MOBILE_BUILD)
  add_definitions(-DHERMES_IS_MOBILE_BUILD)
endif()

# Enable debug mode by default
if ((NOT GENERATOR_IS_MULTI_CONFIG) AND CMAKE_BUILD_TYPE STREQUAL "")
    set(CMAKE_BUILD_TYPE Debug)
endif()

if (HERMES_STATIC_LINK)
  append("-static" CMAKE_EXE_LINKER_FLAGS)
  set(HERMES_USE_STATIC_ICU ON)
  set(CMAKE_FIND_LIBRARY_SUFFIXES "${CMAKE_STATIC_LIBRARY_SUFFIX}")
endif()

if (NOT "${CMAKE_CXX_COMPILER_ID}" MATCHES "MSVC")
  # Check if the linker supports --gc-sections and ICF.
  # We can't simply CHECK_CXX_COMPILER_FLAG("-Wl,--gc-sections" ..) because CMake
  # will compile and link separately and only passes the flag during compilation.
  # TODO: Use check_linker_flag once we have CMake 3.18.
  set(OLD_CMAKE_EXE_LINKER_FLAGS "${CMAKE_EXE_LINKER_FLAGS}")
  set(CMAKE_EXE_LINKER_FLAGS "${OLD_CMAKE_EXE_LINKER_FLAGS} -Wl,--gc-sections")
  CHECK_CXX_COMPILER_FLAG("" HAVE_GC_SECTIONS)
  set(CMAKE_EXE_LINKER_FLAGS "${OLD_CMAKE_EXE_LINKER_FLAGS} -Wl,--icf=safe")
  CHECK_CXX_COMPILER_FLAG("" HAVE_ICF)
  set(CMAKE_EXE_LINKER_FLAGS "${OLD_CMAKE_EXE_LINKER_FLAGS}")

  if(HAVE_GC_SECTIONS)
    add_flag_if_supported("-ffunction-sections" FUNCTION_SECTIONS)
    add_flag_if_supported("-fdata-sections" DATA_SECTIONS)
    list(APPEND HERMES_EXTRA_LINKER_FLAGS "LINKER:--gc-sections")
  endif()

  if(HAVE_ICF)
    add_flag_if_supported("-faddrsig" ADDRSIG)
    list(APPEND HERMES_EXTRA_LINKER_FLAGS "LINKER:--icf=safe")
  endif()
endif()

# Make the HERMES_RELEASE_VERSION accessible for version printing in C++.
if(HERMES_RELEASE_VERSION)
    add_definitions(-DHERMES_RELEASE_VERSION="${HERMES_RELEASE_VERSION}")
endif()
<<<<<<< HEAD
=======

# Make the HERMES_FILE_VERSION accessible for version printing in C++.
if(HERMES_FILE_VERSION)
    add_definitions(-DHERMES_FILE_VERSION="${HERMES_FILE_VERSION}")
endif()
>>>>>>> 299cc8f4

if(HERMES_ENABLE_IR_INSTRUMENTATION)
    add_definitions(-DHERMES_ENABLE_IR_INSTRUMENTATION)
endif()

add_definitions(-DHERMESVM_GC_${HERMESVM_GCKIND})

set(HERMES_PROFILER_MODE_IN_LIT_TEST "NONE")
if(HERMESVM_PROFILER_OPCODE)
    add_definitions(-DHERMESVM_PROFILER_OPCODE)
    set(HERMES_PROFILER_MODE_IN_LIT_TEST "OPCODE")
endif()
if(HERMESVM_PROFILER_BB)
    add_definitions(-DHERMESVM_PROFILER_BB)
    set(HERMES_PROFILER_MODE_IN_LIT_TEST "BB")
endif()
if(HERMESVM_PROFILER_JSFUNCTION)
    add_definitions(-DHERMESVM_PROFILER_JSFUNCTION)
    set(HERMES_PROFILER_MODE_IN_LIT_TEST "SAMPLING")
endif()
if(HERMESVM_PROFILER_NATIVECALL)
    add_definitions(-DHERMESVM_PROFILER_NATIVECALL)
    set(HERMES_PROFILER_MODE_IN_LIT_TEST "EXTERN")
endif()
if(HERMESVM_INDIRECT_THREADING)
    add_definitions(-DHERMESVM_INDIRECT_THREADING)
endif()
if(HERMESVM_ALLOW_COMPRESSED_POINTERS)
    add_definitions(-DHERMESVM_ALLOW_COMPRESSED_POINTERS)
endif()
if(HERMESVM_ALLOW_CONTIGUOUS_HEAP)
    add_definitions(-DHERMESVM_ALLOW_CONTIGUOUS_HEAP)
endif()
if(HERMESVM_ALLOW_HUGE_PAGES)
    add_definitions(-DHERMESVM_ALLOW_HUGE_PAGES)
endif()
add_definitions(-DHERMESVM_HEAP_SEGMENT_SIZE_KB=${HERMESVM_HEAP_SEGMENT_SIZE_KB})
if(HERMESVM_ALLOW_CONCURRENT_GC)
    add_definitions(-DHERMESVM_ALLOW_CONCURRENT_GC)
endif()
if(HERMESVM_ALLOW_INLINE_ASM)
    add_definitions(-DHERMESVM_ALLOW_INLINE_ASM)
endif()
if(HERMESVM_API_TRACE_ANDROID_REPLAY)
    add_definitions(-DHERMESVM_API_TRACE_ANDROID_REPLAY)
endif()
if(HERMESVM_SANITIZE_HANDLES)
    add_definitions(-DHERMESVM_SANITIZE_HANDLES)
endif()
if(HERMESVM_CRASH_TRACE)
    add_definitions(-DHERMESVM_CRASH_TRACE=1)
endif()
if (HERMES_ENABLE_ADDRESS_SANITIZER)
    append("-fsanitize=address" CMAKE_CXX_FLAGS CMAKE_C_FLAGS CMAKE_EXE_LINKER_FLAGS)
    # GCC does not automatically link libpthread when using ASAN
    append("-lpthread" CMAKE_EXE_LINKER_FLAGS)
endif()
if (HERMES_ENABLE_UNDEFINED_BEHAVIOR_SANITIZER)
    add_definitions(-DHERMES_UBSAN)
    # Do not enable the vptr sanitizer, as it requires RTTI.
    append("-fsanitize=undefined -fno-sanitize=vptr -fno-sanitize-recover=undefined" CMAKE_CXX_FLAGS CMAKE_C_FLAGS CMAKE_EXE_LINKER_FLAGS)
endif()
if (HERMES_ENABLE_THREAD_SANITIZER)
    append("-fsanitize=thread" CMAKE_CXX_FLAGS CMAKE_C_FLAGS CMAKE_EXE_LINKER_FLAGS)
endif()
if (HERMES_ENABLE_TRACE_PC_GUARD)
    append("-fsanitize-coverage=trace-pc-guard" CMAKE_CXX_FLAGS CMAKE_C_FLAGS CMAKE_EXE_LINKER_FLAGS)
endif()
if (HERMES_ENABLE_CODE_COVERAGE)
    if("${CMAKE_CXX_COMPILER_ID}" MATCHES "Clang")
        append("-fprofile-instr-generate -fcoverage-mapping" CMAKE_CXX_FLAGS CMAKE_C_FLAGS)
    else()
        message(FATAL_ERROR "Code coverage flags not defined for this compiler: ${CMAKE_CXX_COMPILER_ID}")
    endif()
endif()
if(HERMES_FACEBOOK_BUILD)
    add_definitions(-DHERMES_FACEBOOK_BUILD)
endif()
if(HERMESVM_EXCEPTION_ON_OOM)
    set(HERMES_ENABLE_EH ON)
    add_definitions(-DHERMESVM_EXCEPTION_ON_OOM)
endif()
if(HERMESVM_PLATFORM_LOGGING)
    add_definitions(-DHERMESVM_PLATFORM_LOGGING)
endif()
if(HERMES_RUN_WASM)
    add_definitions(-DHERMES_RUN_WASM)
endif()
if (NOT (ANDROID_LINUX_PERF_PATH STREQUAL ""))
  add_definitions(-DANDROID_LINUX_PERF_PATH="${ANDROID_LINUX_PERF_PATH}")
endif()

if (HERMES_ENABLE_INTL)
  add_definitions(-DHERMES_ENABLE_INTL)
endif()

if (HERMES_ENABLE_WERROR)
  # Turn all warnings into errors on GCC-compatible compilers.
  if (GCC_COMPATIBLE)
    append("-Werror" CMAKE_CXX_FLAGS CMAKE_C_FLAGS)
  endif()
endif()

# Collect all header files and add them to the IDE.
file(GLOB_RECURSE ALL_HEADER_FILES "*.h")

if(HERMES_SLOW_DEBUG)
  # Enable HERMES_SLOW_DEBUG in Debug mode
  set_property(DIRECTORY APPEND PROPERTY
      COMPILE_DEFINITIONS $<$<CONFIG:Debug>:HERMES_SLOW_DEBUG>)
endif()

set(HERMES_ASSUMED_BUILD_MODE_IN_LIT_TEST $<IF:$<CONFIG:Debug>,dbg,opt>)

if (GCC_COMPATIBLE)
  # Don't export symbols unless we explicitly say so
  set(CMAKE_CXX_FLAGS "${CMAKE_CXX_FLAGS} -fvisibility=hidden")
elseif ("${CMAKE_CXX_COMPILER_ID}" MATCHES "MSVC")
  # C4068 unknown pragma
  set(CMAKE_CXX_FLAGS "${CMAKE_CXX_FLAGS} -wd4068")
  # C4200 nonstandard extension used: zero-sized array in struct/union
  set(CMAKE_CXX_FLAGS "${CMAKE_CXX_FLAGS} -wd4200")
  # C4201 nonstandard extension used: nameless struct/union
  set(CMAKE_CXX_FLAGS "${CMAKE_CXX_FLAGS} -wd4201")
  # C4530 C++ exception handler used, but unwind semantics are not enabled
  set(CMAKE_CXX_FLAGS "${CMAKE_CXX_FLAGS} -wd4530")
  # C4251 class X needs to have dll-interface to be used by clients of class Y
  set(CMAKE_CXX_FLAGS "${CMAKE_CXX_FLAGS} -wd4251")
  # C4275: non dll-interface class X used as base for dll-interface class Y
  set(CMAKE_CXX_FLAGS "${CMAKE_CXX_FLAGS} -wd4275")
  # C4646: function declared with 'noreturn' has non-void return type
  set(CMAKE_CXX_FLAGS "${CMAKE_CXX_FLAGS} -wd4646")
  # C4312: 'reinterpret_cast': conversion from 'X' to 'hermes::vm::GCCell *' of greater size
  set(CMAKE_CXX_FLAGS "${CMAKE_CXX_FLAGS} -wd4312")
  # Parallelize build
  if (HERMES_MSVC_MP)
    add_compile_options( /MP )
  endif()
endif()

if ("${CMAKE_C_COMPILER_ID}" MATCHES "MSVC")
  # Enable source linking
  # NOTE: Dependencies are not properly setup here.
  #       Currently, CMake does not know to re-link if SOURCE_LINK_JSON changes
  #       Currently, CMake does not re-generate SOURCE_LINK_JSON if git's HEAD changes
  if ("${CMAKE_C_COMPILER_VERSION}" VERSION_GREATER_EQUAL "19.20")
    include(SourceLink)
    file(TO_NATIVE_PATH "${PROJECT_BINARY_DIR}/source_link.json" SOURCE_LINK_JSON)
    source_link(${PROJECT_SOURCE_DIR} ${SOURCE_LINK_JSON})
    set(CMAKE_EXE_LINKER_FLAGS "${CMAKE_EXE_LINKER_FLAGS} /SOURCELINK:${SOURCE_LINK_JSON}")
    set(CMAKE_SHARED_LINKER_FLAGS "${CMAKE_SHARED_LINKER_FLAGS} /SOURCELINK:${SOURCE_LINK_JSON}")
  else()
    message(WARNING "Disabling SourceLink due to old version of MSVC. Please update to VS2019!")
  endif()
endif()

# Export a JSON file with the compilation commands that external tools can use
# to analyze the source code of the project.
set(CMAKE_EXPORT_COMPILE_COMMANDS ON)

# Attempt to use system ICU first, if none specified.
# Don't need ICU on Apple, Emscripten, and Android.
if (APPLE OR EMSCRIPTEN OR HERMES_IS_ANDROID)
  set(ICU_FOUND 1)
endif()

if (NOT ICU_FOUND)
  if (NOT ICU_ROOT)
    set(FB_ICU_ROOT_A "/mnt/gvfs/third-party2/icu/4e8f3e00e1c7d7315fd006903a9ff7f073dfc02b/53.1/gcc-5-glibc-2.23/9bc6787")
    set(FB_ICU_ROOT_B "/mnt/gvfs/third-party2/icu/4e8f3e00e1c7d7315fd006903a9ff7f073dfc02b/53.1/gcc-4.8.1-glibc-2.17/c3f970a/")
    if(EXISTS ${FB_ICU_ROOT_A})
      set(ICU_ROOT ${FB_ICU_ROOT_A})
    elseif(EXISTS ${FB_ICU_ROOT_B})
      set(ICU_ROOT ${FB_ICU_ROOT_B})
    endif()
  endif()
  set(CMAKE_FIND_LIBRARY_SUFFIXES_OLD "${CMAKE_FIND_LIBRARY_SUFFIXES}")
  if (HERMES_USE_STATIC_ICU)
    add_definitions(-DU_STATIC_IMPLEMENTATION)
    set(CMAKE_FIND_LIBRARY_SUFFIXES "${CMAKE_STATIC_LIBRARY_SUFFIX}")
  endif()

  # FindICU uses ICU_ROOT variable as a hint
  # Include 'uc' twice for static libraries that depend on each other.
  find_global_package(ICU 52 COMPONENTS uc i18n data uc)

  set(CMAKE_FIND_LIBRARY_SUFFIXES "${CMAKE_FIND_LIBRARY_SUFFIXES_OLD}")

  if (ICU_FOUND)
    foreach(LIB_FILE ${ICU_LIBRARIES})
      get_filename_component(LIB_DIR ${LIB_FILE} DIRECTORY)
      list(APPEND ICU_RPATH ${LIB_DIR})
    endforeach(LIB_FILE)
    list(REMOVE_DUPLICATES ICU_RPATH)
    message("icu dir: ${ICU_RPATH}")
    include_directories(${ICU_INCLUDE_DIRS})
  endif()
endif()

# ICU is available on Windows, but only since Windows 10 v1703.
# Therefore, use it only as fallback.
if (NOT ICU_FOUND AND HERMES_ENABLE_WIN10_ICU_FALLBACK AND
    WIN32 AND # Windows 32 or 64 bit
    # At least Windows 10 version 1703 (aka Creators Update)
    NOT ${CMAKE_SYSTEM_VERSION} VERSION_LESS "10.0.15063")
  add_definitions(-DUSE_WIN10_ICU)
  set(ICU_FOUND 1)
  set(ICU_INCLUDE_DIRS ${CMAKE_CURRENT_SOURCE_DIR}/external/icu_decls)
  set(ICU_LIBRARIES
    icuuc icuin
  )
  include_directories(${ICU_INCLUDE_DIRS})
  message("Using Windows 10 built-in ICU")
endif()

# If we have no ICU, then error out.
if (NOT ICU_FOUND)
  message(FATAL_ERROR "Unable to find ICU.")
endif()

# Declare a function that links ICU for the given target.
# This adds the correct -rpath link flag as necessary.
function(hermes_link_icu target_name)
  get_target_property(target_type ${target_name} TYPE)
<<<<<<< HEAD
#  target_link_libraries(${target_name} ${ICU_LIBRARIES})
=======
  # target_link_libraries(${target_name} ${ICU_LIBRARIES})
>>>>>>> 299cc8f4

  if (HERMES_USE_STATIC_ICU)
    if ((NOT EMSCRIPTEN) AND target_type MATCHES "EXECUTABLE|STATIC_LIBRARY")
      target_link_libraries(${target_name} dl pthread)
    elseif(target_type MATCHES "MODULE_LIBRARY|SHARED_LIBRARY")
      message(WARNING "ICU cannot be statically linked against shared library target ${target_name}")
    endif()
  endif()

  if (ICU_RPATH)
    set_property(TARGET ${target_name} APPEND PROPERTY
                  INSTALL_RPATH ${ICU_RPATH})
    set_property(TARGET ${target_name} PROPERTY
                  BUILD_WITH_INSTALL_RPATH TRUE)
  endif()
endfunction()

if (APPLE)
  find_library(CORE_FOUNDATION CoreFoundation)
  find_library(FOUNDATION Foundation)
else()
  set(CORE_FOUNDATION "")
  set(FOUNDATION "")
endif()

if (HERMES_USE_FLOWPARSER)
  if (CMAKE_SYSTEM_NAME STREQUAL Darwin AND NOT HERMES_BUILD_32_BITS)
    set(LIBFLOWPARSER ${CMAKE_CURRENT_SOURCE_DIR}/external/flowparser/libflowparser-mac.a)
  elseif (CMAKE_SYSTEM_NAME STREQUAL Linux AND NOT HERMES_BUILD_32_BITS)
    set(LIBFLOWPARSER ${CMAKE_CURRENT_SOURCE_DIR}/external/flowparser/libflowparser-linux.a)
  else()
    set(LIBFLOWPARSER "")
    set(HERMES_USE_FLOWPARSER OFF)
  endif()
endif()

if (HERMES_USE_FLOWPARSER)
  add_definitions(-DHERMES_USE_FLOWPARSER)
endif()

if (HERMES_ENABLE_DEBUGGER)
  add_definitions(-DHERMES_ENABLE_DEBUGGER)
endif()

if (HERMES_MEMORY_INSTRUMENTATION)
  add_definitions(-DHERMES_MEMORY_INSTRUMENTATION)
endif()

if (HERMES_MSVC_CHECKED_ITERATORS)
  add_definitions(-D_ITERATOR_DEBUG_LEVEL=1)
endif()

if (HERMES_MSVC_USE_PLATFORM_UNICODE_WINGLOB)
  add_definitions(-DUSE_PLATFORM_UNICODE_WINGLOB)
endif()

<<<<<<< HEAD
=======
# Disables the GCC 64-to-32 bit truncation diagnostic if the compiler supports
# -Wshorten-64-to-32.
check_cxx_compiler_flag("-Wshorten-64-to-32" CXX_SUPPORTS_SHORTEN_64_TO_32)
if (${CXX_SUPPORTS_SHORTEN_64_TO_32})
  add_definitions(-DHERMES_COMPILER_SUPPORTS_WSHORTEN_64_TO_32)
endif()

>>>>>>> 299cc8f4
set(CMAKE_XCODE_ATTRIBUTE_CLANG_CXX_LANGUAGE_STANDARD "c++17")

# JSI_DIR has always priority over other folders.
# It's used by React Native when building Hermes from source so
# the copy of JSI inside `react-native/ReactCommon/jsi` can be used.
if(JSI_DIR)
  if(EXISTS ${JSI_DIR})
    set(HERMES_JSI_DIR ${JSI_DIR})
  else()
    message(FATAL_ERROR "You specified a JSI directory with -DJSI_DIR but JSI can't be found there.")
  endif()
elseif(EXISTS ${CMAKE_CURRENT_SOURCE_DIR}/API/jsi)
  set(HERMES_JSI_DIR ${CMAKE_CURRENT_SOURCE_DIR}/API/jsi)
elseif(EXISTS ${CMAKE_CURRENT_SOURCE_DIR}/../jsi)
  set(HERMES_JSI_DIR ${CMAKE_CURRENT_SOURCE_DIR}/../jsi)
else()
  message(FATAL_ERROR "Unable to find jsi.")
endif()

include_directories(
  external/llvh/include
  external/llvh/gen/include
  ${CMAKE_CURRENT_BINARY_DIR}/external/llvh/include
)

include_directories(BEFORE
  ${CMAKE_CURRENT_BINARY_DIR}/include
  ${CMAKE_CURRENT_SOURCE_DIR}/include
  ${CMAKE_CURRENT_SOURCE_DIR}/external/flowparser/include
  ${CMAKE_CURRENT_SOURCE_DIR}/external
  )

if(HERMES_IS_ANDROID)
  find_package(fbjni REQUIRED CONFIG)
endif()

set(CMAKE_CXX_STANDARD 17)
set(CMAKE_CXX_STANDARD_REQUIRED ON)
set(CMAKE_CXX_EXTENSIONS OFF)

add_subdirectory(external/llvh)
add_subdirectory(utils/hermes-lit)
add_subdirectory(lib)
add_subdirectory(public)
add_subdirectory(external)
add_subdirectory(API)
add_subdirectory(android/intltest/java/com/facebook/hermes/test)
add_subdirectory(unsupported)

if(HERMES_ENABLE_TOOLS)
  add_subdirectory(tools)
endif()

# Make sure JSI is compiled with PIC
set(save_CMAKE_POSITION_INDEPENDENT_CODE ${CMAKE_POSITION_INDEPENDENT_CODE})
set(CMAKE_POSITION_INDEPENDENT_CODE ON)
set(save_BUILD_SHARED_LIBS ${BUILD_SHARED_LIBS})
set(BUILD_SHARED_LIBS ${HERMES_BUILD_SHARED_JSI})
add_subdirectory(${HERMES_JSI_DIR}/jsi ${CMAKE_CURRENT_BINARY_DIR}/jsi)
set(BUILD_SHARED_LIBS ${save_BUILD_SHARED_LIBS})
set(CMAKE_POSITION_INDEPENDENT_CODE ${save_CMAKE_POSITION_INDEPENDENT_CODE})

if (EXISTS ${CMAKE_CURRENT_SOURCE_DIR}/facebook)
    add_subdirectory(facebook)
endif()

# Configure the test suites
#
if(HERMES_ENABLE_TEST_SUITE)
  if(NOT HERMES_ENABLE_TOOLS)
    message(FATAL_ERROR, "Running the test-suite requires the CLI tools to be built.")
  endif()

  add_subdirectory(unittests)

  list(APPEND HERMES_TEST_DEPS
    HermesUnitTests
    hermes
    hermesc
    hvm
    interp-dispatch-bench
    hdb
    hbcdump
    hbc-attribute
    hbc-deltaprep
    hbc-diff
    dependency-extractor
    )

  if(HERMES_BUILD_NODE_HERMES)
    list(APPEND HERMES_TEST_DEPS node-hermes)
  endif()

  set(coverage_directory "")
  if (HERMES_ENABLE_CODE_COVERAGE)
    set(coverage_directory ${CMAKE_CURRENT_BINARY_DIR}/${CMAKE_CFG_INTDIR}/coverage)
  endif()

<<<<<<< HEAD
  set(HERMES_LIT_TEST_PARAMS
=======
  set(HERMES_LIT_TEST_PARAMS_BASE
>>>>>>> 299cc8f4
    test_exec_root=${CMAKE_CURRENT_BINARY_DIR}/test
    unittests_dir=${CMAKE_CURRENT_BINARY_DIR}/unittests
    debugger_enabled=${HERMES_ENABLE_DEBUGGER}
    intl_enabled=${HERMES_ENABLE_INTL}
    use_flowparser=${HERMES_USE_FLOWPARSER}
    hbc_deltaprep=${HERMES_TOOLS_OUTPUT_DIR}/hbc-deltaprep
    dependency_extractor=${HERMES_TOOLS_OUTPUT_DIR}/dependency-extractor
    FileCheck=${HERMES_TOOLS_OUTPUT_DIR}/FileCheck
    hermes=${HERMES_TOOLS_OUTPUT_DIR}/hermes
    hermesc=${HERMES_TOOLS_OUTPUT_DIR}/hermesc
    hdb=${HERMES_TOOLS_OUTPUT_DIR}/hdb
    hbcdump=${HERMES_TOOLS_OUTPUT_DIR}/hbcdump
    hbc-deltaprep=${HERMES_TOOLS_OUTPUT_DIR}/hbc-deltaprep
    hbc_diff=${HERMES_TOOLS_OUTPUT_DIR}/hbc-diff
    build_mode=${HERMES_ASSUMED_BUILD_MODE_IN_LIT_TEST}
    exception_on_oom_enabled=${HERMESVM_EXCEPTION_ON_OOM}
    node_hermes_enabled_flag=${HERMES_BUILD_NODE_HERMES}
    node-hermes=${HERMES_TOOLS_OUTPUT_DIR}/node-hermes
    profiler=${HERMES_PROFILER_MODE_IN_LIT_TEST}
    gc=${HERMESVM_GCKIND}
    ubsan=${HERMES_ENABLE_UNDEFINED_BEHAVIOR_SANITIZER}
    coverage=${coverage_directory}
    )

  set(HERMES_LIT_TEST_PARAMS
    ${HERMES_LIT_TEST_PARAMS_BASE}
    FileCheckOrRegen=${HERMES_TOOLS_OUTPUT_DIR}/FileCheck
    )

  set(HERMES_LIT_UPDATE_PARAMS
    ${HERMES_LIT_TEST_PARAMS_BASE}
    "FileCheckOrRegen=${Python_EXECUTABLE} ${CMAKE_CURRENT_SOURCE_DIR}/utils/lit-expect-gen/generate.py"
    )

  set(LLVH_LIT_ARGS "-sv")

  add_lit_testsuite(check-hermes "Running the Hermes regression tests"
    ${CMAKE_CURRENT_SOURCE_DIR}/test
    ${CMAKE_CURRENT_SOURCE_DIR}/unittests
    PARAMS ${HERMES_LIT_TEST_PARAMS}
    DEPENDS ${HERMES_TEST_DEPS}
    ARGS ${HERMES_TEST_EXTRA_ARGS}
    )
  set_target_properties(check-hermes PROPERTIES FOLDER "Hermes regression tests")

<<<<<<< HEAD
set(HERMES_GITHUB_DIR ${CMAKE_CURRENT_BINARY_DIR}/github)
file(MAKE_DIRECTORY ${HERMES_GITHUB_DIR})
string(TOLOWER ${CMAKE_SYSTEM_NAME} HERMES_GITHUB_SYSTEM_NAME)

if(HERMES_ENABLE_TOOLS)
  set(HERMES_CLI_GITHUB_FILE hermes-cli-${HERMES_GITHUB_SYSTEM_NAME}-v${HERMES_RELEASE_VERSION}.tar.gz)
  set(HERMES_GITHUB_BUNDLE_DIR ${CMAKE_CURRENT_BINARY_DIR}/bundle)

  # If the github release should include extra files (like dlls)
  if (HERMES_GITHUB_RESOURCE_DIR STREQUAL "")
    set(HERMES_GITHUB_EXTRAS "")
  else()
    if (IS_DIRECTORY ${HERMES_GITHUB_RESOURCE_DIR})
      file(GLOB HERMES_GITHUB_EXTRAS "${HERMES_GITHUB_RESOURCE_DIR}/*")
    else()
      message(FATAL_ERROR "Extra resource dir not found: ${HERMES_GITHUB_RESOURCE_DIR}")
    endif()
  endif()

  # We need this as a separate target because Ninja doesn't run PRE_BUILD/PRE_LINKs in time
  add_custom_command(
    OUTPUT ${HERMES_GITHUB_BUNDLE_DIR}
    COMMAND ${CMAKE_COMMAND} -E make_directory ${HERMES_GITHUB_BUNDLE_DIR})
  add_custom_target(make_bundle_dir DEPENDS ${HERMES_GITHUB_BUNDLE_DIR})

  add_custom_command(
    OUTPUT ${HERMES_GITHUB_DIR}/${HERMES_CLI_GITHUB_FILE}
    WORKING_DIRECTORY ${HERMES_GITHUB_BUNDLE_DIR}
    DEPENDS hermes hermesc hdb hbcdump make_bundle_dir
    VERBATIM
    COMMAND
      # We need bin/hermes or Release/bin/hermes.exe in a predictable location
      ${CMAKE_COMMAND} -E copy $<TARGET_FILE:hermes> $<TARGET_FILE:hermesc> $<TARGET_FILE:hdb> $<TARGET_FILE:hbcdump> ${HERMES_GITHUB_EXTRAS} .
    COMMAND
      ${CMAKE_COMMAND} -E tar zcf ${HERMES_GITHUB_DIR}/${HERMES_CLI_GITHUB_FILE} .
  )

  add_custom_target(
    github-cli-release
    DEPENDS ${HERMES_GITHUB_DIR}/${HERMES_CLI_GITHUB_FILE})
=======
  # update-lit will regenerate the expectations for all tests that are verified with FileCheckOrRegen.
  # All other tests are run normally.
  add_lit_testsuite(update-lit "Running the Hermes regression tests, and updating auto-generated expectations."
    ${CMAKE_CURRENT_SOURCE_DIR}/test
    ${CMAKE_CURRENT_SOURCE_DIR}/unittests
    PARAMS ${HERMES_LIT_UPDATE_PARAMS}
    DEPENDS ${HERMES_TEST_DEPS}
    ARGS ${HERMES_TEST_EXTRA_ARGS}
    )
  set_target_properties(update-lit PROPERTIES FOLDER "Hermes regression tests")
>>>>>>> 299cc8f4
endif()<|MERGE_RESOLUTION|>--- conflicted
+++ resolved
@@ -62,11 +62,7 @@
 # - npm/package.json
 # - hermes-engine.podspec
 project(Hermes
-<<<<<<< HEAD
-        VERSION 0.69.0
-=======
         VERSION 0.12.0
->>>>>>> 299cc8f4
         LANGUAGES C CXX)
 
 list(APPEND CMAKE_MODULE_PATH "${CMAKE_CURRENT_SOURCE_DIR}/cmake/modules/")
@@ -82,8 +78,6 @@
   set(HERMES_RELEASE_VERSION ${PROJECT_VERSION})
 endif()
 
-<<<<<<< HEAD
-=======
 # The version that we put inside of DLL files
 if(NOT DEFINED HERMES_FILE_VERSION)
   set(HERMES_FILE_VERSION "${PROJECT_VERSION}.0")
@@ -93,7 +87,6 @@
 # We must replace dots with commas.
 string(REPLACE "." "," HERMES_FILE_VERSION_BIN ${HERMES_FILE_VERSION})
 
->>>>>>> 299cc8f4
 find_package(Python COMPONENTS Interpreter)
 if (NOT Python_Interpreter_FOUND)
   message(FATAL_ERROR "Unable to find Python interpreter, required for builds and testing.
@@ -143,11 +136,7 @@
 set(HERMESVM_ALLOW_COMPRESSED_POINTERS ON CACHE BOOL
   "Enable compressed pointers. If this is on and the target is a 64-bit build, compressed pointers will be used.")
 
-<<<<<<< HEAD
-if(APPLE OR WIN32)
-=======
 if(APPLE)
->>>>>>> 299cc8f4
     set(DEFAULT_CONTIGUOUS_HEAP OFF)
 else()
     set(DEFAULT_CONTIGUOUS_HEAP ON)
@@ -233,15 +222,7 @@
 set(HERMES_UNICODE_LITE OFF CACHE BOOL
   "Enable to use internal no-op unicode functionality instead of relying on underlying system libraries")
 
-<<<<<<< HEAD
-set(HERMES_ENABLE_DEBUGGER_DEFAULT OFF)
-if (NOT HERMES_IS_MOBILE_BUILD)
-    set(HERMES_ENABLE_DEBUGGER_DEFAULT ON)
-endif()
-set(HERMES_ENABLE_DEBUGGER ${HERMES_ENABLE_DEBUGGER_DEFAULT} CACHE BOOL
-=======
 set(HERMES_ENABLE_DEBUGGER ON CACHE BOOL
->>>>>>> 299cc8f4
   "Build with debugger support")
 
 set(HERMES_MEMORY_INSTRUMENTATION ${HERMES_ENABLE_DEBUGGER} CACHE BOOL
@@ -353,14 +334,11 @@
 if(HERMES_RELEASE_VERSION)
     add_definitions(-DHERMES_RELEASE_VERSION="${HERMES_RELEASE_VERSION}")
 endif()
-<<<<<<< HEAD
-=======
 
 # Make the HERMES_FILE_VERSION accessible for version printing in C++.
 if(HERMES_FILE_VERSION)
     add_definitions(-DHERMES_FILE_VERSION="${HERMES_FILE_VERSION}")
 endif()
->>>>>>> 299cc8f4
 
 if(HERMES_ENABLE_IR_INSTRUMENTATION)
     add_definitions(-DHERMES_ENABLE_IR_INSTRUMENTATION)
@@ -585,11 +563,7 @@
 # This adds the correct -rpath link flag as necessary.
 function(hermes_link_icu target_name)
   get_target_property(target_type ${target_name} TYPE)
-<<<<<<< HEAD
-#  target_link_libraries(${target_name} ${ICU_LIBRARIES})
-=======
   # target_link_libraries(${target_name} ${ICU_LIBRARIES})
->>>>>>> 299cc8f4
 
   if (HERMES_USE_STATIC_ICU)
     if ((NOT EMSCRIPTEN) AND target_type MATCHES "EXECUTABLE|STATIC_LIBRARY")
@@ -646,8 +620,6 @@
   add_definitions(-DUSE_PLATFORM_UNICODE_WINGLOB)
 endif()
 
-<<<<<<< HEAD
-=======
 # Disables the GCC 64-to-32 bit truncation diagnostic if the compiler supports
 # -Wshorten-64-to-32.
 check_cxx_compiler_flag("-Wshorten-64-to-32" CXX_SUPPORTS_SHORTEN_64_TO_32)
@@ -655,7 +627,6 @@
   add_definitions(-DHERMES_COMPILER_SUPPORTS_WSHORTEN_64_TO_32)
 endif()
 
->>>>>>> 299cc8f4
 set(CMAKE_XCODE_ATTRIBUTE_CLANG_CXX_LANGUAGE_STANDARD "c++17")
 
 # JSI_DIR has always priority over other folders.
@@ -754,11 +725,7 @@
     set(coverage_directory ${CMAKE_CURRENT_BINARY_DIR}/${CMAKE_CFG_INTDIR}/coverage)
   endif()
 
-<<<<<<< HEAD
-  set(HERMES_LIT_TEST_PARAMS
-=======
   set(HERMES_LIT_TEST_PARAMS_BASE
->>>>>>> 299cc8f4
     test_exec_root=${CMAKE_CURRENT_BINARY_DIR}/test
     unittests_dir=${CMAKE_CURRENT_BINARY_DIR}/unittests
     debugger_enabled=${HERMES_ENABLE_DEBUGGER}
@@ -804,48 +771,6 @@
     )
   set_target_properties(check-hermes PROPERTIES FOLDER "Hermes regression tests")
 
-<<<<<<< HEAD
-set(HERMES_GITHUB_DIR ${CMAKE_CURRENT_BINARY_DIR}/github)
-file(MAKE_DIRECTORY ${HERMES_GITHUB_DIR})
-string(TOLOWER ${CMAKE_SYSTEM_NAME} HERMES_GITHUB_SYSTEM_NAME)
-
-if(HERMES_ENABLE_TOOLS)
-  set(HERMES_CLI_GITHUB_FILE hermes-cli-${HERMES_GITHUB_SYSTEM_NAME}-v${HERMES_RELEASE_VERSION}.tar.gz)
-  set(HERMES_GITHUB_BUNDLE_DIR ${CMAKE_CURRENT_BINARY_DIR}/bundle)
-
-  # If the github release should include extra files (like dlls)
-  if (HERMES_GITHUB_RESOURCE_DIR STREQUAL "")
-    set(HERMES_GITHUB_EXTRAS "")
-  else()
-    if (IS_DIRECTORY ${HERMES_GITHUB_RESOURCE_DIR})
-      file(GLOB HERMES_GITHUB_EXTRAS "${HERMES_GITHUB_RESOURCE_DIR}/*")
-    else()
-      message(FATAL_ERROR "Extra resource dir not found: ${HERMES_GITHUB_RESOURCE_DIR}")
-    endif()
-  endif()
-
-  # We need this as a separate target because Ninja doesn't run PRE_BUILD/PRE_LINKs in time
-  add_custom_command(
-    OUTPUT ${HERMES_GITHUB_BUNDLE_DIR}
-    COMMAND ${CMAKE_COMMAND} -E make_directory ${HERMES_GITHUB_BUNDLE_DIR})
-  add_custom_target(make_bundle_dir DEPENDS ${HERMES_GITHUB_BUNDLE_DIR})
-
-  add_custom_command(
-    OUTPUT ${HERMES_GITHUB_DIR}/${HERMES_CLI_GITHUB_FILE}
-    WORKING_DIRECTORY ${HERMES_GITHUB_BUNDLE_DIR}
-    DEPENDS hermes hermesc hdb hbcdump make_bundle_dir
-    VERBATIM
-    COMMAND
-      # We need bin/hermes or Release/bin/hermes.exe in a predictable location
-      ${CMAKE_COMMAND} -E copy $<TARGET_FILE:hermes> $<TARGET_FILE:hermesc> $<TARGET_FILE:hdb> $<TARGET_FILE:hbcdump> ${HERMES_GITHUB_EXTRAS} .
-    COMMAND
-      ${CMAKE_COMMAND} -E tar zcf ${HERMES_GITHUB_DIR}/${HERMES_CLI_GITHUB_FILE} .
-  )
-
-  add_custom_target(
-    github-cli-release
-    DEPENDS ${HERMES_GITHUB_DIR}/${HERMES_CLI_GITHUB_FILE})
-=======
   # update-lit will regenerate the expectations for all tests that are verified with FileCheckOrRegen.
   # All other tests are run normally.
   add_lit_testsuite(update-lit "Running the Hermes regression tests, and updating auto-generated expectations."
@@ -856,5 +781,4 @@
     ARGS ${HERMES_TEST_EXTRA_ARGS}
     )
   set_target_properties(update-lit PROPERTIES FOLDER "Hermes regression tests")
->>>>>>> 299cc8f4
 endif()