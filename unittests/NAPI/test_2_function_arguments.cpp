--- conflicted
+++ resolved
@@ -11,13 +11,8 @@
 TEST_P(NapiTest, test_2_function_arguments) {
   ExecuteNapi([](NapiTestContext *testContext, napi_env env) {
     testContext->AddNativeModule(
-<<<<<<< HEAD
         "./build/x86/binding",
         [](napi_env env, napi_value exports) { return Init(env, exports); });
-    testContext->RunTestScript(test_2_function_arguments_test_js);
-=======
-        "./build/x86/binding", [](napi_env env, napi_value exports) { return Init(env, exports); });
     testContext->RunTestScript("2_function_arguments/test.js");
->>>>>>> f4e9f125
   });
 }