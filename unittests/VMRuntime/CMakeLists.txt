# Copyright (c) Meta Platforms, Inc. and affiliates.
#
# This source code is licensed under the MIT license found in the
# LICENSE file in the root directory of this source tree.

set(HERMES_LINK_COMPONENTS LLVHSupport)

# Some sources here have conflicting names for free functions, so disable unity
# builds if they have been globally enabled.
set(CMAKE_UNITY_BUILD OFF)

set(RTSources
  AlignedHeapSegmentTest.cpp
  AlignedStorageTest.cpp
  ArrayTest.cpp
  ArrayStorageTest.cpp
  BigIntPrimitiveTest.cpp
  BytecodeProviderTest.cpp
  CallResultTest.cpp
  CardObjectBoundaryNCTest.cpp
  CardTableNCTest.cpp
  CastingTest.cpp
  CodeCoverageProfilerTest.cpp
  CopyableVectorTest.cpp
  CrashManagerTest.cpp
  DateUtilTest.cpp
  DecoratedObjectTest.cpp
  DictPropertyMapTest.cpp
  GCBasicsTest.cpp
  GCFinalizerTest.cpp
  GCFragmentationTest.cpp
  GCGuardPageNCTest.cpp
  GCInitTest.cpp
  GCLazySegmentNCTest.cpp
  GCMarkWeakTest.cpp
  GCObjectIterationTest.cpp
  GCOOMTest.cpp
  GCReturnUnusedMemoryTest.cpp
  GCSanitizeHandlesTest.cpp
  HeapSnapshotTest.cpp
  HermesValueTest.cpp
  HiddenClassTest.cpp
  IdentifierTableTest.cpp
  InstrumentationAPITest.cpp
  InternalPropertiesTest.cpp
  InterpreterTest.cpp
  IRInstrumentationTest.cpp
  JSLibTest.cpp
  JSONParseTest.cpp
  JSTypedArrayTest.cpp
  NativeFrameTest.cpp
  NativeFunctionTest.cpp
  NativeStateTest.cpp
  MarkBitArrayNCTest.cpp
  ObjectModelTest.cpp
  OperationsTest.cpp
  PredefinedStringsTest.cpp
  HandleTest.cpp
  RuntimeConfigTest.cpp
  SamplingHeapProfilerTest.cpp
<<<<<<< HEAD
  SamplingProfilerPosixTest.cpp
=======
  SamplingProfilerTest.cpp
>>>>>>> 299cc8f4
  SegmentedArrayTest.cpp
  SmallHermesValueTest.cpp
  SmallXStringTest.cpp
  StaticBuiltinsTest.cpp
  StackTracesTreeTest.cpp
  StorageProviderTest.cpp
  StringBuilderTest.cpp
  StringPrimitiveTest.cpp
  StringViewTest.cpp
  SymbolIDTest.cpp
  TestHelpers.cpp TestHelpers.h
  TestHelpers1.cpp TestHelpers1.h
  TwineChar16Test.cpp
  WeakValueMapTest.cpp
  MetadataTest.cpp
  )

add_hermes_unittest(HermesVMRuntimeTests
  ${RTSources}
  )

target_link_libraries(HermesVMRuntimeTests
  hermesVMRuntime
  hermesAST
  hermesHBCBackend
  hermesBackend
  hermesOptimizer
  hermesFrontend
  hermesParser
  hermesSupport
  dtoa
 )

add_subdirectory(Instrumentation)<|MERGE_RESOLUTION|>--- conflicted
+++ resolved
@@ -58,11 +58,7 @@
   HandleTest.cpp
   RuntimeConfigTest.cpp
   SamplingHeapProfilerTest.cpp
-<<<<<<< HEAD
-  SamplingProfilerPosixTest.cpp
-=======
   SamplingProfilerTest.cpp
->>>>>>> 299cc8f4
   SegmentedArrayTest.cpp
   SmallHermesValueTest.cpp
   SmallXStringTest.cpp
