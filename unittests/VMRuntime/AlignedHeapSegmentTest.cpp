/*
 * Copyright (c) Meta Platforms, Inc. and affiliates.
 *
 * This source code is licensed under the MIT license found in the
 * LICENSE file in the root directory of this source tree.
 */

#ifndef HERMESVM_GC_MALLOC

#include "gtest/gtest.h"

#include "hermes/VM/AlignedHeapSegment.h"
#include "hermes/VM/GCCell.h"
#include "hermes/VM/HeapAlign.h"

namespace {

using namespace hermes;
using namespace hermes::vm;

/// Calculate the length of the longest prefix of the sequence from \p begin
/// (inclusive) to \p end (exclusive) containing at most one unique value.
static size_t runLength(const size_t *begin, const size_t *end) {
  const size_t *it = begin;
  size_t count = 0;
  while (it < end && *it++ == *begin)
    count++;
  return count;
}

struct AlignedHeapSegmentTest : public ::testing::Test {
  AlignedHeapSegmentTest()
      : provider_(StorageProvider::mmapProvider()),
        s(std::move(AlignedStorage::create(provider_.get()).get())) {}

  ~AlignedHeapSegmentTest() = default;

  std::unique_ptr<StorageProvider> provider_;
  AlignedHeapSegment s;
};

TEST_F(AlignedHeapSegmentTest, AllocTest) {
  const size_t INIT_BYTES = heapAlignSize(sizeof(GCCell));
  const size_t STEP_BYTES = HeapAlign;

  size_t allocated = 0;
  size_t size = INIT_BYTES;
  const size_t capacity = s.available();
  EXPECT_LE(capacity, s.size());

  AllocResult res = s.alloc(size);
  while (res.success) {
    allocated += size;

    auto raw = reinterpret_cast<size_t *>(res.ptr);
    std::fill(raw, raw + size / sizeof(size_t), size);

    EXPECT_EQ(allocated, s.used());
    EXPECT_EQ(capacity, s.used() + s.available());

    size += STEP_BYTES;
    res = s.alloc(size);
  }

  // This is the only reason why the allocation could have failed.
  EXPECT_LT(s.available(), size);

  const size_t INIT_SIZE = INIT_BYTES / sizeof(size_t);
  const size_t STEP_SIZE = STEP_BYTES / sizeof(size_t);
  const size_t FINAL_SIZE = size / sizeof(size_t);

  // Check the bit pattern we wrote during allocation
  size_t *data = reinterpret_cast<size_t *>(s.start());
  size_t *const end = reinterpret_cast<size_t *>(s.start() + allocated);

  for (size_t run = INIT_SIZE; run < FINAL_SIZE; run += STEP_SIZE) {
    size_t actualRun = runLength(data, end);
    EXPECT_EQ(run, actualRun) << "Run " << run;
    data += run;
  }
}

TEST_F(AlignedHeapSegmentTest, FullSize) {
  EXPECT_EQ(s.size(), AlignedHeapSegment::maxSize());
  EXPECT_EQ(s.size(), s.available());
  EXPECT_EQ(s.size(), s.hiLim() - s.start());

  // Try and allocate the entire region.
  AllocResult res = s.alloc(s.size());

  EXPECT_TRUE(res.success);
  EXPECT_TRUE(nullptr != res.ptr);
<<<<<<< HEAD
}

TEST_F(AlignedHeapSegmentTest, SmallSize) {
  const size_t PS = oscompat::page_size();
  s.growTo(PS);
  s.clearExternalMemoryCharge();

  EXPECT_GE(PS, s.size());

  AllocResult failed = s.alloc(heapAlignSize(s.available() + 1));
  EXPECT_FALSE(failed.success);
  EXPECT_TRUE(nullptr == failed.ptr);

  AllocResult res = s.alloc(PS);
  EXPECT_TRUE(res.ptr);
  EXPECT_TRUE(nullptr != res.ptr);
=======
>>>>>>> 299cc8f4
}

TEST_F(AlignedHeapSegmentTest, ResetLevel) {
  // Make the level different from the start of the region.
  AllocResult res = s.alloc(cellSize<GCCell>());
  ASSERT_TRUE(res.success);
  ASSERT_NE(s.start(), s.level());

  s.resetLevel();
  EXPECT_EQ(s.start(), s.level());
}

#ifndef NDEBUG

using AlignedHeapSegmentDeathTest = AlignedHeapSegmentTest;

// Allocating into a null segment causes an assertion failure on !NDEBUG builds.
TEST_F(AlignedHeapSegmentDeathTest, NullAlloc) {
  AlignedHeapSegment s;
  constexpr uint32_t SIZE = heapAlignSize(sizeof(GCCell));
  EXPECT_DEATH_IF_SUPPORTED({ s.alloc(SIZE); }, "null segment");
}
#endif // !NDEBUG

} // namespace

#endif // !HERMESVM_GC_MALLOC<|MERGE_RESOLUTION|>--- conflicted
+++ resolved
@@ -90,25 +90,6 @@
 
   EXPECT_TRUE(res.success);
   EXPECT_TRUE(nullptr != res.ptr);
-<<<<<<< HEAD
-}
-
-TEST_F(AlignedHeapSegmentTest, SmallSize) {
-  const size_t PS = oscompat::page_size();
-  s.growTo(PS);
-  s.clearExternalMemoryCharge();
-
-  EXPECT_GE(PS, s.size());
-
-  AllocResult failed = s.alloc(heapAlignSize(s.available() + 1));
-  EXPECT_FALSE(failed.success);
-  EXPECT_TRUE(nullptr == failed.ptr);
-
-  AllocResult res = s.alloc(PS);
-  EXPECT_TRUE(res.ptr);
-  EXPECT_TRUE(nullptr != res.ptr);
-=======
->>>>>>> 299cc8f4
 }
 
 TEST_F(AlignedHeapSegmentTest, ResetLevel) {
