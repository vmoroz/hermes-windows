--- conflicted
+++ resolved
@@ -489,11 +489,8 @@
   auto rt =
       Runtime::create(RuntimeConfig::Builder().withGCConfig(config).build());
   rt->collect("test");
-<<<<<<< HEAD
-=======
 #ifndef HERMESVM_GC_RUNTIME
 #ifdef HERMESVM_GC_HADES
->>>>>>> be52fa1d
   // Hades will record the YG and OG collections as separate events.
   EXPECT_EQ(4, ev.size());
 #else
