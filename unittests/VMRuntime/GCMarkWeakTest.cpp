/*
 * Copyright (c) Meta Platforms, Inc. and affiliates.
 *
 * This source code is licensed under the MIT license found in the
 * LICENSE file in the root directory of this source tree.
 */

#include "TestHelpers.h"
#include "gtest/gtest.h"
#include "hermes/VM/AllocResult.h"
#include "hermes/VM/DummyObject.h"
#include "hermes/VM/GC.h"
#include "hermes/VM/GCPointer-inline.h"

#include <vector>

using namespace hermes::vm;

/// Testing weak marking support in whichever GC implementation the tests are
/// configured with.
///
/// Test uses GC::countUsedWeakRefs which doesn't exist in opt mode
#ifndef NDEBUG
namespace {

// Hades doesn't call markWeak the same number of times as other GCs.
#if !defined(HERMESVM_GC_HADES) && !defined(HERMESVM_GC_RUNTIME)

using testhelpers::DummyObject;

static DummyObject *createWithMarkWeakCount(GC &gc, int *numMarkWeakCalls) {
  auto *obj = DummyObject::create(gc, gc.getPointerBase());
  obj->markWeakCallback = std::make_unique<DummyObject::MarkWeakCallback>(
      [numMarkWeakCalls](GCCell *, WeakRefAcceptor &) mutable {
        (*numMarkWeakCalls)++;
      });
  return obj;
}

TEST(GCMarkWeakTest, MarkWeak) {
  constexpr int checkHeapOn =
#ifdef HERMES_SLOW_DEBUG
      // In slow debug modes, there are calls to check that weak refs are valid
      // before and after a collection.
      1
#else
      0
#endif
      ;
  int numMarkWeakCalls = 0;
  auto runtime = DummyRuntime::create(kTestGCConfigSmall);
  DummyRuntime &rt = *runtime;
  auto &gc = rt.getHeap();
  // Probably zero, but we only care about the increase/decrease.
  const int initUsedWeak = gc.countUsedWeakRefs();
  {
    GCScope scope{rt};
    auto t = rt.makeHandle(createWithMarkWeakCount(gc, &numMarkWeakCalls));
    rt.collect();

    WeakRefLock lk{gc.weakRefMutex()};
    ASSERT_TRUE(t->weak->isValid());
<<<<<<< HEAD
    EXPECT_EQ(*t, getNoHandle(*t->weak, rt, gc));
=======
    EXPECT_EQ(*t, t->weak->getNoBarrierUnsafe(rt));
>>>>>>> 299cc8f4
    // Exactly one call to _markWeakImpl
    EXPECT_EQ(1 + 2 * checkHeapOn, numMarkWeakCalls);
    EXPECT_EQ(initUsedWeak + 1, gc.countUsedWeakRefs());
  }

  rt.collect();
  // The weak ref is live at the beginning of the collection, but not by the
  // end, so the call in updateReferences isn't run, nor the second
  // checkHeapWellFormed.
  EXPECT_EQ(1 + 3 * checkHeapOn, numMarkWeakCalls);
  EXPECT_EQ(initUsedWeak, gc.countUsedWeakRefs());
}
#endif

} // namespace

#endif<|MERGE_RESOLUTION|>--- conflicted
+++ resolved
@@ -60,11 +60,7 @@
 
     WeakRefLock lk{gc.weakRefMutex()};
     ASSERT_TRUE(t->weak->isValid());
-<<<<<<< HEAD
-    EXPECT_EQ(*t, getNoHandle(*t->weak, rt, gc));
-=======
     EXPECT_EQ(*t, t->weak->getNoBarrierUnsafe(rt));
->>>>>>> 299cc8f4
     // Exactly one call to _markWeakImpl
     EXPECT_EQ(1 + 2 * checkHeapOn, numMarkWeakCalls);
     EXPECT_EQ(initUsedWeak + 1, gc.countUsedWeakRefs());
