/*
 * Copyright (c) Meta Platforms, Inc. and affiliates.
 *
 * This source code is licensed under the MIT license found in the
 * LICENSE file in the root directory of this source tree.
 */

#include <gtest/gtest.h>
#include <hermes/BCGen/HBC/BytecodeFileFormat.h>
#include <hermes/CompileJS.h>
#include <hermes/Public/JSOutOfMemoryError.h>
#include <hermes/VM/TimeLimitMonitor.h>
#include <hermes/hermes.h>
#include <jsi/instrumentation.h>
#include <jsi/test/testlib.h>

#include <tuple>

using namespace facebook::jsi;
using namespace facebook::hermes;

struct HermesTestHelper {
  static size_t rootsListLength(const HermesRuntime &rt) {
    return rt.rootsListLengthForTests();
  }

  static int64_t calculateRootsListChange(
      const HermesRuntime &rt,
      std::function<void(void)> f) {
    auto before = rootsListLength(rt);
    f();
    return rootsListLength(rt) - before;
  }
};

namespace {

class HermesRuntimeTestBase {
 public:
  HermesRuntimeTestBase(std::unique_ptr<Runtime> rt) : rt(std::move(rt)) {}

 protected:
  Value eval(const char *code) {
    return rt->global().getPropertyAsFunction(*rt, "eval").call(*rt, code);
  }

  std::unique_ptr<Runtime> rt;
};

/// TODO: Run these tests against all jsi::Runtimes implemented on top of
///       Hermes, similar to HermesRuntimeTest below.
class HermesRuntimeCustomConfigTest : public ::testing::Test,
                                      public HermesRuntimeTestBase {
 public:
  HermesRuntimeCustomConfigTest(::hermes::vm::RuntimeConfig runtimeConfig)
      : HermesRuntimeTestBase(makeHermesRuntime(runtimeConfig)) {}
};

class HermesRuntimeTest : public ::testing::TestWithParam<RuntimeFactory>,
                          public HermesRuntimeTestBase {
 public:
  HermesRuntimeTest() : HermesRuntimeTestBase(GetParam()()) {}
};

// In JSC there's a bug where host functions are always ran with a this in
// nonstrict mode so this must be a hermes only test. See
// https://es5.github.io/#x10.4.3 for more info.
TEST_P(HermesRuntimeTest, StrictHostFunctionBindTest) {
  Function coolify = Function::createFromHostFunction(
      *rt,
      PropNameID::forAscii(*rt, "coolify"),
      0,
      [](Runtime &, const Value &thisVal, const Value *args, size_t count) {
        EXPECT_TRUE(thisVal.isUndefined());
        return thisVal.isUndefined();
      });
  rt->global().setProperty(*rt, "coolify", coolify);
  EXPECT_TRUE(eval("(function() {"
                   "  \"use strict\";"
                   "  return coolify.bind(undefined)();"
                   "})()")
                  .getBool());
}

TEST_P(HermesRuntimeTest, DescriptionTest) {
  // Minimally, if the description doesn't include "Hermes", something
  // is wrong.
  EXPECT_NE(rt->description().find("Hermes"), std::string::npos);

  std::shared_ptr<facebook::jsi::Runtime> rt2 = makeHermesRuntime(
      ::hermes::vm::RuntimeConfig::Builder()
          .withGCConfig(
              ::hermes::vm::GCConfig::Builder().withName("ForTesting").build())
          .build());
  EXPECT_NE(rt2->description().find("Hermes"), std::string::npos);
}

TEST_P(HermesRuntimeTest, ArrayBufferTest) {
  eval(
      "var buffer = new ArrayBuffer(16);\
        var int32View = new Int32Array(buffer);\
        int32View[0] = 1234;\
        int32View[1] = 5678;");

  Object object = rt->global().getPropertyAsObject(*rt, "buffer");
  EXPECT_TRUE(object.isArrayBuffer(*rt));

  auto arrayBuffer = object.getArrayBuffer(*rt);
  EXPECT_EQ(arrayBuffer.size(*rt), 16);

  int32_t *buffer = reinterpret_cast<int32_t *>(arrayBuffer.data(*rt));
  EXPECT_EQ(buffer[0], 1234);
  EXPECT_EQ(buffer[1], 5678);
}

<<<<<<< HEAD
#if JSI_VERSION >= 9
class HermesRuntimeTestMethodsTest : public HermesRuntimeTestBase {
=======
class HermesRuntimeTestMethodsTest : public HermesRuntimeCustomConfigTest {
>>>>>>> 005cea0e
 public:
  HermesRuntimeTestMethodsTest()
      : HermesRuntimeCustomConfigTest(
            ::hermes::vm::RuntimeConfig::Builder()
                .withEnableHermesInternalTestMethods(true)
                .build()) {}
};

TEST_F(HermesRuntimeTestMethodsTest, ExternalArrayBufferTest) {
  struct FixedBuffer : MutableBuffer {
    size_t size() const override {
      return sizeof(arr);
    }
    uint8_t *data() override {
      return reinterpret_cast<uint8_t *>(arr.data());
    }

    std::array<uint32_t, 256> arr;
  };

  {
    auto buf = std::make_shared<FixedBuffer>();
    for (uint32_t i = 0; i < buf->arr.size(); i++)
      buf->arr[i] = i;
    auto arrayBuffer = ArrayBuffer(*rt, buf);
    auto square = eval(
        R"#(
(function (buf) {
  var view = new Uint32Array(buf);
  for(var i = 0; i < view.length; i++) view[i] = view[i] * view[i];
})
)#");
    square.asObject(*rt).asFunction(*rt).call(*rt, arrayBuffer);
    for (uint32_t i = 0; i < 256; i++)
      EXPECT_EQ(buf->arr[i], i * i);
  }

  {
    auto buf = std::make_shared<FixedBuffer>();
    std::weak_ptr<FixedBuffer> weakBuf(buf);
    auto arrayBuffer = ArrayBuffer(*rt, std::move(buf));
    auto detach = eval(
        R"#(
(function (buf) {
  var view = new Uint32Array(buf);
  HermesInternal.detachArrayBuffer(buf);
  view[0] = 5;
})
)#");
    try {
      detach.asObject(*rt).asFunction(*rt).call(*rt, arrayBuffer);
      FAIL() << "Expected JSIException";
    } catch (const JSError &ex) {
      EXPECT_TRUE(
          strstr(ex.what(), "Cannot set a value into a detached ArrayBuffer") !=
          nullptr);
    }
    rt->instrumentation().collectGarbage("");
    EXPECT_TRUE(weakBuf.expired());
  }
}
#endif

TEST_F(HermesRuntimeTestMethodsTest, DetachedArrayBuffer) {
  auto ab = eval(
                R"(
  var x  = new ArrayBuffer(10);
  HermesInternal.detachArrayBuffer(x);
  x
)")
                .getObject(*rt)
                .getArrayBuffer(*rt);
  EXPECT_THROW(ab.data(*rt), JSINativeException);
}

TEST_P(HermesRuntimeTest, BytecodeTest) {
  const uint8_t shortBytes[] = {1, 2, 3};
  EXPECT_FALSE(HermesRuntime::isHermesBytecode(shortBytes, 0));
  EXPECT_FALSE(HermesRuntime::isHermesBytecode(shortBytes, sizeof(shortBytes)));
  uint8_t longBytes[1024];
  memset(longBytes, 'H', sizeof(longBytes));
  EXPECT_FALSE(HermesRuntime::isHermesBytecode(longBytes, sizeof(longBytes)));

  std::string bytecode;
  ASSERT_TRUE(hermes::compileJS("x = 1", bytecode));
  EXPECT_TRUE(HermesRuntime::isHermesBytecode(
      reinterpret_cast<const uint8_t *>(bytecode.data()), bytecode.size()));
  rt->evaluateJavaScript(
      std::unique_ptr<StringBuffer>(new StringBuffer(bytecode)), "");
  EXPECT_EQ(rt->global().getProperty(*rt, "x").getNumber(), 1);

  EXPECT_EQ(HermesRuntime::getBytecodeVersion(), hermes::hbc::BYTECODE_VERSION);
}

TEST_P(HermesRuntimeTest, PreparedJavaScriptBytecodeTest) {
  eval("var q = 0;");
  std::string bytecode;
  ASSERT_TRUE(hermes::compileJS("q++", bytecode));
  auto prep =
      rt->prepareJavaScript(std::make_unique<StringBuffer>(bytecode), "");
  EXPECT_EQ(rt->global().getProperty(*rt, "q").getNumber(), 0);
  rt->evaluatePreparedJavaScript(prep);
  EXPECT_EQ(rt->global().getProperty(*rt, "q").getNumber(), 1);
  rt->evaluatePreparedJavaScript(prep);
  EXPECT_EQ(rt->global().getProperty(*rt, "q").getNumber(), 2);
}

TEST_P(HermesRuntimeTest, CompileWithSourceMapTest) {
  /* original source:
  const a: number = 12;
  class MyClass {
    val: number;
    constructor(val: number) {
      this.val = val;
    }
    doSomething(a: number, b: number) {
      invalidRef.sum = a + b + this.val;
    }
  }
  const c = new MyClass(3);
  c.doSomething(a, 15);*/
  const char *TestSource = R"#('use strict';
var a = 12;
var MyClass = /** @class */ (function () {
    function MyClass(val) {
        this.val = val;
    }
    MyClass.prototype.doSomething = function (a, b) {
        invalidRef.sum = a + b + this.val;
    };
    return MyClass;
}());
var c = new MyClass(3);
c.doSomething(a, 15);
//# sourceMappingURL=script.js.map)#";
  const char *TestSourceMap = R"#({
    "version":3,
    "file":"script.js",
    "sourceRoot":"",
    "sources":["script.ts"],
    "names":[],
    "mappings": ";AAAA,IAAM,CAAC,GAAW,EAAE,CAAC;AACrB;IAEI,iBAAY,GAAW;QACnB,IAAI,CAAC,GAAG,GAAG,GAAG,CAAC;IACnB,CAAC;IACD,6BAAW,GAAX,UAAY,CAAS,EAAE,CAAS;QAC5B,UAAU,CAAC,GAAG,GAAG,CAAC,GAAG,CAAC,GAAG,IAAI,CAAC,GAAG,CAAC;IACtC,CAAC;IACL,cAAC;AAAD,CAAC,AARD,IAQC;AACD,IAAM,CAAC,GAAG,IAAI,OAAO,CAAC,CAAC,CAAC,CAAC;AACzB,CAAC,CAAC,WAAW,CAAC,CAAC,EAAE,EAAE,CAAC,CAAC"
  })#";

  std::string bytecode;
  ASSERT_TRUE(hermes::compileJS(
      TestSource,
      "script.js",
      bytecode,
      true,
      true,
      nullptr,
      std::optional<std::string_view>(TestSourceMap)));
  EXPECT_TRUE(HermesRuntime::isHermesBytecode(
      reinterpret_cast<const uint8_t *>(bytecode.data()), bytecode.size()));
  try {
    rt->evaluateJavaScript(
        std::unique_ptr<StringBuffer>(new StringBuffer(bytecode)), "");
    FAIL() << "Expected JSIException";
  } catch (const facebook::jsi::JSIException &err) {
    EXPECT_STREQ(
        "Property 'invalidRef' doesn't exist\n\nReferenceError: Property 'invalidRef' doesn't exist\n    at anonymous (script.ts:8:9)\n    at global (script.ts:12:14)",
        err.what());
  }
}

TEST_P(HermesRuntimeTest, JumpTableBytecodeTest) {
  std::string code = R"xyz(
    (function(){
var i = 0;
    switch (i) {
      case 0:
        return 5;
      case 1:
      case 2:
      case 3:
      case 4:
      case 5:
      case 6:
      case 7:
      case 8:
      case 9:
    }
})();
)xyz";
  std::string bytecode;
  ASSERT_TRUE(hermes::compileJS(code, bytecode));
  auto ret =
      rt->evaluateJavaScript(std::make_unique<StringBuffer>(bytecode), "");
  ASSERT_EQ(ret.asNumber(), 5.0);
}

TEST_P(HermesRuntimeTest, PreparedJavaScriptInvalidSourceThrows) {
  const char *badSource = "this is definitely not valid javascript";
  EXPECT_THROW(
      rt->prepareJavaScript(std::make_unique<StringBuffer>(badSource), ""),
      facebook::jsi::JSIException)
      << "prepareJavaScript should have thrown an exception";
}

TEST_P(HermesRuntimeTest, PreparedJavaScriptInvalidSourceBufferPrefix) {
  // Construct a 0-terminated buffer that represents an invalid UTF-8 source.
  char badSource[32];
  memset((void *)badSource, '\xFE', sizeof(badSource));
  badSource[31] = 0;
  std::string prefix = "fefefefefefefefefefefefefefefefe";
  std::string errMsg;
  try {
    rt->prepareJavaScript(std::make_unique<StringBuffer>(badSource), "");
  } catch (const facebook::jsi::JSIException &err) {
    errMsg = err.what();
  }
  // The error msg should include the prefix of buffer in expected formatting.
  EXPECT_TRUE(errMsg.find(prefix) != std::string::npos);
}

TEST_P(HermesRuntimeTest, NoCorruptionOnJSError) {
  // If the test crashes or infinite loops, the likely cause is that
  // Hermes API library is not built with proper compiler flags
  // (-fexception in GCC/CLANG, /EHsc in MSVC)
  try {
    rt->evaluateJavaScript(std::make_unique<StringBuffer>("foo.bar = 1"), "");
    FAIL() << "Expected JSIException";
  } catch (const facebook::jsi::JSIException &) {
    // expected exception, ignore
  }
  try {
    rt->evaluateJavaScript(std::make_unique<StringBuffer>("foo.baz = 1"), "");
    FAIL() << "Expected JSIException";
  } catch (const facebook::jsi::JSIException &) {
    // expected exception, ignore
  }
  rt->evaluateJavaScript(std::make_unique<StringBuffer>("gc()"), "");
}

// In JSC we use multiple threads in our implementation of JSI so we can't
// use the ASSERT_DEATH macros when testing that implementation.
// Asserts are compiled out of opt builds
#if !defined(NDEBUG) && defined(ASSERT_DEATH)
TEST(HermesRuntimeDeathTest, ValueTest) {
  auto eval = [](Runtime &rt, const char *code) {
    return rt.global().getPropertyAsFunction(rt, "eval").call(rt, code);
  };

  ASSERT_DEATH(
      eval(*makeHermesRuntime(), "'slay'").getNumber(), "Assertion.*isNumber");
  ASSERT_DEATH(
      {
        auto rt = makeHermesRuntime();
        eval(*rt, "123").getString(*rt);
      },
      "Assertion.*isString");
}
#endif

TEST(HermesRootsTest, DontGrowWhenMoveObjectOutOfValue) {
  auto rt = makeHermesRuntime();
  Value val = Object(*rt);
  // Keep the object alive during measurement.
  std::unique_ptr<Object> obj;
  auto rootsDelta = HermesTestHelper::calculateRootsListChange(*rt, [&]() {
    obj = std::make_unique<Object>(std::move(val).getObject(*rt));
  });
  EXPECT_EQ(rootsDelta, 0);
}

TEST(HermesRootsTest, DontGrowWhenCloneObject) {
  auto rt = makeHermesRuntime();
  Value val = Object(*rt);
  constexpr int kCloneCount = 1000;
  // Keep the objects alive during measurement.
  std::vector<Object> objects;
  objects.reserve(kCloneCount);
  auto rootsDelta = HermesTestHelper::calculateRootsListChange(*rt, [&]() {
    for (size_t i = 0; i < kCloneCount; i++) {
      objects.push_back(val.getObject(*rt));
    }
  });
  EXPECT_EQ(rootsDelta, 0);
}

TEST(HermesWatchTimeLimitTest, WatchTimeLimit) {
  // Some code that exercies the async break checks.
  const char *forABit = "var t = Date.now(); while (Date.now() < t + 100) {}";
  const char *forEver = "for (;;){}";
  uint32_t Around20MinsMS = 1234567;
  uint32_t ShortTimeoutMS = 123;
  {
    // Single runtime with ~20 minute limit that will not be reached.
    auto rt = makeHermesRuntime();
    rt->watchTimeLimit(Around20MinsMS);
    rt->evaluateJavaScript(std::make_unique<StringBuffer>(forABit), "");
  }
  {
    // Single runtime with timeout reset -- first a very long time out, then a
    // short one.
    auto rt = makeHermesRuntime();
    rt->watchTimeLimit(Around20MinsMS);
    rt->watchTimeLimit(ShortTimeoutMS);
    ASSERT_THROW(
        rt->evaluateJavaScript(std::make_unique<StringBuffer>(forEver), ""),
        JSIException);
  }
  {
    // Multiple runtimes, but neither will time out.
    auto rt1 = makeHermesRuntime();
    rt1->watchTimeLimit(Around20MinsMS);
    auto rt2 = makeHermesRuntime();
    rt2->watchTimeLimit(Around20MinsMS / 2);
    rt1->evaluateJavaScript(std::make_unique<StringBuffer>(forABit), "");
    rt2->evaluateJavaScript(std::make_unique<StringBuffer>(forABit), "");
  }
  {
    // Timeout in one of the runtimes. Make sure the first watchTimeLimit is the
    // "infinite one" as time TimeLimitMonitor could sleep for the given timeout
    // without properly handle the next timeouts.
    auto rt1 = makeHermesRuntime();
    rt1->watchTimeLimit(Around20MinsMS);
    auto rt2 = makeHermesRuntime();
    rt2->watchTimeLimit(ShortTimeoutMS);
    ASSERT_THROW(
        rt2->evaluateJavaScript(std::make_unique<StringBuffer>(forEver), ""),
        JSIException);
  }
  {
    auto timeLimitMonitor = hermes::vm::TimeLimitMonitor::getOrCreate();
    const auto &watchedRuntimes = timeLimitMonitor->getWatchedRuntimes();

    auto rt1 = makeHermesRuntime();
    rt1->watchTimeLimit(Around20MinsMS);
    auto rt2 = makeHermesRuntime();
    rt2->watchTimeLimit(Around20MinsMS);
    auto rt3 = makeHermesRuntime();
    rt3->watchTimeLimit(Around20MinsMS);
    EXPECT_EQ(watchedRuntimes.size(), 3);

    rt2 = nullptr;
    EXPECT_EQ(watchedRuntimes.size(), 2);
  }
}

TEST(HermesTriggerAsyncTimeoutTest, TriggerAsyncTimeout) {
  // Some code that loops forever to exercise the async interrupt.
  const char *forEver = "for (;;){}";
  uint32_t ShortTimeoutMS = 123;
  {
    auto rt = makeHermesRuntime(hermes::vm::RuntimeConfig::Builder()
                                    .withAsyncBreakCheckInEval(true)
                                    .build());
    std::thread t([&]() {
      std::this_thread::sleep_for(std::chrono::milliseconds(ShortTimeoutMS));
      rt->asyncTriggerTimeout();
    });
    ASSERT_THROW(
        rt->evaluateJavaScript(std::make_unique<StringBuffer>(forEver), ""),
        JSIException);
    t.join();
  }
}

TEST(HermesRuntimeCrashManagerTest, CrashGetStackTrace) {
  class CrashManagerImpl : public hermes::vm::CrashManager {
   public:
    void registerMemory(void *, size_t) override {}
    void unregisterMemory(void *) override {}
    void setCustomData(const char *, const char *) override {}
    void removeCustomData(const char *) override {}
    void setContextualCustomData(const char *, const char *) override {}
    void removeContextualCustomData(const char *) override {}
    CallbackKey registerCallback(CallbackFunc cb) override {
      auto key = callbacks.size();
      callbacks.push_back(std::move(cb));
      return key;
    }
    void unregisterCallback(CallbackKey /*key*/) override {}
    void setHeapInfo(const HeapInformation & /*heapInfo*/) override {}

    std::vector<CallbackFunc> callbacks;
  };

  auto cm = std::make_shared<CrashManagerImpl>();
  auto rt = makeHermesRuntime(
      hermes::vm::RuntimeConfig::Builder().withCrashMgr(cm).build());
  Function runCrashCallbacks = Function::createFromHostFunction(
      *rt,
      PropNameID::forAscii(*rt, "runCrashCallbacks"),
      0,
      [&](Runtime &rt, const Value &, const Value *, size_t) {
        // Create a temporary file to write the crash manager data to.
        FILE *f = tmpfile();
        for (const auto &cb : cm->callbacks)
          cb(fileno(f));
        const auto sz = ftell(f);
        rewind(f);
        // Dump the crash manager data to a std::string.
        std::string out;
        out.resize(sz);
        const auto readsz = fread(&out[0], 1, sz, f);
        EXPECT_EQ(readsz, sz);
        fclose(f);
        return String::createFromUtf8(rt, std::move(out));
      });
  rt->global().setProperty(
      *rt, "runCrashCallbacks", std::move(runCrashCallbacks));
  std::string jsCode = R"(
function baz(){ return runCrashCallbacks(); }
function bar(){ return baz(); }
function foo(){ return bar(); }
var out = foo();
// Extract just the source locations of the call stack.
JSON.stringify(JSON.parse(out).callstack.map(x => x.SourceLocation));
)";
  auto buf = std::make_shared<StringBuffer>(std::move(jsCode));
  std::string callstack =
      rt->evaluateJavaScript(buf, "crashCode.js").asString(*rt).utf8(*rt);
  const char *expected =
      "[\"crashCode.js:2:41\",\"crashCode.js:3:27\",\"crashCode.js:4:27\",\"crashCode.js:5:14\",null]";
  EXPECT_EQ(callstack, expected);
}

TEST_P(HermesRuntimeTest, SpreadHostObjectWithOwnProperties) {
  class HostObjectWithPropertyNames : public HostObject {
    std::vector<PropNameID> getPropertyNames(Runtime &rt) override {
      return PropNameID::names(rt, "prop1", "1", "2", "prop2", "3");
    }
    Value get(Runtime &runtime, const PropNameID &name) override {
      return Value();
    }
  };

  Object ho = Object::createFromHostObject(
      *rt, std::make_shared<HostObjectWithPropertyNames>());
  rt->global().setProperty(*rt, "ho", ho);

  auto res = eval(R"###(
var spreaded = {...ho};
var props = Object.getOwnPropertyNames(spreaded);
props.toString();
)###")
                 .getString(*rt)
                 .utf8(*rt);
  EXPECT_EQ(res, "1,2,3,prop1,prop2");
}

TEST_P(HermesRuntimeTest, HostObjectWithOwnProperties) {
  class HostObjectWithPropertyNames : public HostObject {
    std::vector<PropNameID> getPropertyNames(Runtime &rt) override {
      return PropNameID::names(rt, "prop1", "1", "2", "prop2", "3");
    }
    Value get(Runtime &runtime, const PropNameID &name) override {
      if (PropNameID::compare(
              runtime, name, PropNameID::forAscii(runtime, "prop1")))
        return 10;
      return Value();
    }
  };

  Object ho = Object::createFromHostObject(
      *rt, std::make_shared<HostObjectWithPropertyNames>());
  rt->global().setProperty(*rt, "ho", ho);

  EXPECT_TRUE(eval("\"prop1\" in ho").getBool());
  EXPECT_TRUE(eval("1 in ho").getBool());
  EXPECT_TRUE(eval("2 in ho").getBool());
  EXPECT_TRUE(eval("\"prop2\" in ho").getBool());
  EXPECT_TRUE(eval("3 in ho").getBool());
  // HostObjects say they own any property, even if it's not in their property
  // names list.
  // This is an explicit design choice, to avoid the runtime and API costs of
  // handling checking for property existence.
  EXPECT_TRUE(eval("\"foo\" in ho").getBool());

  EXPECT_TRUE(eval("var properties = Object.getOwnPropertyNames(ho);"
                   "properties[0] === '1' && "
                   "properties[1] === '2' && "
                   "properties[2] === '3' && "
                   "properties[3] === 'prop1' && "
                   "properties[4] === 'prop2' && "
                   "properties.length === 5")
                  .getBool());
  EXPECT_TRUE(eval("ho[2] === undefined").getBool());
  EXPECT_TRUE(eval("ho.prop2 === undefined").getBool());

  eval("Object.defineProperty(ho, '0', {value: 'hi there'})");
  eval("Object.defineProperty(ho, '2', {value: 'hi there'})");
  eval("Object.defineProperty(ho, '4', {value: 'hi there'})");
  eval("Object.defineProperty(ho, 'prop2', {value: 'hi there'})");

  EXPECT_TRUE(eval("var properties = Object.getOwnPropertyNames(ho);"
                   "properties[0] === '0' && "
                   "properties[1] === '1' && "
                   "properties[2] === '2' && "
                   "properties[3] === '3' && "
                   "properties[4] === '4' && "
                   "properties[5] === 'prop2' && "
                   "properties[6] === 'prop1' && "
                   "properties.length === 7")
                  .getBool());
  EXPECT_TRUE(eval("ho[2] === 'hi there'").getBool());
  EXPECT_TRUE(eval("ho.prop2 === 'hi there'").getBool());

  // hasOwnProperty() always succeeds on HostObject
  EXPECT_TRUE(
      eval("Object.prototype.hasOwnProperty.call(ho, 'prop1')").getBool());
  EXPECT_TRUE(
      eval("Object.prototype.hasOwnProperty.call(ho, 'any-string')").getBool());

  // getOwnPropertyDescriptor() always succeeds on HostObject
  EXPECT_TRUE(eval("var d = Object.getOwnPropertyDescriptor(ho, 'prop1');"
                   "d != undefined && "
                   "d.value == 10 && "
                   "d.enumerable && "
                   "d.writable ")
                  .getBool());
  EXPECT_TRUE(eval("var d = Object.getOwnPropertyDescriptor(ho, 'any-string');"
                   "d != undefined && "
                   "d.value == undefined && "
                   "d.enumerable && "
                   "d.writable")
                  .getBool());
}

// TODO mhorowitz: move this to jsi/testlib.cpp once we have impls for all VMs
TEST_P(HermesRuntimeTest, WeakReferences) {
  Object o = eval("({one: 1})").getObject(*rt);
  WeakObject wo = WeakObject(*rt, o);
  rt->global().setProperty(*rt, "obj", o);

  eval("gc()");

  Value v = wo.lock(*rt);

  // At this point, the object has three strong refs (C++ o, v; JS global.obj).

  EXPECT_TRUE(v.isObject());
  EXPECT_EQ(v.getObject(*rt).getProperty(*rt, "one").asNumber(), 1);

  // Now start removing references.

  v = nullptr;

  // Two left

  eval("gc()");
  EXPECT_EQ(wo.lock(*rt).getObject(*rt).getProperty(*rt, "one").asNumber(), 1);

  o = Object(*rt);

  // Now one, only JS

  eval("gc()");
  EXPECT_EQ(wo.lock(*rt).getObject(*rt).getProperty(*rt, "one").asNumber(), 1);

  eval("obj = null");

  // Now none.

  eval("gc()");
  EXPECT_TRUE(wo.lock(*rt).isUndefined());

  // test where the last ref is C++

  o = eval("({two: 2})").getObject(*rt);
  wo = WeakObject(*rt, o);
  v = Value(*rt, o);

  eval("gc()");
  EXPECT_EQ(wo.lock(*rt).getObject(*rt).getProperty(*rt, "two").asNumber(), 2);

  v = nullptr;

  eval("gc()");
  EXPECT_EQ(wo.lock(*rt).getObject(*rt).getProperty(*rt, "two").asNumber(), 2);

  o = Object(*rt);

  eval("gc()");
  EXPECT_TRUE(wo.lock(*rt).isUndefined());
}

TEST_P(HermesRuntimeTest, SourceURLAppearsInBacktraceTest) {
  std::string sourceURL = "//SourceURLAppearsInBacktraceTest/Test/URL";
  std::string sourceCode = R"(
function thrower() { throw new Error('Test Error Message')}
function throws1() { thrower(); }
throws1();
)";
  std::string bytecode;
  bool compiled = hermes::compileJS(sourceCode, sourceURL.c_str(), bytecode);
  ASSERT_TRUE(compiled) << "JS source should have compiled";

  for (const std::string &code : {sourceCode, bytecode}) {
    bool caught = false;
    try {
      rt->evaluateJavaScript(std::make_unique<StringBuffer>(code), sourceURL);
    } catch (facebook::jsi::JSError &err) {
      caught = true;
      EXPECT_TRUE(err.getStack().find(sourceURL) != std::string::npos)
          << "Backtrace should contain source URL";
    }
    EXPECT_TRUE(caught) << "JS should have thrown an exception";
  }
}

TEST_P(HermesRuntimeTest, HostObjectAsParentTest) {
  class HostObjectWithProp : public HostObject {
    Value get(Runtime &runtime, const PropNameID &name) override {
      if (PropNameID::compare(
              runtime, name, PropNameID::forAscii(runtime, "prop1")))
        return 10;
      return Value();
    }
  };

  Object ho =
      Object::createFromHostObject(*rt, std::make_shared<HostObjectWithProp>());
  rt->global().setProperty(*rt, "ho", ho);

  EXPECT_TRUE(
      eval("var subClass = {__proto__: ho}; subClass.prop1 == 10;").getBool());
}

<<<<<<< HEAD
#if JSI_VERSION >= 7
TEST_F(HermesRuntimeTest, NativeStateTest) {
=======
TEST_P(HermesRuntimeTest, NativeStateTest) {
>>>>>>> 005cea0e
  class C : public facebook::jsi::NativeState {
   public:
    int *dtors;
    C(int *_dtors) : dtors(_dtors) {}
    virtual ~C() override {
      ++*dtors;
    }
  };
  int dtors1 = 0;
  int dtors2 = 0;
  {
    Object obj = eval("({one: 1})").getObject(*rt);
    ASSERT_FALSE(obj.hasNativeState<C>(*rt));
    {
      // Set some state.
      obj.setNativeState(*rt, std::make_shared<C>(&dtors1));
      ASSERT_TRUE(obj.hasNativeState<C>(*rt));
      auto ptr = obj.getNativeState<C>(*rt);
      EXPECT_EQ(ptr->dtors, &dtors1);
    }
    {
      // Overwrite the state.
      obj.setNativeState(*rt, std::make_shared<C>(&dtors2));
      ASSERT_TRUE(obj.hasNativeState<C>(*rt));
      auto ptr = obj.getNativeState<C>(*rt);
      EXPECT_EQ(ptr->dtors, &dtors2);
    }
  } // closing scope -> obj unreachable
  // should finalize both
  eval("gc()");
  EXPECT_EQ(1, dtors1);
  EXPECT_EQ(1, dtors2);

  // Trying to set native state on frozen object should throw.
  {
    Object frozen = eval("Object.freeze({one: 1})").getObject(*rt);
    ASSERT_THROW(
        frozen.setNativeState(*rt, std::make_shared<C>(&dtors1)), JSIException);
  }
  // Make sure any NativeState cells are finalized before leaving, since they
  // point to local variables. Otherwise ASAN will complain.
  eval("gc()");
}
#endif

<<<<<<< HEAD
#if JSI_VERSION >= 5
TEST_F(HermesRuntimeTest, PropNameIDFromSymbol) {
=======
TEST_P(HermesRuntimeTest, PropNameIDFromSymbol) {
>>>>>>> 005cea0e
  auto strProp = PropNameID::forAscii(*rt, "a");
  auto secretProp = PropNameID::forSymbol(
      *rt, eval("var secret = Symbol('a'); secret;").getSymbol(*rt));
  auto globalProp =
      PropNameID::forSymbol(*rt, eval("Symbol.for('a');").getSymbol(*rt));
  auto x =
      eval("({a : 'str', [secret] : 'secret', [Symbol.for('a')] : 'global'});")
          .getObject(*rt);

  EXPECT_EQ(x.getProperty(*rt, strProp).getString(*rt).utf8(*rt), "str");
  EXPECT_EQ(x.getProperty(*rt, secretProp).getString(*rt).utf8(*rt), "secret");
  EXPECT_EQ(x.getProperty(*rt, globalProp).getString(*rt).utf8(*rt), "global");
}
#endif

TEST_P(HermesRuntimeTest, HasComputedTest) {
  // The only use of JSObject::hasComputed() is in HermesRuntimeImpl,
  // so we test its Proxy support here, instead of from JS.

  EXPECT_FALSE(eval("'prop' in new Proxy({}, {})").getBool());
  EXPECT_TRUE(eval("'prop' in new Proxy({prop:1}, {})").getBool());
  EXPECT_FALSE(
      eval("'prop' in new Proxy({}, {has() { return false; }})").getBool());
  EXPECT_TRUE(
      eval("'prop' in new Proxy({}, {has() { return true; }})").getBool());

  // While we're here, test that a HostFunction can be used as a proxy
  // trap.  This could be very powerful in the right hands.
  Function returnTrue = Function::createFromHostFunction(
      *rt,
      PropNameID::forAscii(*rt, "returnTrue"),
      0,
      [](Runtime &rt, const Value &, const Value *args, size_t count) {
        EXPECT_EQ(count, 2);
        EXPECT_EQ(args[1].toString(rt).utf8(rt), "prop");
        return true;
      });
  rt->global().setProperty(*rt, "returnTrue", returnTrue);
  EXPECT_TRUE(eval("'prop' in new Proxy({}, {has: returnTrue})").getBool());
}

TEST_P(HermesRuntimeTest, GlobalObjectTest) {
  rt->global().setProperty(*rt, "a", 5);
  eval("f = function(b) { return a + b; }");
  eval("gc()");
  EXPECT_EQ(eval("f(10)").getNumber(), 15);
}

class HermesRuntimeTestWithDisableGenerator
    : public HermesRuntimeCustomConfigTest {
 public:
  HermesRuntimeTestWithDisableGenerator()
      : HermesRuntimeCustomConfigTest(::hermes::vm::RuntimeConfig::Builder()
                                          .withEnableGenerator(false)
                                          .build()) {}
};

TEST_F(HermesRuntimeTestWithDisableGenerator, WithDisableGenerator) {
  EXPECT_THROW(
      rt->evaluateJavaScript(
          std::make_unique<StringBuffer>("function* foo() {}"), ""),
      facebook::jsi::JSIException)
      << "Expected JSIException";

  EXPECT_THROW(
      rt->evaluateJavaScript(
          std::make_unique<StringBuffer>("obj = {*foo() {}}"), ""),
      facebook::jsi::JSIException)
      << "Expected JSIException";

  // async function depends on generator.
  EXPECT_THROW(
      rt->evaluateJavaScript(
          std::make_unique<StringBuffer>("async function foo() {}"), ""),
      facebook::jsi::JSIException)
      << "Expected JSIException";
}

TEST_P(HermesRuntimeTest, DiagnosticHandlerTestError) {
  using DiagnosticHandler = hermes::DiagnosticHandler;

  struct BufferingDiagnosticHandler : DiagnosticHandler {
    void handle(const DiagnosticHandler::Diagnostic &d) {
      ds.push_back(d);
    }
    std::vector<DiagnosticHandler::Diagnostic> ds;
  } diagHandler;
  std::string bytecode;
  ASSERT_FALSE(
      hermes::compileJS("x++1", "", bytecode, true, true, &diagHandler));
  ASSERT_EQ(1, diagHandler.ds.size());
  EXPECT_EQ(DiagnosticHandler::Error, diagHandler.ds[0].kind);
  EXPECT_EQ(1, diagHandler.ds[0].line);
  EXPECT_EQ(4, diagHandler.ds[0].column);
}

TEST_P(HermesRuntimeTest, DiagnosticHandlerTestWarning) {
  using DiagnosticHandler = hermes::DiagnosticHandler;

  struct BufferingDiagnosticHandler : DiagnosticHandler {
    void handle(const DiagnosticHandler::Diagnostic &d) {
      ds.push_back(d);
    }
    std::vector<DiagnosticHandler::Diagnostic> ds;
  } diagHandler;
  std::string bytecode;
  // Succeeds with a warning + associated note.
  ASSERT_TRUE(
      hermes::compileJS("({a:1,a:2})", "", bytecode, true, true, &diagHandler));
  ASSERT_EQ(2, diagHandler.ds.size());

  // warning: the property "a" was set multiple times in the object definition.
  EXPECT_EQ(DiagnosticHandler::Warning, diagHandler.ds[0].kind);
  EXPECT_EQ(1, diagHandler.ds[0].line);
  EXPECT_EQ(7, diagHandler.ds[0].column);
  ASSERT_EQ(1, diagHandler.ds[0].ranges.size());
  EXPECT_EQ(6, diagHandler.ds[0].ranges[0].first);
  EXPECT_EQ(9, diagHandler.ds[0].ranges[0].second);

  // The first definition was here.
  EXPECT_EQ(DiagnosticHandler::Note, diagHandler.ds[1].kind);
  EXPECT_EQ(1, diagHandler.ds[1].line);
  EXPECT_EQ(3, diagHandler.ds[1].column);
  ASSERT_EQ(1, diagHandler.ds[1].ranges.size());
  EXPECT_EQ(2, diagHandler.ds[1].ranges[0].first);
  EXPECT_EQ(5, diagHandler.ds[1].ranges[0].second);
}

<<<<<<< HEAD
#if JSI_VERSION >= 8
TEST_F(HermesRuntimeTest, BigIntJSI) {
=======
TEST_P(HermesRuntimeTest, BigIntJSI) {
>>>>>>> 005cea0e
  Function bigintCtor = rt->global().getPropertyAsFunction(*rt, "BigInt");
  auto BigInt = [&](const char *v) { return bigintCtor.call(*rt, eval(v)); };

  auto v0 = BigInt("0");
  auto b0 = v0.asBigInt(*rt);
  EXPECT_EQ(v0.toString(*rt).utf8(*rt), "0");
  EXPECT_EQ(b0.toString(*rt).utf8(*rt), "0");

  auto vffffffffffffffff = BigInt("0xffffffffffffffffn");
  auto bffffffffffffffff = vffffffffffffffff.asBigInt(*rt);
  EXPECT_EQ(vffffffffffffffff.toString(*rt).utf8(*rt), "18446744073709551615");
  EXPECT_EQ(bffffffffffffffff.toString(*rt, 16).utf8(*rt), "ffffffffffffffff");
  EXPECT_EQ(bffffffffffffffff.toString(*rt, 36).utf8(*rt), "3w5e11264sgsf");

  auto vNeg1 = BigInt("-1");
  auto bNeg1 = vNeg1.asBigInt(*rt);
  EXPECT_EQ(vNeg1.toString(*rt).utf8(*rt), "-1");
  EXPECT_EQ(bNeg1.toString(*rt, 16).utf8(*rt), "-1");
  EXPECT_EQ(bNeg1.toString(*rt, 36).utf8(*rt), "-1");

  EXPECT_TRUE(BigInt::strictEquals(*rt, b0, b0));
  EXPECT_TRUE(BigInt::strictEquals(*rt, bffffffffffffffff, bffffffffffffffff));
  EXPECT_FALSE(BigInt::strictEquals(*rt, bNeg1, bffffffffffffffff));
}

TEST_P(HermesRuntimeTest, BigIntJSIFromScalar) {
  Function bigintCtor = rt->global().getPropertyAsFunction(*rt, "BigInt");
  auto BigInt = [&](const char *v) {
    return bigintCtor.call(*rt, eval(v)).asBigInt(*rt);
  };

  EXPECT_TRUE(
      BigInt::strictEquals(*rt, BigInt("0"), BigInt::fromUint64(*rt, 0)));
  EXPECT_TRUE(
      BigInt::strictEquals(*rt, BigInt("0"), BigInt::fromInt64(*rt, 0)));
  EXPECT_TRUE(BigInt::strictEquals(
      *rt, BigInt("0xdeadbeef"), BigInt::fromUint64(*rt, 0xdeadbeef)));
  EXPECT_TRUE(BigInt::strictEquals(
      *rt, BigInt("0xc0ffee"), BigInt::fromInt64(*rt, 0xc0ffee)));
  EXPECT_TRUE(BigInt::strictEquals(
      *rt, BigInt("0xffffffffffffffffn"), BigInt::fromUint64(*rt, ~0ull)));
  EXPECT_TRUE(
      BigInt::strictEquals(*rt, BigInt("-1"), BigInt::fromInt64(*rt, ~0ull)));
}

TEST_P(HermesRuntimeTest, BigIntJSIToString) {
  auto b = BigInt::fromUint64(*rt, 1);
  // Test all possible radixes.
  for (int radix = 2; radix <= 36; ++radix) {
    EXPECT_EQ(b.toString(*rt, radix).utf8(*rt), "1") << radix;
  }

  // Test some invaild radixes.
  EXPECT_THROW(b.toString(*rt, -1), JSIException);
  EXPECT_THROW(b.toString(*rt, 0), JSIException);
  EXPECT_THROW(b.toString(*rt, 1), JSIException);
  EXPECT_THROW(b.toString(*rt, 37), JSIException);
  EXPECT_THROW(b.toString(*rt, 100), JSIException);

  Function bigintCtor = rt->global().getPropertyAsFunction(*rt, "BigInt");
  auto BigInt = [&](int value) {
    return bigintCtor.call(*rt, value).asBigInt(*rt);
  };

  // Now test that the radix is being passed to the VM.
  for (int radix = 2; radix <= 36; ++radix) {
    EXPECT_EQ(BigInt(radix + 1).toString(*rt, radix).utf8(*rt), "11") << radix;
    EXPECT_EQ(BigInt(-(radix + 1)).toString(*rt, radix).utf8(*rt), "-11")
        << radix;
  }
}

TEST_P(HermesRuntimeTest, BigIntJSITruncation) {
  auto lossless = [](uint64_t value) { return std::make_tuple(value, true); };
  auto lossy = [](uint64_t value) { return std::make_tuple(value, false); };

  auto toInt64 = [this](const BigInt &b) {
    return std::make_tuple(b.getInt64(*rt), b.isInt64(*rt));
  };

  auto toUint64 = [this](const BigInt &b) {
    return std::make_tuple(b.getUint64(*rt), b.isUint64(*rt));
  };

  Function bigintCtor = rt->global().getPropertyAsFunction(*rt, "BigInt");
  auto BigInt = [&](const char *v) {
    return bigintCtor.call(*rt, eval(v)).asBigInt(*rt);
  };

  // 0n can be truncated losslessly to either int64_t and uint64_t
  auto b = BigInt::fromUint64(*rt, 0);
  EXPECT_EQ(toUint64(b), lossless(0));
  EXPECT_TRUE(
      BigInt::strictEquals(*rt, BigInt::fromUint64(*rt, b.getUint64(*rt)), b));
  EXPECT_EQ(toInt64(b), lossless(0));
  EXPECT_TRUE(
      BigInt::strictEquals(*rt, BigInt::fromInt64(*rt, b.getInt64(*rt)), b));

  // Creating BigInt from an ~0ull. This value can't be truncated losslessly to
  // int64_t.
  b = BigInt::fromUint64(*rt, ~0ull);
  EXPECT_EQ(toUint64(b), lossless(~0ull));
  EXPECT_TRUE(
      BigInt::strictEquals(*rt, BigInt::fromUint64(*rt, b.getUint64(*rt)), b));
  EXPECT_EQ(toInt64(b), lossy(~0ull));

  // Creating BigInt from an -1ull. This value can't be truncated losslessly to
  // int64_t.
  b = BigInt::fromInt64(*rt, -1ull);
  EXPECT_EQ(toUint64(b), lossy(-1ull));
  EXPECT_EQ(toInt64(b), lossless(-1ull));
  EXPECT_TRUE(
      BigInt::strictEquals(*rt, BigInt::fromInt64(*rt, b.getInt64(*rt)), b));

  // 0x10000000000000000n can't be truncated to int64_t nor uint64_t.
  b = BigInt("0x10000000000000000n");
  EXPECT_EQ(toUint64(b), lossy(0));
  EXPECT_EQ(toInt64(b), lossy(0));

  // -0x10000000000000000n can't be truncated to int64_t nor uint64_t.
  b = BigInt("-0x10000000000000000n");
  EXPECT_EQ(toUint64(b), lossy(0));
  EXPECT_EQ(toInt64(b), lossy(0));

  // (1n << 65n) - 1n can't be truncated to int64_t nor uint64_t.
  b = BigInt("(1n << 65n) - 1n");
  EXPECT_EQ(toUint64(b), lossy(~0ull));
  EXPECT_EQ(toInt64(b), lossy(~0ull));
}
#endif

#ifdef HERMESVM_EXCEPTION_ON_OOM
class HermesRuntimeTestSmallHeap : public HermesRuntimeCustomConfigTest {
 public:
  HermesRuntimeTestSmallHeap()
      : HermesRuntimeCustomConfigTest(
            ::hermes::vm::RuntimeConfig::Builder()
                .withGCConfig(::hermes::vm::GCConfig::Builder()
                                  .withInitHeapSize(8 << 20)
                                  .withMaxHeapSize(8 << 20)
                                  .build())
                .build()) {}
};

TEST_F(HermesRuntimeTestSmallHeap, HostFunctionPropagatesOOMExceptionTest) {
  auto func = Function::createFromHostFunction(
      *rt,
      PropNameID::forAscii(*rt, ""),
      1,
      [](Runtime &rt, const Value &, const Value *args, unsigned long count) {
        assert(count > 0);
        auto func = args[0].asObject(rt).asFunction(rt);
        return func.call(rt, args + 1, count - 1);
      });

  auto makeOOM = eval(R"#(
(function (){
  var outer = [];
  while(true){
    var inner = [];
    for (var i = 0; i < 10000; i++) inner.push({});
    outer.push(inner);
  }
})
)#");
  EXPECT_THROW(func.call(*rt, makeOOM), ::hermes::vm::JSOutOfMemoryError);
}

TEST_F(HermesRuntimeTestSmallHeap, CreateJSErrorPropagatesOOMExceptionTest) {
  eval(R"#(
globalThis.Error = function (){
  var outer = [];
  while(true){
    var inner = [];
    for (var i = 0; i < 10000; i++) inner.push({});
    outer.push(inner);
  }
};
)#");
  EXPECT_THROW(throw JSError(*rt, "Foo"), ::hermes::vm::JSOutOfMemoryError);
}
#endif

TEST_P(HermesRuntimeTest, NativeExceptionDoesNotUseGlobalError) {
  Function alwaysThrows = Function::createFromHostFunction(
      *rt,
      PropNameID::forAscii(*rt, "alwaysThrows"),
      0,
      [](Runtime &, const Value &, const Value *, size_t) -> Value {
        throw std::logic_error(
            "Native std::logic_error C++ exception in Host Function");
      });
  rt->global().setProperty(*rt, "alwaysThrows", alwaysThrows);
  rt->global().setProperty(*rt, "Error", 10);

  auto test = eval(
                  R"#((function(val) {
                          'use strict';
                          try {
                            alwaysThrows(val);
                          } catch(e) {
                            return 'typeof Error is ' + typeof(Error) + '; ' + e.message;
                          }
                          throw new Error('Unreachable statement');
                       }))#")
                  .getObject(*rt)
                  .getFunction(*rt);
  EXPECT_EQ(
      "typeof Error is number; Exception in HostFunction: Native "
      "std::logic_error C++ exception in Host Function",
      test.call(*rt).getString(*rt).utf8(*rt));
}

INSTANTIATE_TEST_CASE_P(
    Runtimes,
    HermesRuntimeTest,
    ::testing::ValuesIn(runtimeGenerators()));

} // namespace<|MERGE_RESOLUTION|>--- conflicted
+++ resolved
@@ -113,12 +113,8 @@
   EXPECT_EQ(buffer[1], 5678);
 }
 
-<<<<<<< HEAD
 #if JSI_VERSION >= 9
-class HermesRuntimeTestMethodsTest : public HermesRuntimeTestBase {
-=======
 class HermesRuntimeTestMethodsTest : public HermesRuntimeCustomConfigTest {
->>>>>>> 005cea0e
  public:
   HermesRuntimeTestMethodsTest()
       : HermesRuntimeCustomConfigTest(
@@ -741,12 +737,8 @@
       eval("var subClass = {__proto__: ho}; subClass.prop1 == 10;").getBool());
 }
 
-<<<<<<< HEAD
 #if JSI_VERSION >= 7
-TEST_F(HermesRuntimeTest, NativeStateTest) {
-=======
 TEST_P(HermesRuntimeTest, NativeStateTest) {
->>>>>>> 005cea0e
   class C : public facebook::jsi::NativeState {
    public:
     int *dtors;
@@ -792,12 +784,8 @@
 }
 #endif
 
-<<<<<<< HEAD
 #if JSI_VERSION >= 5
-TEST_F(HermesRuntimeTest, PropNameIDFromSymbol) {
-=======
 TEST_P(HermesRuntimeTest, PropNameIDFromSymbol) {
->>>>>>> 005cea0e
   auto strProp = PropNameID::forAscii(*rt, "a");
   auto secretProp = PropNameID::forSymbol(
       *rt, eval("var secret = Symbol('a'); secret;").getSymbol(*rt));
@@ -926,12 +914,8 @@
   EXPECT_EQ(5, diagHandler.ds[1].ranges[0].second);
 }
 
-<<<<<<< HEAD
 #if JSI_VERSION >= 8
-TEST_F(HermesRuntimeTest, BigIntJSI) {
-=======
 TEST_P(HermesRuntimeTest, BigIntJSI) {
->>>>>>> 005cea0e
   Function bigintCtor = rt->global().getPropertyAsFunction(*rt, "BigInt");
   auto BigInt = [&](const char *v) { return bigintCtor.call(*rt, eval(v)); };
 
