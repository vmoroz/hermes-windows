/*
 * Copyright (c) Facebook, Inc. and its affiliates.
 *
 * This source code is licensed under the MIT license found in the
 * LICENSE file in the root directory of this source tree.
 */

#include <gtest/gtest.h>
#include <hermes/BCGen/HBC/BytecodeFileFormat.h>
#include <hermes/CompileJS.h>
#include <hermes/hermes.h>

using namespace facebook::jsi;
using namespace facebook::hermes;

struct HermesTestHelper {
  static size_t rootsListLength(const HermesRuntime &rt) {
    return rt.rootsListLength();
  }

  static int64_t calculateRootsListChange(
      const HermesRuntime &rt,
      std::function<void(void)> f) {
    auto before = rootsListLength(rt);
    f();
    return rootsListLength(rt) - before;
  }
};

namespace {

class HermesRuntimeTestBase : public ::testing::Test {
 public:
  HermesRuntimeTestBase(::hermes::vm::RuntimeConfig runtimeConfig)
      : rt(makeHermesRuntime(runtimeConfig)) {}

 protected:
  Value eval(const char *code) {
    return rt->global().getPropertyAsFunction(*rt, "eval").call(*rt, code);
  }

  std::shared_ptr<HermesRuntime> rt;
};

class HermesRuntimeTest : public HermesRuntimeTestBase {
 public:
  HermesRuntimeTest()
      : HermesRuntimeTestBase(::hermes::vm::RuntimeConfig::Builder()
                                  .withES6Proxy(true)
                                  .withES6Promise(true)
                                  .build()) {}
};

using HermesRuntimeDeathTest = HermesRuntimeTest;

// In JSC there's a bug where host functions are always ran with a this in
// nonstrict mode so this must be a hermes only test. See
// https://es5.github.io/#x10.4.3 for more info.
TEST_F(HermesRuntimeTest, StrictHostFunctionBindTest) {
  Function coolify = Function::createFromHostFunction(
      *rt,
      PropNameID::forAscii(*rt, "coolify"),
      0,
      [](Runtime &, const Value &thisVal, const Value *args, size_t count) {
        EXPECT_TRUE(thisVal.isUndefined());
        return thisVal.isUndefined();
      });
  rt->global().setProperty(*rt, "coolify", coolify);
  EXPECT_TRUE(eval("(function() {"
                   "  \"use strict\";"
                   "  return coolify.bind(undefined)();"
                   "})()")
                  .getBool());
}

TEST_F(HermesRuntimeTest, DescriptionTest) {
  // Minimally, if the description doesn't include "Hermes", something
  // is wrong.
  EXPECT_NE(rt->description().find("Hermes"), std::string::npos);

  std::shared_ptr<facebook::jsi::Runtime> rt2 = makeHermesRuntime(
      ::hermes::vm::RuntimeConfig::Builder()
          .withGCConfig(
              ::hermes::vm::GCConfig::Builder().withName("ForTesting").build())
          .build());
  EXPECT_NE(rt2->description().find("Hermes"), std::string::npos);
}

TEST_F(HermesRuntimeTest, ArrayBufferTest) {
  eval(
      "var buffer = new ArrayBuffer(16);\
        var int32View = new Int32Array(buffer);\
        int32View[0] = 1234;\
        int32View[1] = 5678;");

  Object object = rt->global().getPropertyAsObject(*rt, "buffer");
  EXPECT_TRUE(object.isArrayBuffer(*rt));

  auto arrayBuffer = object.getArrayBuffer(*rt);
  EXPECT_EQ(arrayBuffer.size(*rt), 16);

  int32_t *buffer = reinterpret_cast<int32_t *>(arrayBuffer.data(*rt));
  EXPECT_EQ(buffer[0], 1234);
  EXPECT_EQ(buffer[1], 5678);
}

TEST_F(HermesRuntimeTest, BytecodeTest) {
  const uint8_t shortBytes[] = {1, 2, 3};
  EXPECT_FALSE(HermesRuntime::isHermesBytecode(shortBytes, 0));
  EXPECT_FALSE(HermesRuntime::isHermesBytecode(shortBytes, sizeof(shortBytes)));
  uint8_t longBytes[1024];
  memset(longBytes, 'H', sizeof(longBytes));
  EXPECT_FALSE(HermesRuntime::isHermesBytecode(longBytes, sizeof(longBytes)));

  std::string bytecode;
  ASSERT_TRUE(hermes::compileJS("x = 1", bytecode));
  EXPECT_TRUE(HermesRuntime::isHermesBytecode(
      reinterpret_cast<const uint8_t *>(bytecode.data()), bytecode.size()));
  rt->evaluateJavaScript(
      std::unique_ptr<StringBuffer>(new StringBuffer(bytecode)), "");
  EXPECT_EQ(rt->global().getProperty(*rt, "x").getNumber(), 1);

  EXPECT_EQ(HermesRuntime::getBytecodeVersion(), hermes::hbc::BYTECODE_VERSION);
}

TEST_F(HermesRuntimeTest, PreparedJavaScriptBytecodeTest) {
  eval("var q = 0;");
  std::string bytecode;
  ASSERT_TRUE(hermes::compileJS("q++", bytecode));
  auto prep =
      rt->prepareJavaScript(std::make_unique<StringBuffer>(bytecode), "");
  EXPECT_EQ(rt->global().getProperty(*rt, "q").getNumber(), 0);
  rt->evaluatePreparedJavaScript(prep);
  EXPECT_EQ(rt->global().getProperty(*rt, "q").getNumber(), 1);
  rt->evaluatePreparedJavaScript(prep);
  EXPECT_EQ(rt->global().getProperty(*rt, "q").getNumber(), 2);
}

TEST_F(HermesRuntimeTest, JumpTableBytecodeTest) {
  std::string code = R"xyz(
    (function(){
var i = 0;
    switch (i) {
      case 0:
        return 5;
      case 1:
      case 2:
      case 3:
      case 4:
      case 5:
      case 6:
      case 7:
      case 8:
      case 9:
    }
})();
)xyz";
  std::string bytecode;
  ASSERT_TRUE(hermes::compileJS(code, bytecode));
  auto ret =
      rt->evaluateJavaScript(std::make_unique<StringBuffer>(bytecode), "");
  ASSERT_EQ(ret.asNumber(), 5.0);
}

TEST_F(HermesRuntimeTest, PreparedJavaScriptInvalidSourceThrows) {
  const char *badSource = "this is definitely not valid javascript";
  bool caught = false;
  try {
    rt->prepareJavaScript(std::make_unique<StringBuffer>(badSource), "");
  } catch (const facebook::jsi::JSIException &err) {
    caught = true;
  }
  EXPECT_TRUE(caught) << "prepareJavaScript should have thrown an exception";
}

TEST_F(HermesRuntimeTest, PreparedJavaScriptInvalidSourceBufferPrefix) {
  // Construct a 0-terminated buffer that represents an invalid UTF-8 source.
  char badSource[32];
  memset((void *)badSource, '\xFE', sizeof(badSource));
  badSource[31] = 0;
  std::string prefix = "fefefefefefefefefefefefefefefefe";
  std::string errMsg;
  try {
    rt->prepareJavaScript(std::make_unique<StringBuffer>(badSource), "");
  } catch (const facebook::jsi::JSIException &err) {
    errMsg = err.what();
  }
  // The error msg should include the prefix of buffer in expected formatting.
  EXPECT_TRUE(errMsg.find(prefix) != std::string::npos);
}

TEST_F(HermesRuntimeTest, NoCorruptionOnJSError) {
  // If the test crashes or infinite loops, the likely cause is that
  // Hermes API library is not built with proper compiler flags
  // (-fexception in GCC/CLANG, /EHsc in MSVC)
  try {
    rt->evaluateJavaScript(std::make_unique<StringBuffer>("foo.bar = 1"), "");
    FAIL() << "Expected JSIException";
  } catch (const facebook::jsi::JSIException &) {
    // expected exception, ignore
  }
  try {
    rt->evaluateJavaScript(std::make_unique<StringBuffer>("foo.baz = 1"), "");
    FAIL() << "Expected JSIException";
  } catch (const facebook::jsi::JSIException &) {
    // expected exception, ignore
  }
  rt->evaluateJavaScript(std::make_unique<StringBuffer>("gc()"), "");
}

// In JSC we use multiple threads in our implementation of JSI so we can't
// use the ASSERT_DEATH macros when testing that implementation.
// Asserts are compiled out of opt builds
#if !defined(NDEBUG) && defined(ASSERT_DEATH)
TEST_F(HermesRuntimeDeathTest, ValueTest) {
  ASSERT_DEATH(eval("'slay'").getNumber(), "Assertion.*isNumber");
  ASSERT_DEATH(eval("123").getString(*rt), "Assertion.*isString");
}
#endif

TEST_F(HermesRuntimeTest, DontGrowWhenMoveObjectOutOfValue) {
  Value val = Object(*rt);
  auto rootsDelta = HermesTestHelper::calculateRootsListChange(*rt, [&]() {
    Object obj = std::move(val).getObject(*rt);
    (void)obj;
  });
  EXPECT_EQ(rootsDelta, 0);
}

TEST_F(HermesRuntimeTest, DontGrowWhenCloneObject) {
  Value val = Object(*rt);
  auto rootsDelta = HermesTestHelper::calculateRootsListChange(*rt, [&]() {
    for (int i = 0; i < 1000; i++) {
      Object obj = val.getObject(*rt);
      (void)obj;
    }
  });
  EXPECT_EQ(rootsDelta, 0);
}

TEST_F(HermesRuntimeTest, ScopeCleansUpObjectReferences) {
  Object o1(*rt);
  auto rootsDelta = HermesTestHelper::calculateRootsListChange(*rt, [&]() {
    Scope s(*rt);
    Object o2(*rt);
    Object o3(*rt);
  });
  EXPECT_EQ(rootsDelta, 0);
}

TEST_F(HermesRuntimeTest, ReferencesCanEscapeScope) {
  Value v;
  auto rootsDelta = HermesTestHelper::calculateRootsListChange(*rt, [&]() {
    Scope s(*rt);
    Object o1(*rt);
    Object o2(*rt);
    Object o3(*rt);
    v = std::move(o2);
  });
  EXPECT_EQ(rootsDelta, 1);
}

TEST(HermesRuntimeCrashManagerTest, CrashGetStackTrace) {
  class CrashManagerImpl : public hermes::vm::CrashManager {
   public:
    void registerMemory(void *, size_t) override {}
    void unregisterMemory(void *) override {}
    void setCustomData(const char *, const char *) override {}
    void removeCustomData(const char *) override {}
    void setContextualCustomData(const char *, const char *) override {}
    void removeContextualCustomData(const char *) override {}
    CallbackKey registerCallback(CallbackFunc cb) override {
      auto key = callbacks.size();
      callbacks.push_back(std::move(cb));
      return key;
    }
    void unregisterCallback(CallbackKey /*key*/) override {}
    void setHeapInfo(const HeapInformation & /*heapInfo*/) override {}

    std::vector<CallbackFunc> callbacks;
  };

  auto cm = std::make_shared<CrashManagerImpl>();
  auto rt = makeHermesRuntime(
      hermes::vm::RuntimeConfig::Builder().withCrashMgr(cm).build());
  Function runCrashCallbacks = Function::createFromHostFunction(
      *rt,
      PropNameID::forAscii(*rt, "runCrashCallbacks"),
      0,
      [&](Runtime &rt, const Value &, const Value *, size_t) {
        // Create a temporary file to write the crash manager data to.
        FILE *f = tmpfile();
        for (const auto &cb : cm->callbacks)
          cb(fileno(f));
        const auto sz = ftell(f);
        rewind(f);
        // Dump the crash manager data to a std::string.
        std::string out;
        out.resize(sz);
        const auto readsz = fread(&out[0], 1, sz, f);
        EXPECT_EQ(readsz, sz);
        fclose(f);
        return String::createFromUtf8(rt, std::move(out));
      });
  rt->global().setProperty(
      *rt, "runCrashCallbacks", std::move(runCrashCallbacks));
  std::string jsCode = R"(
function baz(){ return runCrashCallbacks(); }
function bar(){ return baz(); }
function foo(){ return bar(); }
var out = foo();
// Extract just the source locations of the call stack.
JSON.stringify(JSON.parse(out).callstack.map(x => x.SourceLocation));
)";
  auto buf = std::make_shared<StringBuffer>(std::move(jsCode));
  std::string callstack =
      rt->evaluateJavaScript(buf, "crashCode.js").asString(*rt).utf8(*rt);
  const char *expected =
      "[\"crashCode.js:2:41\",\"crashCode.js:3:27\",\"crashCode.js:4:27\",\"crashCode.js:5:14\",null]";
  EXPECT_EQ(callstack, expected);
}

TEST_F(HermesRuntimeTest, HostObjectWithOwnProperties) {
  class HostObjectWithPropertyNames : public HostObject {
    std::vector<PropNameID> getPropertyNames(Runtime &rt) override {
      return PropNameID::names(rt, "prop1", "1", "2", "prop2", "3");
    }
    Value get(Runtime &runtime, const PropNameID &name) override {
      if (PropNameID::compare(
              runtime, name, PropNameID::forAscii(runtime, "prop1")))
        return 10;
      return Value();
    }
  };

  Object ho = Object::createFromHostObject(
      *rt, std::make_shared<HostObjectWithPropertyNames>());
  rt->global().setProperty(*rt, "ho", ho);

  EXPECT_TRUE(eval("\"prop1\" in ho").getBool());
  EXPECT_TRUE(eval("1 in ho").getBool());
  EXPECT_TRUE(eval("2 in ho").getBool());
  EXPECT_TRUE(eval("\"prop2\" in ho").getBool());
  EXPECT_TRUE(eval("3 in ho").getBool());
  // HostObjects say they own any property, even if it's not in their property
  // names list.
  // This is an explicit design choice, to avoid the runtime and API costs of
  // handling checking for property existence.
  EXPECT_TRUE(eval("\"foo\" in ho").getBool());

  EXPECT_TRUE(eval("var properties = Object.getOwnPropertyNames(ho);"
                   "properties[0] === '1' && "
                   "properties[1] === '2' && "
                   "properties[2] === '3' && "
                   "properties[3] === 'prop1' && "
                   "properties[4] === 'prop2' && "
                   "properties.length === 5")
                  .getBool());
  EXPECT_TRUE(eval("ho[2] === undefined").getBool());
  EXPECT_TRUE(eval("ho.prop2 === undefined").getBool());

  eval("Object.defineProperty(ho, '0', {value: 'hi there'})");
  eval("Object.defineProperty(ho, '2', {value: 'hi there'})");
  eval("Object.defineProperty(ho, '4', {value: 'hi there'})");
  eval("Object.defineProperty(ho, 'prop2', {value: 'hi there'})");

  EXPECT_TRUE(eval("var properties = Object.getOwnPropertyNames(ho);"
                   "properties[0] === '0' && "
                   "properties[1] === '1' && "
                   "properties[2] === '2' && "
                   "properties[3] === '3' && "
                   "properties[4] === '4' && "
                   "properties[5] === 'prop2' && "
                   "properties[6] === 'prop1' && "
                   "properties.length === 7")
                  .getBool());
  EXPECT_TRUE(eval("ho[2] === 'hi there'").getBool());
  EXPECT_TRUE(eval("ho.prop2 === 'hi there'").getBool());

  // hasOwnProperty() always succeeds on HostObject
  EXPECT_TRUE(
      eval("Object.prototype.hasOwnProperty.call(ho, 'prop1')").getBool());
  EXPECT_TRUE(
      eval("Object.prototype.hasOwnProperty.call(ho, 'any-string')").getBool());

  // getOwnPropertyDescriptor() always succeeds on HostObject
  EXPECT_TRUE(eval("var d = Object.getOwnPropertyDescriptor(ho, 'prop1');"
                   "d != undefined && "
                   "d.value == 10 && "
                   "d.enumerable && "
                   "d.writable ")
                  .getBool());
  EXPECT_TRUE(eval("var d = Object.getOwnPropertyDescriptor(ho, 'any-string');"
                   "d != undefined && "
                   "d.value == undefined && "
                   "d.enumerable && "
                   "d.writable")
                  .getBool());
}

// TODO mhorowitz: move this to jsi/testlib.cpp once we have impls for all VMs
TEST_F(HermesRuntimeTest, WeakReferences) {
  Object o = eval("({one: 1})").getObject(*rt);
  WeakObject wo = WeakObject(*rt, o);
  rt->global().setProperty(*rt, "obj", o);

  eval("gc()");

  Value v = wo.lock(*rt);

  // At this point, the object has three strong refs (C++ o, v; JS global.obj).

  EXPECT_TRUE(v.isObject());
  EXPECT_EQ(v.getObject(*rt).getProperty(*rt, "one").asNumber(), 1);

  // Now start removing references.

  v = nullptr;

  // Two left

  eval("gc()");
  EXPECT_EQ(wo.lock(*rt).getObject(*rt).getProperty(*rt, "one").asNumber(), 1);

  o = Object(*rt);

  // Now one, only JS

  eval("gc()");
  EXPECT_EQ(wo.lock(*rt).getObject(*rt).getProperty(*rt, "one").asNumber(), 1);

  eval("obj = null");

  // Now none.

  eval("gc()");
  EXPECT_TRUE(wo.lock(*rt).isUndefined());

  // test where the last ref is C++

  o = eval("({two: 2})").getObject(*rt);
  wo = WeakObject(*rt, o);
  v = Value(*rt, o);

  eval("gc()");
  EXPECT_EQ(wo.lock(*rt).getObject(*rt).getProperty(*rt, "two").asNumber(), 2);

  v = nullptr;

  eval("gc()");
  EXPECT_EQ(wo.lock(*rt).getObject(*rt).getProperty(*rt, "two").asNumber(), 2);

  o = Object(*rt);

  eval("gc()");
  EXPECT_TRUE(wo.lock(*rt).isUndefined());
}

TEST_F(HermesRuntimeTest, SourceURLAppearsInBacktraceTest) {
  std::string sourceURL = "//SourceURLAppearsInBacktraceTest/Test/URL";
  std::string sourceCode = R"(
function thrower() { throw new Error('Test Error Message')}
function throws1() { thrower(); }
throws1();
)";
  std::string bytecode;
  bool compiled = hermes::compileJS(sourceCode, sourceURL.c_str(), bytecode);
  ASSERT_TRUE(compiled) << "JS source should have compiled";

  for (const std::string &code : {sourceCode, bytecode}) {
    bool caught = false;
    try {
      rt->evaluateJavaScript(std::make_unique<StringBuffer>(code), sourceURL);
    } catch (facebook::jsi::JSError &err) {
      caught = true;
      EXPECT_TRUE(err.getStack().find(sourceURL) != std::string::npos)
          << "Backtrace should contain source URL";
    }
    EXPECT_TRUE(caught) << "JS should have thrown an exception";
  }
}

TEST_F(HermesRuntimeTest, HostObjectAsParentTest) {
  class HostObjectWithProp : public HostObject {
    Value get(Runtime &runtime, const PropNameID &name) override {
      if (PropNameID::compare(
              runtime, name, PropNameID::forAscii(runtime, "prop1")))
        return 10;
      return Value();
    }
  };

  Object ho =
      Object::createFromHostObject(*rt, std::make_shared<HostObjectWithProp>());
  rt->global().setProperty(*rt, "ho", ho);

  EXPECT_TRUE(
      eval("var subClass = {__proto__: ho}; subClass.prop1 == 10;").getBool());
}

TEST_F(HermesRuntimeTest, HasComputedTest) {
  // The only use of JSObject::hasComputed() is in HermesRuntimeImpl,
  // so we test its Proxy support here, instead of from JS.

  EXPECT_FALSE(eval("'prop' in new Proxy({}, {})").getBool());
  EXPECT_TRUE(eval("'prop' in new Proxy({prop:1}, {})").getBool());
  EXPECT_FALSE(
      eval("'prop' in new Proxy({}, {has() { return false; }})").getBool());
  EXPECT_TRUE(
      eval("'prop' in new Proxy({}, {has() { return true; }})").getBool());

  // While we're here, test that a HostFunction can be used as a proxy
  // trap.  This could be very powerful in the right hands.
  Function returnTrue = Function::createFromHostFunction(
      *rt,
      PropNameID::forAscii(*rt, "returnTrue"),
      0,
      [](Runtime &rt, const Value &, const Value *args, size_t count) {
        EXPECT_EQ(count, 2);
        EXPECT_EQ(args[1].toString(rt).utf8(rt), "prop");
        return true;
      });
  rt->global().setProperty(*rt, "returnTrue", returnTrue);
  EXPECT_TRUE(eval("'prop' in new Proxy({}, {has: returnTrue})").getBool());
}

TEST_F(HermesRuntimeTest, GlobalObjectTest) {
  rt->global().setProperty(*rt, "a", 5);
  eval("f = function(b) { return a + b; }");
  eval("gc()");
  EXPECT_EQ(eval("f(10)").getNumber(), 15);
}

<<<<<<< HEAD
class HermesRuntimeTestWithDisableGenerator : public HermesRuntimeTestBase {
 public:
  HermesRuntimeTestWithDisableGenerator()
      : HermesRuntimeTestBase(::hermes::vm::RuntimeConfig::Builder()
                                  .withEnableGenerator(false)
                                  .build()) {}
};

TEST_F(HermesRuntimeTestWithDisableGenerator, WithDisableGenerator) {
  try {
    rt->evaluateJavaScript(
        std::make_unique<StringBuffer>("function* foo() {}"), "");
    FAIL() << "Expected JSIException";
  } catch (const facebook::jsi::JSIException &err) {
  }

  try {
    rt->evaluateJavaScript(
        std::make_unique<StringBuffer>("obj = {*foo() {}}"), "");
    FAIL() << "Expected JSIException";
  } catch (const facebook::jsi::JSIException &err) {
  }

  // async function depends on generator.
  try {
    rt->evaluateJavaScript(
        std::make_unique<StringBuffer>("async function foo() {}"), "");
    FAIL() << "Expected JSIException";
  } catch (const facebook::jsi::JSIException &err) {
  }
}

=======
>>>>>>> ab2e4b1f
class HermesRuntimeTestWithDisableGenerator : public HermesRuntimeTestBase {
 public:
  HermesRuntimeTestWithDisableGenerator()
      : HermesRuntimeTestBase(::hermes::vm::RuntimeConfig::Builder()
                                  .withEnableGenerator(false)
                                  .build()) {}
};

TEST_F(HermesRuntimeTestWithDisableGenerator, WithDisableGenerator) {
  try {
    rt->evaluateJavaScript(
        std::make_unique<StringBuffer>("function* foo() {}"), "");
    FAIL() << "Expected JSIException";
  } catch (const facebook::jsi::JSIException &err) {
  }

  try {
    rt->evaluateJavaScript(
        std::make_unique<StringBuffer>("obj = {*foo() {}}"), "");
    FAIL() << "Expected JSIException";
  } catch (const facebook::jsi::JSIException &err) {
  }

  // async function depends on generator.
  try {
    rt->evaluateJavaScript(
        std::make_unique<StringBuffer>("async function foo() {}"), "");
    FAIL() << "Expected JSIException";
  } catch (const facebook::jsi::JSIException &err) {
  }
}

} // namespace<|MERGE_RESOLUTION|>--- conflicted
+++ resolved
@@ -531,7 +531,6 @@
   EXPECT_EQ(eval("f(10)").getNumber(), 15);
 }
 
-<<<<<<< HEAD
 class HermesRuntimeTestWithDisableGenerator : public HermesRuntimeTestBase {
  public:
   HermesRuntimeTestWithDisableGenerator()
@@ -564,38 +563,4 @@
   }
 }
 
-=======
->>>>>>> ab2e4b1f
-class HermesRuntimeTestWithDisableGenerator : public HermesRuntimeTestBase {
- public:
-  HermesRuntimeTestWithDisableGenerator()
-      : HermesRuntimeTestBase(::hermes::vm::RuntimeConfig::Builder()
-                                  .withEnableGenerator(false)
-                                  .build()) {}
-};
-
-TEST_F(HermesRuntimeTestWithDisableGenerator, WithDisableGenerator) {
-  try {
-    rt->evaluateJavaScript(
-        std::make_unique<StringBuffer>("function* foo() {}"), "");
-    FAIL() << "Expected JSIException";
-  } catch (const facebook::jsi::JSIException &err) {
-  }
-
-  try {
-    rt->evaluateJavaScript(
-        std::make_unique<StringBuffer>("obj = {*foo() {}}"), "");
-    FAIL() << "Expected JSIException";
-  } catch (const facebook::jsi::JSIException &err) {
-  }
-
-  // async function depends on generator.
-  try {
-    rt->evaluateJavaScript(
-        std::make_unique<StringBuffer>("async function foo() {}"), "");
-    FAIL() << "Expected JSIException";
-  } catch (const facebook::jsi::JSIException &err) {
-  }
-}
-
 } // namespace