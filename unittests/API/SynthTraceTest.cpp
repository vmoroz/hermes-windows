--- conflicted
+++ resolved
@@ -1268,9 +1268,7 @@
 }
 #endif
 
-<<<<<<< HEAD
 #if JSI_VERSION >= 4
-=======
 TEST_F(SynthTraceReplayTest, HostObjectManipulation) {
   // HostObject for testing.
   // It allows to set either number or string property.
@@ -1498,7 +1496,6 @@
   }
 }
 
->>>>>>> b54a3a01
 using JobQueueReplayTest = SynthTraceReplayTest;
 
 TEST_F(JobQueueReplayTest, DrainSingleMicrotask) {
@@ -1639,7 +1636,6 @@
   EXPECT_EQ(replayedFirst, 5);
   EXPECT_EQ(secondDeref, replayedSecond);
 }
-#endif
 
 TEST_F(NonDeterminismReplayTest, HermesInternalGetInstrumentedStatsTest) {
   // Use JSON.stringify to serialize stats object to verify the result easily.
@@ -1790,6 +1786,7 @@
     EXPECT_EQ(amounts[i], replayRt->amounts[i]);
   }
 }
+#endif
 
 /// @}
 
