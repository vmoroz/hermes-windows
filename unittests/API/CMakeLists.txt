--- conflicted
+++ resolved
@@ -5,14 +5,9 @@
 
 set(NO_EH_RTTI_SOURCES
   CDPJSONHelpers.cpp
-<<<<<<< HEAD
-  ../../API/hermes/inspector/chrome/JSONValueInterfaces.cpp
-  ../../API/hermes/inspector/chrome/MessageTypes.cpp
-=======
   ../../API/hermes/cdp/JSONValueInterfaces.cpp
   ../../API/hermes/cdp/MessageInterfaces.cpp
   ../../API/hermes/cdp/MessageTypes.cpp
->>>>>>> 388376f0
   )
 set(APITestsSources
   APITest.cpp
@@ -21,13 +16,8 @@
   AsyncDebuggerAPITest.cpp
   CDPAgentTest.cpp
   ConsoleMessageTest.cpp
-<<<<<<< HEAD
-  SynchronizedCallbackTest.cpp
-  ../../API/hermes/inspector/chrome/tests/SerialExecutor.cpp
-=======
   DomainStateTest.cpp
   SynchronizedCallbackTest.cpp
->>>>>>> 388376f0
   DebuggerTest.cpp
   SegmentTest.cpp
   HeapSnapshotAPITest.cpp
@@ -65,24 +55,8 @@
 add_hermes_unittest(APITests ${APITestsSources})
 
 target_link_libraries(APITests libhermes compileJS SegmentTestCompile traceInterpreter
-<<<<<<< HEAD
-                               timerStats hermesABIRuntimeWrapper hermesabi hermesSandboxRuntime
-                               cdpInternal hermesNodeApiJsiRuntime)
-
-add_hermes_unittest(APILeanTests APILeanTest.cpp)
-target_link_libraries(APILeanTests libhermes_lean jsi)
-
-# copy hermes.dll next to the NodeApiTests.exe
-add_custom_command(TARGET APITests POST_BUILD
-  DEPENDS libshared
-  VERBATIM
-  COMMAND ${CMAKE_COMMAND} -E copy_if_different
-  $<TARGET_FILE:libshared>
-  $<TARGET_FILE_DIR:APITests>)
-=======
                                timerStats hermesABIRuntimeWrapper hermesabi
                                hermesSandboxRuntime hermesSupport cdpInternal)
 
 add_hermes_unittest(APILeanTests APILeanTest.cpp)
-target_link_libraries(APILeanTests libhermes_lean jsi)
->>>>>>> 388376f0
+target_link_libraries(APILeanTests libhermes_lean jsi)