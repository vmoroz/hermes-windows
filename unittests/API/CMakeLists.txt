# Copyright (c) Meta Platforms, Inc. and affiliates.
#
# This source code is licensed under the MIT license found in the
# LICENSE file in the root directory of this source tree.

set(NO_EH_RTTI_SOURCES
  CDPJSONHelpers.cpp
  ../../API/hermes/cdp/JSONValueInterfaces.cpp
  ../../API/hermes/cdp/MessageInterfaces.cpp
  ../../API/hermes/cdp/MessageTypes.cpp
  )
set(APITestsSources
  APITest.cpp
  APITestFactory.cpp
  ${HERMES_JSI_DIR}/jsi/test/testlib.cpp
  AsyncDebuggerAPITest.cpp
  CDPAgentTest.cpp
  ConsoleMessageTest.cpp
  DomainStateTest.cpp
  SynchronizedCallbackTest.cpp
  DebuggerTest.cpp
  SegmentTest.cpp
  HeapSnapshotAPITest.cpp
  SynthTraceTest.cpp
  SynthTraceParserTest.cpp
  SynthTraceSerializationTest.cpp
  TimerStatsTest.cpp
  ${NO_EH_RTTI_SOURCES}
  )
set(APISegmentTestCompileSources
  SegmentTestCompile.cpp
  )

if (NOT HERMES_ENABLE_EH_RTTI)
  if (GCC_COMPATIBLE)
    set_property(SOURCE ${NO_EH_RTTI_SOURCES} APPEND_STRING
      PROPERTY COMPILE_FLAGS "-fno-exceptions -fno-rtti")
  elseif (MSVC)
    set_property(SOURCE ${NO_EH_RTTI_SOURCES} APPEND_STRING
      PROPERTY COMPILE_FLAGS "/EHs-c- /GR-")
  endif ()
endif ()

set(HERMES_LINK_COMPONENTS LLVHSupport)

# Build SegmentTestCompile without EH and RTTI
add_hermes_library(SegmentTestCompile STATIC ${APISegmentTestCompileSources} LINK_LIBS hermesHBCBackend)

# Turn on EH and RTTI for APITests
set(HERMES_ENABLE_EH_RTTI ON)
# For some reason (bug?) add_unittest() is clearing LLVM_REQUIRES_RTTI, so
# we need to set this one.
set(LLVM_ENABLE_RTTI ON)

add_hermes_unittest(APITests ${APITestsSources})

target_link_libraries(APITests libhermes compileJS SegmentTestCompile traceInterpreter
<<<<<<< HEAD
                               timerStats hermesABIRuntimeWrapper hermesabi hermesSandboxRuntime
                               cdpInternal hermesNodeApiJsiRuntime)
=======
                               timerStats hermesABIRuntimeWrapper hermesabi
                               hermesSandboxRuntime hermesSupport cdpInternal)
>>>>>>> 4b3bf912

add_hermes_unittest(APILeanTests APILeanTest.cpp)
target_link_libraries(APILeanTests libhermes_lean jsi)

# copy hermes.dll next to the NodeApiTests.exe
add_custom_command(TARGET APITests POST_BUILD
  DEPENDS libshared
  VERBATIM
  COMMAND ${CMAKE_COMMAND} -E copy_if_different
  $<TARGET_FILE:libshared>
  $<TARGET_FILE_DIR:APITests>)
<|MERGE_RESOLUTION|>--- conflicted
+++ resolved
@@ -55,13 +55,9 @@
 add_hermes_unittest(APITests ${APITestsSources})
 
 target_link_libraries(APITests libhermes compileJS SegmentTestCompile traceInterpreter
-<<<<<<< HEAD
-                               timerStats hermesABIRuntimeWrapper hermesabi hermesSandboxRuntime
-                               cdpInternal hermesNodeApiJsiRuntime)
-=======
                                timerStats hermesABIRuntimeWrapper hermesabi
+                               hermesNodeApiJsiRuntime
                                hermesSandboxRuntime hermesSupport cdpInternal)
->>>>>>> 4b3bf912
 
 add_hermes_unittest(APILeanTests APILeanTest.cpp)
 target_link_libraries(APILeanTests libhermes_lean jsi)
