/*
 * Copyright (c) Meta Platforms, Inc. and affiliates.
 *
 * This source code is licensed under the MIT license found in the
 * LICENSE file in the root directory of this source tree.
 */

#include <hermes/SynthTraceParser.h>

#include <gtest/gtest.h>

#include <sstream>

namespace {

using namespace facebook::hermes::tracing;

struct SynthTraceParserTest : public ::testing::Test {
  std::unique_ptr<llvh::MemoryBuffer> bufFromStr(const std::string &str) {
    llvh::StringRef ref{str.data(), str.size()};
    return llvh::MemoryBuffer::getMemBufferCopy(ref);
  }
};

TEST_F(SynthTraceParserTest, ParseHeader) {
  const char *src = R"(
{
  "version": 5,
  "globalObjID": 258,
  "runtimeConfig": {
    "gcConfig": {
      "minHeapSize": 1000,
      "initHeapSize": 33554432,
      "maxHeapSize": 536870912,
      "occupancyTarget": 0.75,
      "effectiveOOMThreshold": 20,
      "shouldReleaseUnused": "none",
      "name": "foo",
      "allocInYoung": false,
    },
    "maxNumRegisters": 100,
    "ES6Proxy": false,
    "Intl": false,
    "enableSampledStats": true,
    "vmExperimentFlags": 123
  },
  "trace": []
}
)";
  auto result = parseSynthTrace(bufFromStr(src));
  const SynthTrace &trace = std::get<0>(result);
  hermes::vm::RuntimeConfig rtconf =
      std::get<1>(result).withGCConfig(std::get<2>(result).build()).build();

  EXPECT_EQ(trace.records().size(), 0);

  const ::hermes::vm::GCConfig &gcconf = rtconf.getGCConfig();
  EXPECT_EQ(gcconf.getMinHeapSize(), 1000);
  EXPECT_EQ(gcconf.getInitHeapSize(), 33554432);
  EXPECT_EQ(gcconf.getMaxHeapSize(), 536870912);
  EXPECT_EQ(gcconf.getOccupancyTarget(), 0.75);
  EXPECT_EQ(gcconf.getEffectiveOOMThreshold(), 20);
  EXPECT_FALSE(gcconf.getShouldReleaseUnused());
  EXPECT_EQ(gcconf.getName(), "foo");
  EXPECT_FALSE(gcconf.getAllocInYoung());

  EXPECT_EQ(rtconf.getMaxNumRegisters(), 100);
  EXPECT_FALSE(rtconf.getES6Proxy());
  EXPECT_FALSE(rtconf.getIntl());
  EXPECT_TRUE(rtconf.getEnableSampledStats());
  EXPECT_EQ(rtconf.getVMExperimentFlags(), 123);
}

TEST_F(SynthTraceParserTest, RuntimeConfigDefaults) {
  const char *src = R"(
{
  "version": 5,
  "globalObjID": 258,
  "runtimeConfig": {},
  "trace": []
}
  )";
  auto result = parseSynthTrace(bufFromStr(src));
  hermes::vm::RuntimeConfig rtconf = std::get<1>(result).build();

  EXPECT_EQ(rtconf.getGCConfig().getMinHeapSize(), 0);
  EXPECT_EQ(rtconf.getGCConfig().getInitHeapSize(), 33554432);
  EXPECT_EQ(rtconf.getGCConfig().getMaxHeapSize(), 3221225472);
  EXPECT_FALSE(rtconf.getEnableSampledStats());
}

TEST_F(SynthTraceParserTest, SynthVersionMismatch) {
  const char *src = R"(
{
  "version": 0,
  "globalObjID": 258,
  "runtimeConfig": {
    "gcConfig": {
      "initHeapSize": 33554432,
      "maxHeapSize": 536870912
    }
  },
  "trace": []
}
  )";
  EXPECT_DEATH_IF_SUPPORTED(parseSynthTrace(bufFromStr(src)), "");
}

TEST_F(SynthTraceParserTest, ParsePropID) {
  const char *src = R"(
{
  "version": 5,
  "globalObjID": 258,
  "runtimeConfig": {
    "gcConfig": {
      "initHeapSize": 33554432,
      "maxHeapSize": 536870912
    }
  },
  "trace": [
    {
      "type": "GetPropertyRecord",
      "time": 0,
      "objID": 0,
      "propID": "propNameID:111",
      "propName": "prop111",
      "value": "number:0x0"
    },
    {
      "type": "GetPropertyRecord",
      "time": 0,
      "objID": 0,
      "propID": "string:222",
      "propName": "prop222",
      "value": "number:0x0"
    }
  ]
}
  )";
  auto parseResult = parseSynthTrace(bufFromStr(src));
  SynthTrace &trace = std::get<0>(parseResult);

  auto record0 = dynamic_cast<const SynthTrace::GetPropertyRecord &>(
      *trace.records().at(0));
  ASSERT_EQ(SynthTrace::encodePropNameID(111), record0.propID_);

  auto record1 = dynamic_cast<const SynthTrace::GetPropertyRecord &>(
      *trace.records().at(1));
  ASSERT_EQ(SynthTrace::encodeString(222), record1.propID_);
}

TEST_F(SynthTraceParserTest, SynthVersionInvalidKind) {
  const char *src = R"(
{
  "version": true,
  "globalObjID": 258,
  "runtimeConfig": {
    "gcConfig": {
      "initHeapSize": 33554432,
      "maxHeapSize": 536870912
    }
  },
  "trace": []
}
  )";
  EXPECT_DEATH_IF_SUPPORTED(parseSynthTrace(bufFromStr(src)), "");
}

TEST_F(SynthTraceParserTest, SynthMissingVersion) {
  const char *src = R"(
{
  "globalObjID": 258,
  "runtimeConfig": {
  },
  "trace": []
}
  )";
  parseSynthTrace(bufFromStr(src));
}

TEST_F(SynthTraceParserTest, CreateBigIntRecord) {
  const char *src = R"(
{
  "globalObjID": 258,
  "runtimeConfig": {
  },
  "trace": [
    {
      "type": "CreateBigIntRecord",
      "time": 0,
      "objID": 0,
      "method": "FromInt64",
      "bits": "999999999999"
    },
    {
      "type": "CreateBigIntRecord",
      "time": 0,
      "objID": 0,
      "method": "FromUint64",
      "bits": "123456789"
    }
  ]
}
  )";
  parseSynthTrace(bufFromStr(src));
<<<<<<< HEAD
=======
}

TEST_F(SynthTraceParserTest, BigIntToStringRecord) {
  const char *src = R"(
{
  "globalObjID": 258,
  "runtimeConfig": {
  },
  "trace": [
    {
      "type": "BigIntToStringRecord",
      "time": 0,
      "strID": 0,
      "bigintID": 0,
      "radix": 20
    }
  ]
}
  )";
  parseSynthTrace(bufFromStr(src));
}

TEST_F(SynthTraceParserTest, ParseUtf8Record) {
  const char *src = R"(
{
  "version": 5,
  "globalObjID": 258,
  "runtimeConfig": {
    "gcConfig": {
      "initHeapSize": 33554432,
      "maxHeapSize": 536870912
    }
  },
  "trace": [
    {
      "type": "Utf8Record",
      "time": 1234,
      "objID": "string:1110",
      "retval": "hi"
    },
    {
      "type": "Utf8Record",
      "time": 1234,
      "objID": "string:1112",
      "retval": "\u00ed\u00a0\u00bd"
    },
    {
      "type": "Utf8Record",
      "time": 1234,
      "objID": "string:1113",
      "retval": "nice\u00f0\u009f\u0091\u008d"
    }
  ]
}
  )";
  auto parseResult = parseSynthTrace(bufFromStr(src));
  SynthTrace &trace = std::get<0>(parseResult);

  auto record0 =
      dynamic_cast<const SynthTrace::Utf8Record &>(*trace.records().at(0));
  ASSERT_EQ(record0.retVal_, "hi");

  // This is testing that SynthTraceParser is able to parse invalid UTF-8
  auto record1 =
      dynamic_cast<const SynthTrace::Utf8Record &>(*trace.records().at(1));
  ASSERT_EQ(record1.retVal_, "\xed\xa0\xbd");

  auto record2 =
      dynamic_cast<const SynthTrace::Utf8Record &>(*trace.records().at(2));
  ASSERT_EQ(record2.retVal_, "nice👍");
}

TEST_F(SynthTraceParserTest, ParseUtf16Record) {
  const char *src = R"(
{
  "version": 5,
  "globalObjID": 258,
  "runtimeConfig": {
    "gcConfig": {
      "initHeapSize": 33554432,
      "maxHeapSize": 536870912
    }
  },
  "trace": [
    {
      "type": "Utf16Record",
      "time": 1234,
      "objID": "string:1110",
      "retval": "hi"
    },
    {
      "type": "Utf16Record",
      "time": 1234,
      "objID": "string:1111",
      "retval": "\ud83d"
    },
    {
      "type": "Utf16Record",
      "time": 1234,
      "objID": "string:1112",
      "retval": "nice\ud83d\udc4d"
    }
  ]
}
  )";
  auto parseResult = parseSynthTrace(bufFromStr(src));
  SynthTrace &trace = std::get<0>(parseResult);

  auto record0 =
      dynamic_cast<const SynthTrace::Utf16Record &>(*trace.records().at(0));
  ASSERT_EQ(record0.retVal_, u"hi");

  // We should be able to parse a lone surrogate
  auto record1 =
      dynamic_cast<const SynthTrace::Utf16Record &>(*trace.records().at(1));
  ASSERT_EQ(record1.retVal_, u"\xd83d");

  auto record2 =
      dynamic_cast<const SynthTrace::Utf16Record &>(*trace.records().at(2));
  ASSERT_EQ(record2.retVal_, u"nice👍");
>>>>>>> 388376f0
}

TEST_F(SynthTraceParserTest, ParseGetStringDataRecord) {
  const char *src = R"(
{
  "version": 5,
  "globalObjID": 258,
  "runtimeConfig": {
    "gcConfig": {
      "initHeapSize": 33554432,
      "maxHeapSize": 536870912
    }
  },
  "trace": [
    {
      "type": "GetStringDataRecord",
      "time": 1234,
      "objID": "string:1110",
      "strData": "\nhello\ud83d\udc4b\\"
    },
    {
      "type": "GetStringDataRecord",
      "time": 1234,
      "objID": "propNameID:1111",
      "strData": "\ud83d"
    }
  ]
}
  )";
  auto parseResult = parseSynthTrace(bufFromStr(src));
  SynthTrace &trace = std::get<0>(parseResult);

  auto record0 = dynamic_cast<const SynthTrace::GetStringDataRecord &>(
      *trace.records().at(0));
  ASSERT_EQ(record0.strData_, u"\nhello👋\\");
  ASSERT_EQ(record0.objID_, SynthTrace::encodeString(1110));

  auto record1 = dynamic_cast<const SynthTrace::GetStringDataRecord &>(
      *trace.records().at(1));
  ASSERT_EQ(record1.strData_, u"\xd83d");
  ASSERT_EQ(record1.objID_, SynthTrace::encodePropNameID(1111));
}

TEST_F(SynthTraceParserTest, ParseSetAndGetPrototypeRecord) {
  const char *src = R"(
{
  "version": 5,
  "globalObjID": 258,
  "runtimeConfig": {
    "gcConfig": {
      "initHeapSize": 33554432,
      "maxHeapSize": 536870912
    }
  },
<<<<<<< HEAD
=======
  "trace": [
    {
      "type": "SetPrototypeRecord",
      "time": 1234,
      "objID": 1,
      "value": "null:"
    },
    {
      "type": "SetPrototypeRecord",
      "time": 12,
      "objID": 2,
      "value": "object:1"
    },
    {
      "type": "GetPrototypeRecord",
      "time": 123,
      "objID": 1
    },
    {
      "type": "GetPrototypeRecord",
      "time": 1234,
      "objID": 2
    },
  ]
}
  )";
  auto parseResult = parseSynthTrace(bufFromStr(src));
  SynthTrace &trace = std::get<0>(parseResult);

  auto record0 = dynamic_cast<const SynthTrace::SetPrototypeRecord &>(
      *trace.records().at(0));
  ASSERT_EQ(record0.objID_, 1);
  ASSERT_EQ(record0.value_, SynthTrace::encodeNull());

  auto record1 = dynamic_cast<const SynthTrace::SetPrototypeRecord &>(
      *trace.records().at(1));
  ASSERT_EQ(record1.objID_, 2);
  ASSERT_EQ(record1.value_, SynthTrace::encodeObject(1));

  auto record2 = dynamic_cast<const SynthTrace::GetPrototypeRecord &>(
      *trace.records().at(2));
  ASSERT_EQ(record2.objID_, 1);

  auto record3 = dynamic_cast<const SynthTrace::GetPrototypeRecord &>(
      *trace.records().at(3));
  ASSERT_EQ(record3.objID_, 2);
}

TEST_F(SynthTraceParserTest, ParseCreateObjectWithPrototypeRecord) {
  const char *src = R"(
{
  "version": 5,
  "globalObjID": 258,
  "runtimeConfig": {
    "gcConfig": {
      "initHeapSize": 33554432,
      "maxHeapSize": 536870912
    }
  },
>>>>>>> 388376f0
  "trace": [
    {
      "type": "CreateObjectWithPrototypeRecord",
      "time": 1234,
      "objID": 1,
      "prototype": "null:"
    },
    {
      "type": "CreateObjectWithPrototypeRecord",
      "time": 12345,
      "objID": 2,
      "prototype": "object:1"
    }
  ]
}
  )";
<<<<<<< HEAD
  parseSynthTrace(bufFromStr(src));
=======
  auto parseResult = parseSynthTrace(bufFromStr(src));
  SynthTrace &trace = std::get<0>(parseResult);

  auto record0 =
      dynamic_cast<const SynthTrace::CreateObjectWithPrototypeRecord &>(
          *trace.records().at(0));
  ASSERT_EQ(record0.objID_, 1);
  ASSERT_EQ(record0.prototype_, SynthTrace::encodeNull());

  auto record1 =
      dynamic_cast<const SynthTrace::CreateObjectWithPrototypeRecord &>(
          *trace.records().at(1));
  ASSERT_EQ(record1.objID_, 2);
  ASSERT_EQ(record1.prototype_, SynthTrace::encodeObject(1));
>>>>>>> 388376f0
}

} // namespace<|MERGE_RESOLUTION|>--- conflicted
+++ resolved
@@ -203,8 +203,6 @@
 }
   )";
   parseSynthTrace(bufFromStr(src));
-<<<<<<< HEAD
-=======
 }
 
 TEST_F(SynthTraceParserTest, BigIntToStringRecord) {
@@ -325,7 +323,6 @@
   auto record2 =
       dynamic_cast<const SynthTrace::Utf16Record &>(*trace.records().at(2));
   ASSERT_EQ(record2.retVal_, u"nice👍");
->>>>>>> 388376f0
 }
 
 TEST_F(SynthTraceParserTest, ParseGetStringDataRecord) {
@@ -380,8 +377,6 @@
       "maxHeapSize": 536870912
     }
   },
-<<<<<<< HEAD
-=======
   "trace": [
     {
       "type": "SetPrototypeRecord",
@@ -441,7 +436,6 @@
       "maxHeapSize": 536870912
     }
   },
->>>>>>> 388376f0
   "trace": [
     {
       "type": "CreateObjectWithPrototypeRecord",
@@ -458,9 +452,6 @@
   ]
 }
   )";
-<<<<<<< HEAD
-  parseSynthTrace(bufFromStr(src));
-=======
   auto parseResult = parseSynthTrace(bufFromStr(src));
   SynthTrace &trace = std::get<0>(parseResult);
 
@@ -475,7 +466,6 @@
           *trace.records().at(1));
   ASSERT_EQ(record1.objID_, 2);
   ASSERT_EQ(record1.prototype_, SynthTrace::encodeObject(1));
->>>>>>> 388376f0
 }
 
 } // namespace