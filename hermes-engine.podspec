# Copyright (c) Meta Platforms, Inc. and affiliates.
#
# This source code is licensed under the MIT license found in the
# LICENSE file in the root directory of this source tree.

module HermesHelper
  # BUILD_TYPE = :debug
  BUILD_TYPE = :release
end

Pod::Spec.new do |spec|
  spec.name        = "hermes-engine"
  # This must be consistent with the release_version in:
  # - android/build.gradle
  # - npm/package.json
<<<<<<< HEAD
  # - CMakeLists.txt 
  spec.version     = "0.10.0"
=======
  # - CMakeLists.txt
  spec.version     = "0.11.0"
>>>>>>> 20404536
  spec.summary     = "Hermes is a small and lightweight JavaScript engine optimized for running React Native."
  spec.description = "Hermes is a JavaScript engine optimized for fast start-up of React Native apps. It features ahead-of-time static optimization and compact bytecode."
  spec.homepage    = "https://hermesengine.dev"
  spec.license     = { type: "MIT", file: "LICENSE" }
  spec.author      = "Facebook"
  # This env var should be supplied with a CDN URL of the "hermes-runtime-darwin.tgz" on the Github releases before pod push.
  # The podspec would be serialized to JSON and people will download prebuilt binaries instead of the source.
  # TODO(use the hash field as a validation mechanism when the process is stable)
  spec.source      = ENV['hermes-artifact-url'] ? { http: ENV['hermes-artifact-url'] } : { git: "https://github.com/facebook/hermes.git", tag: "v#{spec.version}" }
  spec.platforms   = { :osx => "10.13", :ios => "11.0" }

  spec.preserve_paths      = ["destroot/bin/*"].concat(HermesHelper::BUILD_TYPE == :debug ? ["**/*.{h,c,cpp}"] : [])
  spec.source_files        = "destroot/include/**/*.h"
  spec.header_mappings_dir = "destroot/include"

  spec.ios.vendored_frameworks = "destroot/Library/Frameworks/universal/hermes.xcframework"
  spec.osx.vendored_frameworks = "destroot/Library/Frameworks/macosx/hermes.framework"

  spec.xcconfig            = { "CLANG_CXX_LANGUAGE_STANDARD" => "c++14", "CLANG_CXX_LIBRARY" => "compiler-default", "GCC_PREPROCESSOR_DEFINITIONS" => "HERMES_ENABLE_DEBUGGER=1" }

  unless ENV['hermes-artifact-url']
    spec.prepare_command = <<-EOS
      # When true, debug build will be used.
      # See `build-apple-framework.sh` for details
      DEBUG=#{HermesHelper::BUILD_TYPE == :debug}

      # Build iOS framework
      ./utils/build-ios-framework.sh

      # Build Mac framework
      ./utils/build-mac-framework.sh
    EOS
  end
end<|MERGE_RESOLUTION|>--- conflicted
+++ resolved
@@ -13,13 +13,8 @@
   # This must be consistent with the release_version in:
   # - android/build.gradle
   # - npm/package.json
-<<<<<<< HEAD
-  # - CMakeLists.txt 
-  spec.version     = "0.10.0"
-=======
   # - CMakeLists.txt
   spec.version     = "0.11.0"
->>>>>>> 20404536
   spec.summary     = "Hermes is a small and lightweight JavaScript engine optimized for running React Native."
   spec.description = "Hermes is a JavaScript engine optimized for fast start-up of React Native apps. It features ahead-of-time static optimization and compact bytecode."
   spec.homepage    = "https://hermesengine.dev"
